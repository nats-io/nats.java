--- conflicted
+++ resolved
@@ -33,7 +33,6 @@
  *
  * <p>{@link #publishAsync(String, byte[]) PublishAsync} will not wait for acknowledgement but return a {@link CompletableFuture CompletableFuture},
  * which can be checked for acknowledgement at a later point.
-<<<<<<< HEAD
  * 
  * <p> Use {@link #getStreamContext(String ) getStreamContext(String)} to access a simplified API for <b>consuming/subscribing</b> messages from Jetstream. 
  * It is <b>recommened</b> to manage consumers explicitly through {@link StreamContext StreamContext} or {@link JetStreamManagement JetStreamManagement}
@@ -43,18 +42,7 @@
  * It is <b>recommened</b> to manage consumers explicitly through {@link StreamContext StreamContext} or {@link JetStreamManagement JetStreamManagement}
  *  
  *  {@link ConsumerContext ConsumerContext} based subscription. 
- * 
-=======
- *
- * <p> Use {@link #getStreamContext(String ) getStreamContext(String)} to access a simplified API for <b>consuming/subscribing</b> messages from Jetstream.
- * It is <b>recommened</b> to manage consumers explicitly through {@link StreamContext StreamContext} or {@link JetStreamManagement JetStreamManagement}
- *
- * <p>{@link #subscribe(String)} is a convenience method for implicitly creating a consumer on a stream and receiving messages. This method should be used for ephemeral (not durable) conusmers.
- * It can create a named durable consumers though Options, but we prefer to avoid creating durable consumers implictly.
- * It is <b>recommened</b> to manage consumers explicitly through {@link StreamContext StreamContext} and {@link ConsumerContext ConsumerContext} or {@link JetStreamManagement JetStreamManagement}
- *
- *
->>>>>>> 346cc298
+ *
  * <h3>Recommended usage for creating streams, consumers, publish and listen on a stream</h3>
  * <pre>
  *  io.nats.client.Connection nc = Nats.connect();
