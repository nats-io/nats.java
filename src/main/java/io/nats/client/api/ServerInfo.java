--- conflicted
+++ resolved
@@ -13,14 +13,12 @@
 
 package io.nats.client.api;
 
-import io.nats.client.support.JsonParser;
-import io.nats.client.support.JsonValue;
+import io.nats.client.support.JsonUtils;
 
 import java.util.Arrays;
 import java.util.List;
 
 import static io.nats.client.support.ApiConstants.*;
-import static io.nats.client.support.JsonValueUtils.*;
 
 public class ServerInfo {
 
@@ -49,17 +47,8 @@
             throw new IllegalArgumentException("Invalid Server Info");
         }
 
-<<<<<<< HEAD
-        JsonValue jv;
-        try {
-            jv = JsonParser.parse(json, json.indexOf("{"));
-        } catch (Exception e) {
-            throw new IllegalArgumentException("Invalid Server Info Json");
-        }
-=======
         int startIndex = json.indexOf("{");
         JsonValue jv = JsonParser.parse(json, startIndex);
->>>>>>> 9ec6a99b
 
         serverId = readString(jv, SERVER_ID);
         serverName = readString(jv, SERVER_NAME);
