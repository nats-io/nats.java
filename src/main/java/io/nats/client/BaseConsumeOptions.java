// Copyright 2023 The NATS Authors
// Licensed under the Apache License, Version 2.0 (the "License");
// you may not use this file except in compliance with the License.
// You may obtain a copy of the License at:
//
// http://www.apache.org/licenses/LICENSE-2.0
//
// Unless required by applicable law or agreed to in writing, software
// distributed under the License is distributed on an "AS IS" BASIS,
// WITHOUT WARRANTIES OR CONDITIONS OF ANY KIND, either express or implied.
// See the License for the specific language governing permissions and
// limitations under the License.

package io.nats.client;

import io.nats.client.api.ConsumerConfiguration;
import io.nats.client.support.JsonParseException;
import io.nats.client.support.JsonParser;
import io.nats.client.support.JsonSerializable;
import io.nats.client.support.JsonValue;

import static io.nats.client.support.ApiConstants.*;
import static io.nats.client.support.JsonUtils.*;
import static io.nats.client.support.JsonValueUtils.readBoolean;
import static io.nats.client.support.JsonValueUtils.readInteger;
import static io.nats.client.support.JsonValueUtils.readLong;
import static io.nats.client.support.JsonValueUtils.*;

/**
 * Base Consume Options are provided to customize the way the consume and
 * fetch operate. It is the base class for ConsumeOptions and FetchConsumeOptions.
 */
public class BaseConsumeOptions implements JsonSerializable {
    public static final int DEFAULT_MESSAGE_COUNT = 500;
    public static final int DEFAULT_MESSAGE_COUNT_WHEN_BYTES = 1_000_000;
    public static final int DEFAULT_THRESHOLD_PERCENT = 25;
    public static final long DEFAULT_EXPIRES_IN_MILLIS = 30000;
    public static final long MIN_EXPIRES_MILLS = 1000;
    public static final long MAX_HEARTBEAT_MILLIS = 30000;
    public static final int MAX_IDLE_HEARTBEAT_PERCENT = 50;

    protected final int messages;
    protected final long bytes;
    protected final long expiresIn;
    protected final long idleHeartbeat;
    protected final int thresholdPercent;
    protected final boolean noWait;
<<<<<<< HEAD
    protected final String group;
    protected final long minPending;
    protected final long minAckPending;
=======
    protected final boolean raiseStatusWarnings;
>>>>>>> b203e29e

    protected BaseConsumeOptions(Builder<?, ?> b) {
        bytes = b.bytes;
        if (bytes > 0) {
            messages = b.messages < 0 ? DEFAULT_MESSAGE_COUNT_WHEN_BYTES : b.messages;
        }
        else {
            messages = b.messages < 0 ? DEFAULT_MESSAGE_COUNT : b.messages;
        }

        this.group = b.group;
        this.minPending = b.minPending;
        this.minAckPending = b.minAckPending;

        // validation handled in builder
        thresholdPercent = b.thresholdPercent;
        noWait = b.noWait;
        raiseStatusWarnings = b.raiseStatusWarnings;

        // if it's not noWait, it must have an expiresIn
        // we can't check this in the builder because we can't guarantee order
        // so we always default to LONG_UNSET in the builder and check it here.
        if (b.expiresIn == ConsumerConfiguration.LONG_UNSET && !noWait) {
            expiresIn = DEFAULT_EXPIRES_IN_MILLIS;
        }
        else {
            expiresIn = b.expiresIn;
        }

        // calculated
        idleHeartbeat = Math.min(MAX_HEARTBEAT_MILLIS, expiresIn * MAX_IDLE_HEARTBEAT_PERCENT / 100);
    }

    @Override
    public String toJson() {
        StringBuilder sb = beginJson();
        addField(sb, MESSAGES, messages);
        addField(sb, BYTES, bytes);
        addField(sb, EXPIRES_IN, expiresIn);
        addField(sb, IDLE_HEARTBEAT, idleHeartbeat);
        addField(sb, THRESHOLD_PERCENT, thresholdPercent);
        addFldWhenTrue(sb, RAISE_STATUS_WARNINGS, raiseStatusWarnings);
        addFldWhenTrue(sb, NO_WAIT, noWait);
        addField(sb, GROUP, group);
        addField(sb, MIN_PENDING, minPending);
        addField(sb, MIN_ACK_PENDING, minAckPending);
        return endJson(sb).toString();
    }

    public long getExpiresInMillis() {
        return expiresIn;
    }

    public long getIdleHeartbeat() {
        return idleHeartbeat;
    }

    public int getThresholdPercent() {
        return thresholdPercent;
    }

    public boolean isNoWait() {
        return noWait;
    }

<<<<<<< HEAD
    public String getGroup() {
        return group;
    }

    public long getMinPending() {
        return minPending;
    }

    public long getMinAckPending() {
        return minAckPending;
=======
    public boolean raiseStatusWarnings() {
        return raiseStatusWarnings;
>>>>>>> b203e29e
    }

    protected static abstract class Builder<B, CO> {
        protected int messages = -1;
        protected long bytes = 0;
        protected int thresholdPercent = DEFAULT_THRESHOLD_PERCENT;
        protected long expiresIn = DEFAULT_EXPIRES_IN_MILLIS;
        protected boolean noWait = false;
<<<<<<< HEAD
        protected String group;
        protected long minPending = -1;
        protected long minAckPending = -1;
=======
        protected boolean raiseStatusWarnings = false;
>>>>>>> b203e29e

        protected abstract B getThis();

        protected B noWait() {
            return getThis();
        }

        /**
         * Initialize values from the json string.
         * @param json the json string to parse
         * @return the builder
         * @throws JsonParseException if the json is invalid
         */
        public B json(String json) throws JsonParseException {
            return jsonValue(JsonParser.parse(json));
        }

        /**
         * Initialize values from the JsonValue object.
         * @param jsonValue the json value object
         * @return the builder
         */
        public B jsonValue(JsonValue jsonValue) {
            messages(readInteger(jsonValue, MESSAGES, -1));
            bytes(readLong(jsonValue, BYTES, -1));
            expiresIn(readLong(jsonValue, EXPIRES_IN, MIN_EXPIRES_MILLS));
            thresholdPercent(readInteger(jsonValue, THRESHOLD_PERCENT, -1));
            raiseStatusWarnings(readBoolean(jsonValue, RAISE_STATUS_WARNINGS, false));
            if (readBoolean(jsonValue, NO_WAIT, false)) {
                noWait();
            }
            group(readStringEmptyAsNull(jsonValue, GROUP));
            minPending(readLong(jsonValue, MIN_PENDING, -1));
            minAckPending(readLong(jsonValue, MIN_ACK_PENDING, -1));
            return getThis();
        }

        protected B messages(int messages) {
            this.messages = messages < 1 ? -1 : messages;
            return getThis();
        }

        protected B bytes(long bytes) {
            this.bytes = bytes < 1 ? 0 : bytes;
            return getThis();
        }

        /**
         * In Fetch, sets the maximum amount of time to wait to reach the batch size or max byte.
         * In Consume, sets the maximum amount of time for an individual pull to be open
         * before issuing a replacement pull.
         * <p>Zero or less will default to {@value BaseConsumeOptions#DEFAULT_EXPIRES_IN_MILLIS},
         * otherwise, cannot be less than {@value BaseConsumeOptions#MIN_EXPIRES_MILLS}</p>
         * @param expiresInMillis the expiration time in milliseconds
         * @return the builder
         */
        public B expiresIn(long expiresInMillis) {
            if (expiresInMillis < 1) { // this is way to clear or reset, just a code guard really
                expiresIn = ConsumerConfiguration.LONG_UNSET;
            }
            else if (expiresInMillis < MIN_EXPIRES_MILLS) {
                throw new IllegalArgumentException("Expires must be greater than or equal to " + MIN_EXPIRES_MILLS);
            }
            else {
                expiresIn = expiresInMillis;
            }
            return getThis();
        }

        /**
         * Set the threshold percent of max bytes (if max bytes is specified) or messages
         * that will trigger issuing pull requests to keep messages flowing.
         * <p>Only applies to endless consumes.</p>
         * <p>For instance if the batch size is 100 and the re-pull percent is 25,
         * the first pull will be for 100, and then when 25 messages have been received
         * another 75 will be requested, keeping the number of messages in transit always at 100.</p>
         * <p>Must be between 1 and 100 inclusive.
         * Less than 1 will assume the default of {@value BaseConsumeOptions#DEFAULT_THRESHOLD_PERCENT}.
         * Greater than 100 will assume 100. </p>
         * @param thresholdPercent the threshold percent
         * @return the builder
         */
        public B thresholdPercent(int thresholdPercent) {
            this.thresholdPercent = thresholdPercent < 1 ? DEFAULT_THRESHOLD_PERCENT : Math.min(100, thresholdPercent);
            return getThis();
        }

        /**
<<<<<<< HEAD
         * Sets the group
         * @param group the priority group for this pull
         * @return Builder
         */
        public B group(String group) {
            this.group = group;
            return getThis();
        }

        /**
         * When specified, the consumer will only receive messages when the consumer has at least this many pending messages.
         * @param minPending the min pending
         * @return the builder
         */
        public B minPending(long minPending) {
            this.minPending = minPending < 1 ? -1 : minPending;
=======
         * Raise status warning turns on sending status messages to the error listener.
         * The default of to not raise status warning
         * @return the builder
         */
        public B raiseStatusWarnings() {
            this.raiseStatusWarnings = true;
>>>>>>> b203e29e
            return getThis();
        }

        /**
<<<<<<< HEAD
         * When specified, the consumer will only receive messages when the consumer has at least this many ack pending messages.
         * @param minAckPending the min ack pending
         * @return the builder
         */
        public B minAckPending(long minAckPending) {
            this.minAckPending = minAckPending < 1 ? -1 : minAckPending;
=======
         * Turn on or off raise status warning turns. When on, status messages are sent to the error listener.
         * The default of to not raise status warning
         * @return the builder
         */
        public B raiseStatusWarnings(boolean raiseStatusWarnings) {
            this.raiseStatusWarnings = raiseStatusWarnings;
>>>>>>> b203e29e
            return getThis();
        }

        /**
         * Build the options.
         * @return the built options
         */
        public abstract CO build();
    }
}<|MERGE_RESOLUTION|>--- conflicted
+++ resolved
@@ -45,13 +45,10 @@
     protected final long idleHeartbeat;
     protected final int thresholdPercent;
     protected final boolean noWait;
-<<<<<<< HEAD
+    protected final boolean raiseStatusWarnings;
     protected final String group;
     protected final long minPending;
     protected final long minAckPending;
-=======
-    protected final boolean raiseStatusWarnings;
->>>>>>> b203e29e
 
     protected BaseConsumeOptions(Builder<?, ?> b) {
         bytes = b.bytes;
@@ -62,14 +59,14 @@
             messages = b.messages < 0 ? DEFAULT_MESSAGE_COUNT : b.messages;
         }
 
-        this.group = b.group;
-        this.minPending = b.minPending;
-        this.minAckPending = b.minAckPending;
-
         // validation handled in builder
         thresholdPercent = b.thresholdPercent;
         noWait = b.noWait;
         raiseStatusWarnings = b.raiseStatusWarnings;
+
+        this.group = b.group;
+        this.minPending = b.minPending;
+        this.minAckPending = b.minAckPending;
 
         // if it's not noWait, it must have an expiresIn
         // we can't check this in the builder because we can't guarantee order
@@ -93,8 +90,8 @@
         addField(sb, EXPIRES_IN, expiresIn);
         addField(sb, IDLE_HEARTBEAT, idleHeartbeat);
         addField(sb, THRESHOLD_PERCENT, thresholdPercent);
+        addFldWhenTrue(sb, NO_WAIT, noWait);
         addFldWhenTrue(sb, RAISE_STATUS_WARNINGS, raiseStatusWarnings);
-        addFldWhenTrue(sb, NO_WAIT, noWait);
         addField(sb, GROUP, group);
         addField(sb, MIN_PENDING, minPending);
         addField(sb, MIN_ACK_PENDING, minAckPending);
@@ -117,7 +114,10 @@
         return noWait;
     }
 
-<<<<<<< HEAD
+    public boolean raiseStatusWarnings() {
+        return raiseStatusWarnings;
+    }
+
     public String getGroup() {
         return group;
     }
@@ -128,10 +128,6 @@
 
     public long getMinAckPending() {
         return minAckPending;
-=======
-    public boolean raiseStatusWarnings() {
-        return raiseStatusWarnings;
->>>>>>> b203e29e
     }
 
     protected static abstract class Builder<B, CO> {
@@ -140,13 +136,10 @@
         protected int thresholdPercent = DEFAULT_THRESHOLD_PERCENT;
         protected long expiresIn = DEFAULT_EXPIRES_IN_MILLIS;
         protected boolean noWait = false;
-<<<<<<< HEAD
+        protected boolean raiseStatusWarnings = false;
         protected String group;
         protected long minPending = -1;
         protected long minAckPending = -1;
-=======
-        protected boolean raiseStatusWarnings = false;
->>>>>>> b203e29e
 
         protected abstract B getThis();
 
@@ -175,13 +168,10 @@
             expiresIn(readLong(jsonValue, EXPIRES_IN, MIN_EXPIRES_MILLS));
             thresholdPercent(readInteger(jsonValue, THRESHOLD_PERCENT, -1));
             raiseStatusWarnings(readBoolean(jsonValue, RAISE_STATUS_WARNINGS, false));
-            if (readBoolean(jsonValue, NO_WAIT, false)) {
-                noWait();
-            }
+            return getThis();
             group(readStringEmptyAsNull(jsonValue, GROUP));
             minPending(readLong(jsonValue, MIN_PENDING, -1));
             minAckPending(readLong(jsonValue, MIN_ACK_PENDING, -1));
-            return getThis();
         }
 
         protected B messages(int messages) {
@@ -235,7 +225,26 @@
         }
 
         /**
-<<<<<<< HEAD
+         * Raise status warning turns on sending status messages to the error listener.
+         * The default of to not raise status warning
+         * @return the builder
+         */
+        public B raiseStatusWarnings() {
+            this.raiseStatusWarnings = true;
+            return getThis();
+        }
+
+        /**
+         * Turn on or off raise status warning turns. When on, status messages are sent to the error listener.
+         * The default of to not raise status warning
+         * @return the builder
+         */
+        public B raiseStatusWarnings(boolean raiseStatusWarnings) {
+            this.raiseStatusWarnings = raiseStatusWarnings;
+            return getThis();
+        }
+
+        /**
          * Sets the group
          * @param group the priority group for this pull
          * @return Builder
@@ -252,33 +261,16 @@
          */
         public B minPending(long minPending) {
             this.minPending = minPending < 1 ? -1 : minPending;
-=======
-         * Raise status warning turns on sending status messages to the error listener.
-         * The default of to not raise status warning
-         * @return the builder
-         */
-        public B raiseStatusWarnings() {
-            this.raiseStatusWarnings = true;
->>>>>>> b203e29e
-            return getThis();
-        }
-
-        /**
-<<<<<<< HEAD
+            return getThis();
+        }
+
+        /**
          * When specified, the consumer will only receive messages when the consumer has at least this many ack pending messages.
          * @param minAckPending the min ack pending
          * @return the builder
          */
         public B minAckPending(long minAckPending) {
             this.minAckPending = minAckPending < 1 ? -1 : minAckPending;
-=======
-         * Turn on or off raise status warning turns. When on, status messages are sent to the error listener.
-         * The default of to not raise status warning
-         * @return the builder
-         */
-        public B raiseStatusWarnings(boolean raiseStatusWarnings) {
-            this.raiseStatusWarnings = raiseStatusWarnings;
->>>>>>> b203e29e
             return getThis();
         }
 
