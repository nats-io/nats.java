--- conflicted
+++ resolved
@@ -25,11 +25,7 @@
     private final JetStreamSubscription sub;
 
     public NatsKeyValueWatchSubscription(NatsKeyValue kv, String keyPattern, KeyValueWatcher watcher, KeyValueWatchOption... watchOptions) throws IOException, JetStreamApiException {
-<<<<<<< HEAD
-        String keySubject = kv.toPlainKeySubject(keyPattern);
-=======
         String keySubject = kv.rawKeySubject(keyPattern);
->>>>>>> f6046133
 
         // figure out the result options
         boolean headersOnly = false;
