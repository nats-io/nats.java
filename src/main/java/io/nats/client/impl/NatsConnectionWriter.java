--- conflicted
+++ resolved
@@ -1,307 +1,3 @@
-<<<<<<< HEAD
-// Copyright 2015-2025 The NATS Authors
-// Licensed under the Apache License, Version 2.0 (the "License");
-// you may not use this file except in compliance with the License.
-// You may obtain a copy of the License at:
-//
-// http://www.apache.org/licenses/LICENSE-2.0
-//
-// Unless required by applicable law or agreed to in writing, software
-// distributed under the License is distributed on an "AS IS" BASIS,
-// WITHOUT WARRANTIES OR CONDITIONS OF ANY KIND, either express or implied.
-// See the License for the specific language governing permissions and
-// limitations under the License.
-
-package io.nats.client.impl;
-
-import io.nats.client.Options;
-import io.nats.client.StatisticsCollector;
-import io.nats.client.WriteListener;
-import io.nats.client.support.ByteArrayBuilder;
-
-import java.io.IOException;
-import java.nio.BufferOverflowException;
-import java.time.Duration;
-import java.util.concurrent.CancellationException;
-import java.util.concurrent.CompletableFuture;
-import java.util.concurrent.ExecutionException;
-import java.util.concurrent.Future;
-import java.util.concurrent.atomic.AtomicBoolean;
-import java.util.concurrent.atomic.AtomicInteger;
-import java.util.concurrent.atomic.AtomicReference;
-import java.util.concurrent.locks.ReentrantLock;
-
-import static io.nats.client.support.BuilderBase.bufferAllocSize;
-import static io.nats.client.support.NatsConstants.*;
-
-class NatsConnectionWriter implements Runnable {
-    enum Mode {
-        Normal, Reconnect, WaitingForEndReconnect
-    }
-    private static final int BUFFER_BLOCK_SIZE = 256;
-
-    private final NatsConnection connection;
-
-    private final ReentrantLock writerLock;
-    private Future<Boolean> stopped;
-    private Future<DataPort> dataPortFuture;
-    private DataPort dataPort;
-    private final AtomicBoolean running;
-    private final AtomicReference<Mode> mode;
-    private final ReentrantLock startStopLock;
-
-    private byte[] sendBuffer;
-    private final AtomicInteger sendBufferLength;
-
-    private final MessageQueue normalOutgoing;
-    private final MessageQueue reconnectOutgoing;
-    private final long reconnectBufferSize;
-
-    NatsConnectionWriter(NatsConnection connection, NatsConnectionWriter sourceWriter) {
-        this.connection = connection;
-        writerLock = new ReentrantLock();
-
-        this.running = new AtomicBoolean(false);
-        if (sourceWriter == null) {
-            mode = new AtomicReference<>(Mode.Normal);
-        }
-        else {
-            mode = new AtomicReference<>(Mode.Reconnect);
-        }
-        this.startStopLock = new ReentrantLock();
-        this.stopped = new CompletableFuture<>();
-        ((CompletableFuture<Boolean>)this.stopped).complete(Boolean.TRUE); // we are stopped on creation
-
-        Options options = connection.getOptions();
-        int sbl = bufferAllocSize(options.getBufferSize(), BUFFER_BLOCK_SIZE);
-        sendBufferLength = new AtomicInteger(sbl);
-        sendBuffer = new byte[sbl];
-
-        normalOutgoing = new MessageQueue(true,
-            options.getMaxMessagesInOutgoingQueue(),
-            options.isDiscardMessagesWhenOutgoingQueueFull(),
-            options.getRequestCleanupInterval(),
-            sourceWriter == null ? null : sourceWriter.normalOutgoing);
-
-        // The "reconnect" buffer contains internal messages, and we will keep it unlimited in size
-        reconnectOutgoing = new MessageQueue(true, options.getRequestCleanupInterval(),
-            sourceWriter == null ? null : sourceWriter.reconnectOutgoing);
-        reconnectBufferSize = options.getReconnectBufferSize();
-    }
-
-    // Should only be called if the current thread has exited.
-    // Use the Future from stop() to determine if it is ok to call this.
-    // This method resets that future so mistiming can result in badness.
-    void start(Future<DataPort> dataPortFuture) {
-        this.startStopLock.lock();
-        try {
-            this.dataPortFuture = dataPortFuture;
-            this.running.set(true);
-            this.normalOutgoing.resume();
-            this.reconnectOutgoing.resume();
-            this.stopped = connection.getExecutor().submit(this, Boolean.TRUE);
-        } finally {
-            this.startStopLock.unlock();
-        }
-    }
-
-    // May be called several times on an error.
-    // Returns a future that is completed when the thread completes, not when this
-    // method does.
-    Future<Boolean> stop() {
-        if (running.get()) {
-            running.set(false);
-            startStopLock.lock();
-            try {
-                this.normalOutgoing.pause();
-                this.reconnectOutgoing.pause();
-                this.normalOutgoing.filter(NatsMessage::isProtocolFilterOnStop);
-            }
-            finally {
-                this.startStopLock.unlock();
-            }
-        }
-        return this.stopped;
-    }
-
-    boolean isRunning() {
-        return running.get();
-    }
-
-    private static final NatsMessage END_RECONNECT = new NatsMessage("_end", null, EMPTY_BODY);
-
-    void sendMessageBatch(NatsMessage msg, DataPort dataPort, StatisticsCollector stats, WriteListener writeListener) throws IOException {
-        writerLock.lock();
-        try {
-            int sendPosition = 0;
-            int sbl = sendBufferLength.get();
-
-            while (msg != null) {
-                if (msg == END_RECONNECT) {
-                    mode.set(Mode.Normal);
-                    break;
-                }
-                long size = msg.getSizeInBytes();
-
-                if (sendPosition + size > sbl) {
-                    if (sendPosition > 0) {
-                        dataPort.write(sendBuffer, sendPosition);
-                        stats.registerWrite(sendPosition);
-                        sendPosition = 0;
-                    }
-                    if (size > sbl) { // have to resize b/c can't fit 1 message
-                        sbl = bufferAllocSize((int) size, BUFFER_BLOCK_SIZE);
-                        sendBufferLength.set(sbl);
-                        sendBuffer = new byte[sbl];
-                    }
-                }
-
-                ByteArrayBuilder bab = msg.getProtocolBab();
-                int babLen = bab.length();
-                System.arraycopy(bab.internalArray(), 0, sendBuffer, sendPosition, babLen);
-                sendPosition += babLen;
-
-                sendBuffer[sendPosition++] = CR;
-                sendBuffer[sendPosition++] = LF;
-
-                if (!msg.isProtocol()) { // because a protocol message does not have headers or data
-                    sendPosition += msg.copyNotEmptyHeaders(sendPosition, sendBuffer);
-
-                    byte[] bytes = msg.getData(); // guaranteed to not be null
-                    if (bytes.length > 0) {
-                        System.arraycopy(bytes, 0, sendBuffer, sendPosition, bytes.length);
-                        sendPosition += bytes.length;
-                    }
-
-                    sendBuffer[sendPosition++] = CR;
-                    sendBuffer[sendPosition++] = LF;
-                }
-
-                stats.incrementOut(size);
-                if (writeListener != null) {
-                    NatsMessage finalMsg = msg;
-                    writeListener.submit(() -> writeListener.buffered(finalMsg));
-                }
-
-                if (msg.flushImmediatelyAfterPublish) {
-                    dataPort.flush();
-                }
-                msg = msg.next;
-            }
-
-            // no need to write if there are no bytes
-            if (sendPosition > 0) {
-                dataPort.write(sendBuffer, sendPosition);
-                stats.registerWrite(sendPosition);
-            }
-        }
-        finally {
-            writerLock.unlock();
-        }
-    }
-
-    @Override
-    public void run() {
-        Duration outgoingTimeout = Duration.ofMinutes(2); // This can be long since no one is sending
-        Duration reconnectTimeout = Duration.ofMillis(1); // This should be short, since we are trying to get the reconnect through
-
-        try {
-            dataPort = this.dataPortFuture.get(); // Will wait for the future to complete
-            StatisticsCollector stats = connection.getStatisticsCollector();
-            WriteListener writeListener = connection.getOptions().getWriteListener();
-
-            while (running.get() && !Thread.interrupted()) {
-                NatsMessage msg;
-                if (mode.get() == Mode.Normal) {
-                    msg = this.normalOutgoing.accumulate(sendBufferLength.get(), Options.MAX_MESSAGES_IN_NETWORK_BUFFER, outgoingTimeout);
-                }
-                else {
-                    msg = this.reconnectOutgoing.accumulate(sendBufferLength.get(), Options.MAX_MESSAGES_IN_NETWORK_BUFFER, reconnectTimeout);
-                }
-                if (msg != null) {
-                    sendMessageBatch(msg, dataPort, stats, writeListener);
-                }
-            }
-        } catch (IOException | BufferOverflowException io) {
-            // if already not running, an IOE is not unreasonable in a transition state
-            if (running.get()) {
-                this.connection.handleCommunicationIssue(io);
-            }
-        } catch (CancellationException | ExecutionException ex) {
-            // Exit
-        } catch (InterruptedException ex) {
-            // Exit
-            Thread.currentThread().interrupt();
-        } finally {
-            this.running.set(false);
-        }
-    }
-
-    void enterReconnectMode() {
-        reconnectOutgoing.clear();
-        mode.set(Mode.Reconnect);
-    }
-
-    void enterWaitingForEndReconnectMode() {
-        reconnectOutgoing.push(END_RECONNECT);
-        mode.set(Mode.WaitingForEndReconnect);
-    }
-
-    boolean canQueueDuringReconnect(NatsMessage msg) {
-        // don't over fill the "send" buffer while waiting to reconnect
-        return (reconnectBufferSize < 0 || (normalOutgoing.sizeInBytes() + msg.getSizeInBytes()) < reconnectBufferSize);
-    }
-
-    boolean queue(NatsMessage msg) {
-        return this.normalOutgoing.push(msg);
-    }
-
-    void queueInternalMessage(NatsMessage msg) {
-        if (mode.get() == Mode.Reconnect) {
-            reconnectOutgoing.push(msg);
-        }
-        else {
-            normalOutgoing.push(msg, true);
-        }
-    }
-
-    void flushBuffer() {
-        // Since there is no connection level locking, we rely on synchronization
-        // of the APIs here.
-        writerLock.lock();
-        try {
-            if (this.running.get()) {
-                dataPort.flush();
-            }
-        } catch (Exception e) {
-            // NOOP;
-        }
-        finally {
-            writerLock.unlock();
-        }
-    }
-
-    long outgoingPendingMessageCount() {
-        writerLock.lock();
-        try {
-            return normalOutgoing == null ? -1 : normalOutgoing.length();
-        }
-        finally {
-            writerLock.unlock();
-        }
-    }
-
-    long outgoingPendingBytes() {
-        writerLock.lock();
-        try {
-            return normalOutgoing == null ? -1 : normalOutgoing.sizeInBytes();
-        }
-        finally {
-            writerLock.unlock();
-        }
-    }
-}
-=======
 
 // Copyright 2015-2018 The NATS Authors
 // Licensed under the Apache License, Version 2.0 (the "License");
@@ -320,6 +16,7 @@
 
 import io.nats.client.Options;
 import io.nats.client.StatisticsCollector;
+import io.nats.client.WriteListener;
 import io.nats.client.support.ByteArrayBuilder;
 
 import java.io.IOException;
@@ -433,7 +130,7 @@
 
     private static final NatsMessage END_RECONNECT = new NatsMessage("_end", null, EMPTY_BODY);
 
-    void sendMessageBatch(NatsMessage msg, DataPort dataPort, StatisticsCollector stats) throws IOException {
+    void sendMessageBatch(NatsMessage msg, DataPort dataPort, StatisticsCollector stats, WriteListener writeListener) throws IOException {
         writerLock.lock();
         try {
             int sendPosition = 0;
@@ -481,6 +178,10 @@
                 }
 
                 stats.incrementOut(size);
+                if (writeListener != null) {
+                    NatsMessage finalMsg = msg;
+                    writeListener.submit(() -> writeListener.buffered(finalMsg));
+                }
 
                 if (msg.flushImmediatelyAfterPublish) {
                     dataPort.flush();
@@ -506,7 +207,8 @@
 
         try {
             dataPort = this.dataPortFuture.get(); // Will wait for the future to complete
-            StatisticsCollector stats = this.connection.getStatisticsCollector();
+            StatisticsCollector stats = connection.getStatisticsCollector();
+            WriteListener writeListener = connection.getOptions().getWriteListener();
 
             while (running.get() && !Thread.interrupted()) {
                 NatsMessage msg;
@@ -517,7 +219,7 @@
                     msg = this.reconnectOutgoing.accumulate(sendBufferLength.get(), Options.MAX_MESSAGES_IN_NETWORK_BUFFER, reconnectTimeout);
                 }
                 if (msg != null) {
-                    sendMessageBatch(msg, dataPort, stats);
+                    sendMessageBatch(msg, dataPort, stats, writeListener);
                 }
             }
         } catch (IOException | BufferOverflowException io) {
@@ -598,5 +300,4 @@
             writerLock.unlock();
         }
     }
-}
->>>>>>> a8e8aafa
+}