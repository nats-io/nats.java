--- conflicted
+++ resolved
@@ -1,230 +1,225 @@
-// Copyright 2015-2018 The NATS Authors
-// Licensed under the Apache License, Version 2.0 (the "License");
-// you may not use this file except in compliance with the License.
-// You may obtain a copy of the License at:
-//
-// http://www.apache.org/licenses/LICENSE-2.0
-//
-// Unless required by applicable law or agreed to in writing, software
-// distributed under the License is distributed on an "AS IS" BASIS,
-// WITHOUT WARRANTIES OR CONDITIONS OF ANY KIND, either express or implied.
-// See the License for the specific language governing permissions and
-// limitations under the License.
-
-package io.nats.client.impl;
-
-import io.nats.client.Options;
-
-import java.io.IOException;
-import java.nio.BufferOverflowException;
-import java.time.Duration;
-import java.util.Arrays;
-import java.util.concurrent.CancellationException;
-import java.util.concurrent.CompletableFuture;
-import java.util.concurrent.ExecutionException;
-import java.util.concurrent.Future;
-import java.util.concurrent.atomic.AtomicBoolean;
-import java.util.concurrent.locks.ReentrantLock;
-
-import static io.nats.client.support.NatsConstants.OP_PING_BYTES;
-import static io.nats.client.support.NatsConstants.OP_PONG_BYTES;
-
-class NatsConnectionWriter implements Runnable {
-
-    private final NatsConnection connection;
-
-    private Future<Boolean> stopped;
-    private Future<DataPort> dataPortFuture;
-    private DataPort dataPort = null;
-    private final AtomicBoolean running;
-    private final AtomicBoolean reconnectMode;
-    private final ReentrantLock startStopLock;
-
-    private byte[] sendBuffer;
-
-    private final MessageQueue outgoing;
-    private final MessageQueue reconnectOutgoing;
-    private final long reconnectBufferSize;
-
-    NatsConnectionWriter(NatsConnection connection) {
-        this.connection = connection;
-
-        this.running = new AtomicBoolean(false);
-        this.reconnectMode = new AtomicBoolean(false);
-        this.startStopLock = new ReentrantLock();
-        this.stopped = new CompletableFuture<>();
-        ((CompletableFuture<Boolean>)this.stopped).complete(Boolean.TRUE); // we are stopped on creation
-
-        Options options = connection.getOptions();
-        int bufSize = options.getBufferSize();
-        this.sendBuffer = new byte[bufSize];
-
-        outgoing = new MessageQueue(true,
-                options.getMaxMessagesInOutgoingQueue(),
-                options.isDiscardMessagesWhenOutgoingQueueFull());
-
-        // The reconnect buffer contains internal messages, and we will keep it unlimited in size
-        reconnectOutgoing = new MessageQueue(true, 0);
-        reconnectBufferSize = options.getReconnectBufferSize();
-    }
-
-    // Should only be called if the current thread has exited.
-    // Use the Future from stop() to determine if it is ok to call this.
-    // This method resets that future so mistiming can result in badness.
-    void start(Future<DataPort> dataPortFuture) {
-        this.startStopLock.lock();
-        try {
-            this.dataPortFuture = dataPortFuture;
-            this.running.set(true);
-            this.outgoing.resume();
-            this.reconnectOutgoing.resume();
-            this.stopped = connection.getExecutor().submit(this, Boolean.TRUE);
-        } finally {
-            this.startStopLock.unlock();
-        }
-    }
-
-    // May be called several times on an error.
-    // Returns a future that is completed when the thread completes, not when this
-    // method does.
-    Future<Boolean> stop() {
-        this.running.set(false);
-        this.startStopLock.lock();
-        try {
-            this.outgoing.pause();
-            this.reconnectOutgoing.pause();
-            // Clear old ping/pong requests
-            this.outgoing.filter((msg) ->
-                    Arrays.equals(OP_PING_BYTES, msg.getProtocolBytes())
-                            || Arrays.equals(OP_PONG_BYTES, msg.getProtocolBytes()));
-
-        } finally {
-            this.startStopLock.unlock();
-        }
-
-        return this.stopped;
-    }
-
-    synchronized void sendMessageBatch(NatsMessage msg, DataPort dataPort, NatsStatistics stats) throws IOException {
-
-        int sendPosition = 0;
-
-        while (msg != null) {
-            long size = msg.getSizeInBytes();
-
-            if (sendPosition + size > sendBuffer.length) {
-                if (sendPosition == 0) { // have to resize
-                    this.sendBuffer = new byte[(int)Math.max(sendBuffer.length + size, sendBuffer.length * 2L)];
-                } else { // else send and continue with current message
-                    dataPort.write(sendBuffer, sendPosition);
-                    connection.getNatsStatistics().registerWrite(sendPosition);
-                    sendPosition = 0;
-<<<<<<< HEAD
-=======
-
-                    // go back to the start of the loop, to ensure we check for resizing the buffer again
->>>>>>> 5636cb65
-                    continue;
-                }
-            }
-
-            byte[] bytes = msg.getProtocolBytes();
-            System.arraycopy(bytes, 0, sendBuffer, sendPosition, bytes.length);
-            sendPosition += bytes.length;
-
-            sendBuffer[sendPosition++] = '\r';
-            sendBuffer[sendPosition++] = '\n';
-
-            if (!msg.isProtocol()) {
-                bytes = msg.getSerializedHeader();
-                if (bytes != null && bytes.length > 0) {
-                    System.arraycopy(bytes, 0, sendBuffer, sendPosition, bytes.length);
-                    sendPosition += bytes.length;
-                }
-
-                bytes = msg.getData(); // guaranteed to not be null
-                if (bytes.length > 0) {
-                    System.arraycopy(bytes, 0, sendBuffer, sendPosition, bytes.length);
-                    sendPosition += bytes.length;
-                }
-
-                sendBuffer[sendPosition++] = '\r';
-                sendBuffer[sendPosition++] = '\n';
-            }
-
-            stats.incrementOutMsgs();
-            stats.incrementOutBytes(size);
-            msg = msg.next;
-        }
-
-        dataPort.write(sendBuffer, sendPosition);
-        connection.getNatsStatistics().registerWrite(sendPosition);
-    }
-
-    @Override
-    public void run() {
-        Duration waitForMessage = Duration.ofMinutes(2); // This can be long since no one is sending
-        Duration reconnectWait = Duration.ofMillis(1); // This should be short, since we are trying to get the reconnect through
-
-        try {
-            dataPort = this.dataPortFuture.get(); // Will wait for the future to complete
-            NatsStatistics stats = this.connection.getNatsStatistics();
-            int maxAccumulate = Options.MAX_MESSAGES_IN_NETWORK_BUFFER;
-
-            while (this.running.get()) {
-                NatsMessage msg = null;
-
-                if (this.reconnectMode.get()) {
-                    msg = this.reconnectOutgoing.accumulate(this.sendBuffer.length, maxAccumulate, reconnectWait);
-                } else {
-                    msg = this.outgoing.accumulate(this.sendBuffer.length, maxAccumulate, waitForMessage);
-                }
-
-                if (msg == null) { // Make sure we are still running
-                    continue;
-                }
-
-                sendMessageBatch(msg, dataPort, stats);
-            }
-        } catch (IOException | BufferOverflowException io) {
-            this.connection.handleCommunicationIssue(io);
-        } catch (CancellationException | ExecutionException | InterruptedException ex) {
-            // Exit
-        } finally {
-            this.running.set(false);
-        }
-    }
-
-    void setReconnectMode(boolean tf) {
-        reconnectMode.set(tf);
-    }
-
-    boolean canQueueDuringReconnect(NatsMessage msg) {
-        // don't over fill the send buffer while waiting to reconnect
-        return (reconnectBufferSize < 0 || (outgoing.sizeInBytes() + msg.getSizeInBytes()) < reconnectBufferSize);
-    }
-
-    boolean queue(NatsMessage msg) {
-        return this.outgoing.push(msg);
-    }
-
-    void queueInternalMessage(NatsMessage msg) {
-        if (this.reconnectMode.get()) {
-            this.reconnectOutgoing.push(msg);
-        } else {
-            this.outgoing.push(msg, true);
-        }
-    }
-
-    synchronized void flushBuffer() {
-        // Since there is no connection level locking, we rely on synchronization
-        // of the APIs here.
-        try  {
-            if (this.running.get()) {
-                dataPort.flush();
-            }
-        } catch (Exception e) {
-            // NOOP;
-        }
-    }
-}
+// Copyright 2015-2018 The NATS Authors
+// Licensed under the Apache License, Version 2.0 (the "License");
+// you may not use this file except in compliance with the License.
+// You may obtain a copy of the License at:
+//
+// http://www.apache.org/licenses/LICENSE-2.0
+//
+// Unless required by applicable law or agreed to in writing, software
+// distributed under the License is distributed on an "AS IS" BASIS,
+// WITHOUT WARRANTIES OR CONDITIONS OF ANY KIND, either express or implied.
+// See the License for the specific language governing permissions and
+// limitations under the License.
+
+package io.nats.client.impl;
+
+import io.nats.client.Options;
+
+import java.io.IOException;
+import java.nio.BufferOverflowException;
+import java.time.Duration;
+import java.util.Arrays;
+import java.util.concurrent.CancellationException;
+import java.util.concurrent.CompletableFuture;
+import java.util.concurrent.ExecutionException;
+import java.util.concurrent.Future;
+import java.util.concurrent.atomic.AtomicBoolean;
+import java.util.concurrent.locks.ReentrantLock;
+
+import static io.nats.client.support.NatsConstants.OP_PING_BYTES;
+import static io.nats.client.support.NatsConstants.OP_PONG_BYTES;
+
+class NatsConnectionWriter implements Runnable {
+
+    private final NatsConnection connection;
+
+    private Future<Boolean> stopped;
+    private Future<DataPort> dataPortFuture;
+    private DataPort dataPort = null;
+    private final AtomicBoolean running;
+    private final AtomicBoolean reconnectMode;
+    private final ReentrantLock startStopLock;
+
+    private byte[] sendBuffer;
+
+    private final MessageQueue outgoing;
+    private final MessageQueue reconnectOutgoing;
+    private final long reconnectBufferSize;
+
+    NatsConnectionWriter(NatsConnection connection) {
+        this.connection = connection;
+
+        this.running = new AtomicBoolean(false);
+        this.reconnectMode = new AtomicBoolean(false);
+        this.startStopLock = new ReentrantLock();
+        this.stopped = new CompletableFuture<>();
+        ((CompletableFuture<Boolean>)this.stopped).complete(Boolean.TRUE); // we are stopped on creation
+
+        Options options = connection.getOptions();
+        int bufSize = options.getBufferSize();
+        this.sendBuffer = new byte[bufSize];
+
+        outgoing = new MessageQueue(true,
+                options.getMaxMessagesInOutgoingQueue(),
+                options.isDiscardMessagesWhenOutgoingQueueFull());
+
+        // The reconnect buffer contains internal messages, and we will keep it unlimited in size
+        reconnectOutgoing = new MessageQueue(true, 0);
+        reconnectBufferSize = options.getReconnectBufferSize();
+    }
+
+    // Should only be called if the current thread has exited.
+    // Use the Future from stop() to determine if it is ok to call this.
+    // This method resets that future so mistiming can result in badness.
+    void start(Future<DataPort> dataPortFuture) {
+        this.startStopLock.lock();
+        try {
+            this.dataPortFuture = dataPortFuture;
+            this.running.set(true);
+            this.outgoing.resume();
+            this.reconnectOutgoing.resume();
+            this.stopped = connection.getExecutor().submit(this, Boolean.TRUE);
+        } finally {
+            this.startStopLock.unlock();
+        }
+    }
+
+    // May be called several times on an error.
+    // Returns a future that is completed when the thread completes, not when this
+    // method does.
+    Future<Boolean> stop() {
+        this.running.set(false);
+        this.startStopLock.lock();
+        try {
+            this.outgoing.pause();
+            this.reconnectOutgoing.pause();
+            // Clear old ping/pong requests
+            this.outgoing.filter((msg) ->
+                    Arrays.equals(OP_PING_BYTES, msg.getProtocolBytes())
+                            || Arrays.equals(OP_PONG_BYTES, msg.getProtocolBytes()));
+
+        } finally {
+            this.startStopLock.unlock();
+        }
+
+        return this.stopped;
+    }
+
+    synchronized void sendMessageBatch(NatsMessage msg, DataPort dataPort, NatsStatistics stats) throws IOException {
+
+        int sendPosition = 0;
+
+        while (msg != null) {
+            long size = msg.getSizeInBytes();
+
+            if (sendPosition + size > sendBuffer.length) {
+                if (sendPosition == 0) { // have to resize
+                    this.sendBuffer = new byte[(int)Math.max(sendBuffer.length + size, sendBuffer.length * 2L)];
+                } else { // else send and continue with current message
+                    dataPort.write(sendBuffer, sendPosition);
+                    connection.getNatsStatistics().registerWrite(sendPosition);
+                    sendPosition = 0;
+                    continue;
+                }
+            }
+
+            byte[] bytes = msg.getProtocolBytes();
+            System.arraycopy(bytes, 0, sendBuffer, sendPosition, bytes.length);
+            sendPosition += bytes.length;
+
+            sendBuffer[sendPosition++] = '\r';
+            sendBuffer[sendPosition++] = '\n';
+
+            if (!msg.isProtocol()) {
+                bytes = msg.getSerializedHeader();
+                if (bytes != null && bytes.length > 0) {
+                    System.arraycopy(bytes, 0, sendBuffer, sendPosition, bytes.length);
+                    sendPosition += bytes.length;
+                }
+
+                bytes = msg.getData(); // guaranteed to not be null
+                if (bytes.length > 0) {
+                    System.arraycopy(bytes, 0, sendBuffer, sendPosition, bytes.length);
+                    sendPosition += bytes.length;
+                }
+
+                sendBuffer[sendPosition++] = '\r';
+                sendBuffer[sendPosition++] = '\n';
+            }
+
+            stats.incrementOutMsgs();
+            stats.incrementOutBytes(size);
+            msg = msg.next;
+        }
+
+        dataPort.write(sendBuffer, sendPosition);
+        connection.getNatsStatistics().registerWrite(sendPosition);
+    }
+
+    @Override
+    public void run() {
+        Duration waitForMessage = Duration.ofMinutes(2); // This can be long since no one is sending
+        Duration reconnectWait = Duration.ofMillis(1); // This should be short, since we are trying to get the reconnect through
+
+        try {
+            dataPort = this.dataPortFuture.get(); // Will wait for the future to complete
+            NatsStatistics stats = this.connection.getNatsStatistics();
+            int maxAccumulate = Options.MAX_MESSAGES_IN_NETWORK_BUFFER;
+
+            while (this.running.get()) {
+                NatsMessage msg = null;
+
+                if (this.reconnectMode.get()) {
+                    msg = this.reconnectOutgoing.accumulate(this.sendBuffer.length, maxAccumulate, reconnectWait);
+                } else {
+                    msg = this.outgoing.accumulate(this.sendBuffer.length, maxAccumulate, waitForMessage);
+                }
+
+                if (msg == null) { // Make sure we are still running
+                    continue;
+                }
+
+                sendMessageBatch(msg, dataPort, stats);
+            }
+        } catch (IOException | BufferOverflowException io) {
+            this.connection.handleCommunicationIssue(io);
+        } catch (CancellationException | ExecutionException | InterruptedException ex) {
+            // Exit
+        } finally {
+            this.running.set(false);
+        }
+    }
+
+    void setReconnectMode(boolean tf) {
+        reconnectMode.set(tf);
+    }
+
+    boolean canQueueDuringReconnect(NatsMessage msg) {
+        // don't over fill the send buffer while waiting to reconnect
+        return (reconnectBufferSize < 0 || (outgoing.sizeInBytes() + msg.getSizeInBytes()) < reconnectBufferSize);
+    }
+
+    boolean queue(NatsMessage msg) {
+        return this.outgoing.push(msg);
+    }
+
+    void queueInternalMessage(NatsMessage msg) {
+        if (this.reconnectMode.get()) {
+            this.reconnectOutgoing.push(msg);
+        } else {
+            this.outgoing.push(msg, true);
+        }
+    }
+
+    synchronized void flushBuffer() {
+        // Since there is no connection level locking, we rely on synchronization
+        // of the APIs here.
+        try  {
+            if (this.running.get()) {
+                dataPort.flush();
+            }
+        } catch (Exception e) {
+            // NOOP;
+        }
+    }
+}