// Copyright 2015-2018 The NATS Authors
// Licensed under the Apache License, Version 2.0 (the "License");
// you may not use this file except in compliance with the License.
// You may obtain a copy of the License at:
//
// http://www.apache.org/licenses/LICENSE-2.0
//
// Unless required by applicable law or agreed to in writing, software
// distributed under the License is distributed on an "AS IS" BASIS,
// WITHOUT WARRANTIES OR CONDITIONS OF ANY KIND, either express or implied.
// See the License for the specific language governing permissions and
// limitations under the License.

package io.nats.client.impl;

import io.nats.client.*;
import io.nats.client.ConnectionListener.Events;
import io.nats.client.api.ServerInfo;
import io.nats.client.impl.NatsMessage.ProtocolMessage;
import io.nats.client.support.ByteArrayBuilder;
import io.nats.client.support.NatsRequestCompletableFuture;
import io.nats.client.support.Validator;

import java.io.IOException;
import java.net.InetAddress;
import java.net.URI;
import java.net.URISyntaxException;
import java.nio.ByteBuffer;
import java.nio.CharBuffer;
import java.time.Duration;
import java.time.Instant;
import java.time.LocalDateTime;
import java.time.format.DateTimeFormatter;
import java.util.*;
import java.util.concurrent.*;
import java.util.concurrent.atomic.AtomicBoolean;
import java.util.concurrent.atomic.AtomicLong;
import java.util.concurrent.atomic.AtomicReference;
import java.util.concurrent.locks.Condition;
import java.util.concurrent.locks.ReentrantLock;
import java.util.function.Predicate;
import java.util.regex.Matcher;
import java.util.regex.Pattern;

import static io.nats.client.Options.isWebsocket;
import static io.nats.client.support.NatsConstants.*;
import static io.nats.client.support.Validator.validateNotNull;
import static java.nio.charset.StandardCharsets.UTF_8;

class NatsConnection implements Connection {

    private final Options options;

    private final NatsStatistics statistics;

    private boolean connecting; // you can only connect in one thread
    private boolean disconnecting; // you can only disconnect in one thread
    private boolean closing; // respect a close call regardless
    private Exception exceptionDuringConnectChange; // an exception occurred in another thread while disconnecting or
                                                    // connecting

    private Status status;
    private final ReentrantLock statusLock;
    private final Condition statusChanged;

    private CompletableFuture<DataPort> dataPortFuture;
    private DataPort dataPort;
    private String currentServer;
    private CompletableFuture<Boolean> reconnectWaiter;
    private final HashMap<String, String> serverAuthErrors;

    private final NatsConnectionReader reader;
    private final NatsConnectionWriter writer;

    private final AtomicReference<ServerInfo> serverInfo;

    private final Map<String, NatsSubscription> subscribers;
    private final Map<String, NatsDispatcher> dispatchers; // use a concurrent map so we get more consistent iteration
                                                     // behavior
    private final Map<String, NatsRequestCompletableFuture> responsesAwaiting;
    private final Map<String, NatsRequestCompletableFuture> responsesRespondedTo;
    private final ConcurrentLinkedDeque<CompletableFuture<Boolean>> pongQueue;

    private final String mainInbox;
    private final AtomicReference<NatsDispatcher> inboxDispatcher;
    private Timer timer;

    private final AtomicBoolean needPing;

    private final AtomicLong nextSid;
    private final NUID nuid;

    private final AtomicReference<String> connectError;
    private final AtomicReference<String> lastError;
    private final AtomicReference<CompletableFuture<Boolean>> draining;
    private final AtomicBoolean blockPublishForDrain;

    private final ExecutorService callbackRunner;

    private final ExecutorService executor;
    private final ExecutorService connectExecutor;
    private final boolean advancedTracking;

    NatsConnection(Options options) {
        boolean trace = options.isTraceConnection();
        timeTrace(trace, "creating connection object");

        this.options = options;

        advancedTracking = options.isTrackAdvancedStats();
        this.statistics = new NatsStatistics(advancedTracking);

        this.statusLock = new ReentrantLock();
        this.statusChanged = this.statusLock.newCondition();
        this.status = Status.DISCONNECTED;
        this.reconnectWaiter = new CompletableFuture<>();
        this.reconnectWaiter.complete(Boolean.TRUE);

        this.dispatchers = new ConcurrentHashMap<>();
        this.subscribers = new ConcurrentHashMap<>();
        this.responsesAwaiting = new ConcurrentHashMap<>();
        this.responsesRespondedTo = new ConcurrentHashMap<>();

        this.serverAuthErrors = new HashMap<>();

        this.nextSid = new AtomicLong(1);
        timeTrace(trace, "creating NUID");
        this.nuid = new NUID();
        this.mainInbox = createInbox() + ".*";

        this.lastError = new AtomicReference<>();
        this.connectError = new AtomicReference<>();

        this.serverInfo = new AtomicReference<>();
        this.inboxDispatcher = new AtomicReference<>();
        this.pongQueue = new ConcurrentLinkedDeque<>();
        this.draining = new AtomicReference<>();
        this.blockPublishForDrain = new AtomicBoolean();

        timeTrace(trace, "creating executors");
        this.callbackRunner = Executors.newSingleThreadExecutor();
        this.executor = options.getExecutor();
        this.connectExecutor = Executors.newSingleThreadExecutor();

        timeTrace(trace, "creating reader and writer");
        this.reader = new NatsConnectionReader(this);
        this.writer = new NatsConnectionWriter(this);

        this.needPing = new AtomicBoolean(true);

        timeTrace(trace, "connection object created");
    }

    // Connect is only called after creation
    void connect(boolean reconnectOnConnect) throws InterruptedException, IOException {
        if (options.getServers().size() == 0) {
            throw new IllegalArgumentException("No servers provided in options");
        }

        boolean trace = options.isTraceConnection();
        long start = System.nanoTime();

        this.lastError.set("");

        timeTrace(trace, "starting connect loop");

        List<String> serversToTry = getServersToTry();
        for (String serverURI : serversToTry) {
            if (isClosed()) {
                break; // goes to statement after end-connect-server-loop
            }

            this.connectError.set(""); // new on each attempt

            timeTrace(trace, "setting status to connecting");
            updateStatus(Status.CONNECTING);

            timeTrace(trace, "trying to connect to %s", serverURI);
            tryToConnect(serverURI, System.nanoTime());

            if (isConnected()) {
                break; // goes to statement after end-connect-server-loop
            }

            timeTrace(trace, "setting status to disconnected");
            updateStatus(Status.DISCONNECTED);

            String err = connectError.get();

            if (this.isAuthenticationError(err)) {
                this.serverAuthErrors.put(serverURI, err);
            }
        } // end-connect-server-loop

        if (!isConnected() && !isClosed()) {
            if (reconnectOnConnect) {
                timeTrace(trace, "trying to reconnect on connect");
                reconnect();
            } else {
                timeTrace(trace, "connection failed, closing to cleanup");
                close();

                String err = connectError.get();
                if (this.isAuthenticationError(err)) {
                    String msg = "Authentication error connecting to NATS server: " + err;
                    throw new AuthenticationException(msg);
                } else {
                    String msg = "Unable to connect to NATS servers: " + String.join(", ", serversToTry);
                    throw new IOException(msg);
                }
            }
        } else if (trace) {
            long end = System.nanoTime();
            double seconds = ((double) (end - start)) / 1_000_000_000.0;
            timeTrace(trace, "connect complete in %.3f seconds", seconds);
        }
    }

    // Reconnect can only be called when the connection is disconnected
    void reconnect() throws InterruptedException {
        long maxTries = options.getMaxReconnect();
        long tries = 0;

        if (isClosed()) {
            return;
        }

        if (maxTries == 0) {
            this.close();
            return;
        }

        this.writer.setReconnectMode(true);

        boolean doubleAuthError = false;

        while (!isConnected() && !isClosed() && !this.isClosing()) {
            if (tries > 0) { // not the first loop
                waitForReconnectTimeout(tries);
            }

            List<String> serversToTry = getServersToTry();
            for (String server : serversToTry) {
                if (isClosed()) {
                    break; // goes to statement after end-reconnect-server-loop
                }

                connectError.set(""); // reset on each loop

                if (isDisconnectingOrClosed() || this.isClosing()) {
                    break; // goes to statement after end-reconnect-server-loop
                }

                updateStatus(Status.RECONNECTING);

                tryToConnect(server, System.nanoTime());

                tries++;
                if (maxTries > 0 && tries >= maxTries) {
                    break; // goes to statement after end-reconnect-server-loop
                }

                if (isConnected()) {
                    this.statistics.incrementReconnects();
                    break; // goes to statement after end-reconnect-server-loop
                }

                String err = connectError.get();
                if (this.isAuthenticationError(err)) {
                    if (err.equals(this.serverAuthErrors.get(server))) {
                        doubleAuthError = true;
                        break; // will close below, goes to statement after end-reconnect-server-loop
                    }

                    this.serverAuthErrors.put(server, err);
                }
            } // end-reconnect-server-loop

            if (doubleAuthError) {
                break; // goes to statement after end-reconnect-connection-loop
            }

            if (maxTries > 0 && tries >= maxTries) {
                break; // goes to statement after end-reconnect-connection-loop
            }
        } // end-reconnect-connection-loop

        if (!isConnected()) {
            this.close();
            return;
        }

        this.subscribers.forEach((sid, sub) -> {
            if (sub.getDispatcher() == null && !sub.isDraining()) {
                sendSubscriptionMessage(sub.getSID(), sub.getSubject(), sub.getQueueName(), true);
            }
        });

        this.dispatchers.forEach((nuid, d) -> {
            if (!d.isDraining()) {
                d.resendSubscriptions();
            }
        });

        try {
            this.flush(this.options.getConnectionTimeout());
        } catch (Exception exp) {
            this.processException(exp);
        }

        // When the flush returns we are done sending internal messages, so we can
        // switch to the
        // non-reconnect queue
        this.writer.setReconnectMode(false);

        processConnectionEvent(Events.RESUBSCRIBED);
    }

    void timeTrace(boolean trace, String format, Object... args) {
        if (trace) {
            _trace(String.format(format, args));
        }
    }

    void timeTrace(boolean trace, String message) {
        if (trace) {
            _trace(message);
        }
    }

    private void _trace(String message) {
        String timeStr = DateTimeFormatter.ISO_TIME.format(LocalDateTime.now());
        System.out.println("[" + timeStr + "] connect trace: " + message);
    }

    long timeCheck(boolean trace, long endNanos, String message) throws TimeoutException {
        long now = System.nanoTime();
        long remaining = endNanos - now;

        if (trace) {
            double seconds = ((double)remaining) / 1_000_000_000.0;
            _trace( message + String.format(", %.3f (s) remaining", seconds) );
        }

        if (remaining < 0) {
            throw new TimeoutException("connection timed out");
        }

        return remaining;
    }

    // is called from reconnect and connect
    // will wait for any previous attempt to complete, using the reader.stop and
    // writer.stop
    void tryToConnect(String serverURI, long now) {
        this.currentServer = null;

        try {
            Duration connectTimeout = options.getConnectionTimeout();
            boolean trace = options.isTraceConnection();
            long end = now + connectTimeout.toNanos();
            timeCheck(trace, end, "starting connection attempt");

            statusLock.lock();
            try {
                if (this.connecting) {
                    return;
                }
                this.connecting = true;
                statusChanged.signalAll();
            } finally {
                statusLock.unlock();
            }

            // Create a new future for the dataport, the reader/writer will use this
            // to wait for the connect/failure.
            this.dataPortFuture = new CompletableFuture<>();

            // Make sure the reader and writer are stopped
            long timeoutNanos = timeCheck(trace, end, "waiting for reader");
            this.reader.stop().get(timeoutNanos, TimeUnit.NANOSECONDS);
            timeoutNanos = timeCheck(trace, end, "waiting for writer");
            this.writer.stop().get(timeoutNanos, TimeUnit.NANOSECONDS);

            timeCheck(trace, end, "cleaning pong queue");
            cleanUpPongQueue();

            timeoutNanos = timeCheck(trace, end, "connecting data port");
            DataPort newDataPort = this.options.buildDataPort();
            newDataPort.connect(serverURI, this, timeoutNanos);

            // Notify the any threads waiting on the sockets
            this.dataPort = newDataPort;
            this.dataPortFuture.complete(this.dataPort);

            // Wait for the INFO message manually
            // all other traffic will use the reader and writer
            Callable<Object> connectTask = () -> {
                readInitialInfo();
                checkVersionRequirements();
                long start = System.nanoTime();
                upgradeToSecureIfNeeded(serverURI);
                if (trace && options.isTLSRequired()) {
                    // If the time appears too long it might be related to
                    // https://github.com/nats-io/nats.java#linux-platform-note
                    timeTrace(true, "TLS upgrade took: %.3f (s)",
                            ((double) (System.nanoTime() - start)) / 1_000_000_000.0);
                }
                return null;
            };

            timeoutNanos = timeCheck(trace, end, "reading info, version and upgrading to secure if necessary");
            Future<Object> future = this.connectExecutor.submit(connectTask);
            try {
                future.get(timeoutNanos, TimeUnit.NANOSECONDS);
            } finally {
                future.cancel(true);
            }

            // start the reader and writer after we secured the connection, if necessary
            timeCheck(trace, end, "starting reader");
            this.reader.start(this.dataPortFuture);
            timeCheck(trace, end, "starting writer");
            this.writer.start(this.dataPortFuture);

            timeCheck(trace, end, "sending connect message");
            this.sendConnect(serverURI);

            timeoutNanos = timeCheck(trace, end, "sending initial ping");
            Future<Boolean> pongFuture = sendPing();

            if (pongFuture != null) {
                pongFuture.get(timeoutNanos, TimeUnit.NANOSECONDS);
            }

            if (this.timer == null) {
                timeCheck(trace, end, "starting ping and cleanup timers");
                this.timer = new Timer("Nats Connection Timer");

                long pingMillis = this.options.getPingInterval().toMillis();

                if (pingMillis > 0) {
                    this.timer.schedule(new TimerTask() {
                        public void run() {
                            if (isConnected()) {
                                softPing(); // The timer always uses the standard queue
                            }
                        }
                    }, pingMillis, pingMillis);
                }

                long cleanMillis = this.options.getRequestCleanupInterval().toMillis();

                if (cleanMillis > 0) {
                    this.timer.schedule(new TimerTask() {
                        public void run() {
                            cleanResponses(false);
                        }
                    }, cleanMillis, cleanMillis);
                }
            }

            // Set connected status
            timeCheck(trace, end, "updating status to connected");
            statusLock.lock();
            try {
                this.connecting = false;

                if (this.exceptionDuringConnectChange != null) {
                    throw this.exceptionDuringConnectChange;
                }

                this.currentServer = serverURI;
                this.serverAuthErrors.remove(serverURI); // reset on successful connection
                updateStatus(Status.CONNECTED); // will signal status change, we also signal in finally
            } finally {
                statusLock.unlock();
            }
            timeTrace(trace, "status updated");
        } catch (RuntimeException exp) { // runtime exceptions, like illegalArgs
            processException(exp);
            throw exp;
        } catch (Exception exp) { // every thing else
            processException(exp);
            try {
                this.closeSocket(false);
            } catch (InterruptedException e) {
                processException(e);
            }
        } finally {
            statusLock.lock();
            try {
                this.connecting = false;
                statusChanged.signalAll();
            } finally {
                statusLock.unlock();
            }
        }
    }

    void checkVersionRequirements() throws IOException {
        Options opts = getOptions();
        ServerInfo info = getInfo();

        if (opts.isNoEcho() && info.getProtocolVersion() < 1) {
            throw new IOException("Server does not support no echo.");
        }
    }

    void upgradeToSecureIfNeeded(String serverURI) throws IOException {
        Options opts = getOptions();
        ServerInfo info = getInfo();

        boolean isTLSRequired = opts.isTLSRequired();
        if (isTLSRequired && isWebsocket(serverURI)) {
            // We are already communicating over "https" websocket, so
            // do NOT try to upgrade to secure.
            isTLSRequired = false;
        }
        if (isTLSRequired && !info.isTLSRequired()) {
            throw new IOException("SSL connection wanted by client.");
        } else if (!isTLSRequired && info.isTLSRequired()) {
            throw new IOException("SSL required by server.");
        }

        if (isTLSRequired) {
            this.dataPort.upgradeToSecure();
        }
    }

    // Called from reader/writer thread
    void handleCommunicationIssue(Exception io) {
        // If we are connecting or disconnecting, note exception and leave
        statusLock.lock();
        try {
            if (this.connecting || this.disconnecting || this.status == Status.CLOSED || this.isDraining()) {
                this.exceptionDuringConnectChange = io;
                return;
            }
        } finally {
            statusLock.unlock();
        }

        processException(io);

        // Spawn a thread so we don't have timing issues with
        // waiting on read/write threads
        executor.submit(() -> {
            try {
                this.closeSocket(true);
            } catch (InterruptedException e) {
                processException(e);
            }
        });
    }

    // Close socket is called when another connect attempt is possible
    // Close is called when the connection should shutdown, period
    void closeSocket(boolean tryReconnectIfConnected) throws InterruptedException {
        boolean wasConnected;

        statusLock.lock();
        try {
            if (isDisconnectingOrClosed()) {
                waitForDisconnectOrClose(this.options.getConnectionTimeout());
                return;
            }
            this.disconnecting = true;
            this.exceptionDuringConnectChange = null;
            wasConnected = (this.status == Status.CONNECTED);
            statusChanged.signalAll();
        } finally {
            statusLock.unlock();
        }

        closeSocketImpl();

        statusLock.lock();
        try {
            updateStatus(Status.DISCONNECTED);
            this.exceptionDuringConnectChange = null; // Ignore IOExceptions during closeSocketImpl()
            this.disconnecting = false;
            statusChanged.signalAll();
        } finally {
            statusLock.unlock();
        }

        if (isClosing()) { // Bit of a misname, but closing means we are in the close method or were asked
                           // to be
            close();
        } else if (wasConnected && tryReconnectIfConnected) {
            reconnect();
        }
    }

    // Close socket is called when another connect attempt is possible
    // Close is called when the connection should shutdown, period
    @Override
    public void close() throws InterruptedException {
        this.close(true);
    }

    void close(boolean checkDrainStatus) throws InterruptedException {
        statusLock.lock();
        try {
            if (checkDrainStatus && this.isDraining()) {
                waitForDisconnectOrClose(this.options.getConnectionTimeout());
                return;
            }

            this.closing = true;// We were asked to close, so do it
            if (isDisconnectingOrClosed()) {
                waitForDisconnectOrClose(this.options.getConnectionTimeout());
                return;
            } else {
                this.disconnecting = true;
                this.exceptionDuringConnectChange = null;
                statusChanged.signalAll();
            }
        } finally {
            statusLock.unlock();
        }

        // Stop the reconnect wait timer after we stop the writer/reader (only if we are
        // really closing, not on errors)
        if (this.reconnectWaiter != null) {
            this.reconnectWaiter.cancel(true);
        }

        closeSocketImpl();

        this.dispatchers.forEach((nuid, d) -> d.stop(false));

        this.subscribers.forEach((sid, sub) -> sub.invalidate());

        this.dispatchers.clear();
        this.subscribers.clear();

        if (timer != null) {
            timer.cancel();
            timer = null;
        }

        cleanResponses(true);

        cleanUpPongQueue();

        statusLock.lock();
        try {
            updateStatus(Status.CLOSED); // will signal, we also signal when we stop disconnecting

            /*
             * if (exceptionDuringConnectChange != null) {
             * processException(exceptionDuringConnectChange); exceptionDuringConnectChange
             * = null; }
             */
        } finally {
            statusLock.unlock();
        }

        // Stop the error handling and connect executors
        callbackRunner.shutdown();
        try {
            callbackRunner.awaitTermination(this.options.getConnectionTimeout().toNanos(), TimeUnit.NANOSECONDS);
        } finally {
            callbackRunner.shutdownNow();
        }

        // There's no need to wait for running tasks since we're told to close
        connectExecutor.shutdownNow();

        statusLock.lock();
        try {
            this.disconnecting = false;
            statusChanged.signalAll();
        } finally {
            statusLock.unlock();
        }
    }

    // Should only be called from closeSocket or close
    void closeSocketImpl() {
        this.currentServer = null;

        // Signal both to stop.
        final Future<Boolean> readStop = this.reader.stop();
        final Future<Boolean> writeStop = this.writer.stop();

        // Now wait until they both stop before closing the socket.
        try {
            readStop.get(1, TimeUnit.SECONDS);
        } catch (Exception ex) {
            //
        }
        try {
            writeStop.get(1, TimeUnit.SECONDS);
        } catch (Exception ex) {
            //
        }

        this.dataPortFuture.cancel(true);

        // Close the current socket and cancel anyone waiting for it
        try {
            if (this.dataPort != null) {
                this.dataPort.close();
            }

        } catch (IOException ex) {
            processException(ex);
        }
        cleanUpPongQueue();

        try {
            this.reader.stop().get(10, TimeUnit.SECONDS);
        } catch (Exception ex) {
            processException(ex);
        }
        try {
            this.writer.stop().get(10, TimeUnit.SECONDS);
        } catch (Exception ex) {
            processException(ex);
        }

    }

    void cleanUpPongQueue() {
        Future<Boolean> b;
        while ((b = pongQueue.poll()) != null) {
            try {
                b.cancel(true);
            } catch (CancellationException e) {
                if (!b.isDone() && !b.isCancelled()) {
                    processException(e);
                }
            }
        }
    }

    @Override
    public void publish(String subject, byte[] body) {
        publishInternal(subject, null, null, body, options.supportUTF8Subjects());
    }

    @Override
    public void publish(String subject, String replyTo, byte[] body) {
        publishInternal(subject, replyTo, null, body, options.supportUTF8Subjects());
    }

    @Override
    public void publish(Message message) {
        validateNotNull(message, "Message");
        publishInternal(message.getSubject(), message.getReplyTo(), message.getHeaders(), message.getData(), message.isUtf8mode());
    }

    void publishInternal(String subject, String replyTo, Headers headers, byte[] data, boolean utf8mode) {
        checkIfNeedsHeaderSupport(headers);
        checkPayloadSize(data);

        if (isClosed()) {
            throw new IllegalStateException("Connection is Closed");
        } else if (blockPublishForDrain.get()) {
            throw new IllegalStateException("Connection is Draining"); // Ok to publish while waiting on subs
        }

        NatsMessage nm = new NatsMessage(subject, replyTo, new Headers(headers), data, utf8mode);

        Connection.Status stat = this.status;
        if ((stat == Status.RECONNECTING || stat == Status.DISCONNECTED)
                && !this.writer.canQueueDuringReconnect(nm)) {
            throw new IllegalStateException(
                    "Unable to queue any more messages during reconnect, max buffer is " + options.getReconnectBufferSize());
        }
        queueOutgoing(nm);
    }

    private void checkIfNeedsHeaderSupport(Headers headers) {
        if (headers != null && !headers.isEmpty() && !serverInfo.get().isHeadersSupported()) {
            throw new IllegalArgumentException(
                    "Headers are not supported by the server, version: " + serverInfo.get().getVersion());
        }
    }

    private void checkPayloadSize(byte[] body) {
        if (options.clientSideLimitChecks() && body != null && body.length > this.getMaxPayload() && this.getMaxPayload() > 0) {
            throw new IllegalArgumentException(
                    "Message payload size exceed server configuration " + body.length + " vs " + this.getMaxPayload());
        }
    }

    @Override
    public Subscription subscribe(String subject) {

        if (subject == null || subject.length() == 0) {
            throw new IllegalArgumentException("Subject is required in subscribe");
        }

        Pattern pattern = Pattern.compile("\\s");
        Matcher matcher = pattern.matcher(subject);

        if (matcher.find()) {
            throw new IllegalArgumentException("Subject cannot contain whitespace");
        }

        return createSubscription(subject, null, null, null);
    }

    @Override
    public Subscription subscribe(String subject, String queueName) {

        if (subject == null || subject.length() == 0) {
            throw new IllegalArgumentException("Subject is required in subscribe");
        }

        Pattern pattern = Pattern.compile("\\s");
        Matcher smatcher = pattern.matcher(subject);

        if (smatcher.find()) {
            throw new IllegalArgumentException("Subject cannot contain whitespace");
        }

        if (queueName == null || queueName.length() == 0) {
            throw new IllegalArgumentException("QueueName is required in subscribe");
        }

        Matcher qmatcher = pattern.matcher(queueName);

        if (qmatcher.find()) {
            throw new IllegalArgumentException("Queue names cannot contain whitespace");
        }

        return createSubscription(subject, queueName, null, null);
    }

    void invalidate(NatsSubscription sub) {
        remove(sub);
        sub.invalidate();
    }

    void remove(NatsSubscription sub) {
        CharSequence sid = sub.getSID();
        subscribers.remove(sid);

        if (sub.getNatsDispatcher() != null) {
            sub.getNatsDispatcher().remove(sub);
        }
    }

    void unsubscribe(NatsSubscription sub, int after) {
        if (isClosed()) { // last chance, usually sub will catch this
            throw new IllegalStateException("Connection is Closed");
        }

        if (after <= 0) {
            this.invalidate(sub); // Will clean it up
        } else {
            sub.setUnsubLimit(after);

            if (sub.reachedUnsubLimit()) {
                sub.invalidate();
            }
        }

        if (!isConnected()) {
            return; // We will set up sub on reconnect or ignore
        }

        sendUnsub(sub, after);
    }

    void sendUnsub(NatsSubscription sub, int after) {
        ByteArrayBuilder bab =
            new ByteArrayBuilder().append(UNSUB_SP_BYTES).append(sub.getSID());
        if (after > 0) {
            bab.append(SP).append(after);
        }
        queueInternalOutgoing(new ProtocolMessage(bab));
    }

    // Assumes the null/empty checks were handled elsewhere
    NatsSubscription createSubscription(String subject, String queueName, NatsDispatcher dispatcher, NatsSubscriptionFactory factory) {
        if (isClosed()) {
            throw new IllegalStateException("Connection is Closed");
        } else if (isDraining() && (dispatcher == null || dispatcher != this.inboxDispatcher.get())) {
            throw new IllegalStateException("Connection is Draining");
        }

        NatsSubscription sub;
        String sid = getNextSid();

        if (factory == null) {
            sub = new NatsSubscription(sid, subject, queueName, this, dispatcher);
        }
        else {
            sub = factory.createNatsSubscription(sid, subject, queueName, this, dispatcher);
        }
        subscribers.put(sid, sub);

        sendSubscriptionMessage(sid, subject, queueName, false);
        return sub;
    }

    String getNextSid() {
        return Long.toString(nextSid.getAndIncrement());
    }

    String reSubscribe(NatsSubscription sub, String subject, String queueName) {
        String sid = getNextSid();
        sendSubscriptionMessage(sid, subject, queueName, false);
        subscribers.put(sid, sub);
        return sid;
    }

    void sendSubscriptionMessage(String sid, String subject, String queueName, boolean treatAsInternal) {
        if (!isConnected()) {
            return; // We will set up sub on reconnect or ignore
        }

        ByteArrayBuilder bab = new ByteArrayBuilder(UTF_8).append(SUB_SP_BYTES).append(subject);
        if (queueName != null) {
            bab.append(SP).append(queueName);
        }
        bab.append(SP).append(sid);

        NatsMessage subMsg = new ProtocolMessage(bab);

        if (treatAsInternal) {
            queueInternalOutgoing(subMsg);
        } else {
            queueOutgoing(subMsg);
        }
    }

    @Override
    public String createInbox() {
        return options.getInboxPrefix() + nuid.next();
    }

    int getRespInboxLength() {
        return options.getInboxPrefix().length() + 22 + 1; // 22 for nuid, 1 for .
    }

    String createResponseInbox(String inbox) {
        // Substring gets rid of the * [trailing]
        return inbox.substring(0, getRespInboxLength()) + nuid.next();
    }

    // If the inbox is long enough, pull out the end part, otherwise, just use the
    // full thing
    String getResponseToken(String responseInbox) {
        int len = getRespInboxLength();
        if (responseInbox.length() <= len) {
            return responseInbox;
        }
        return responseInbox.substring(len);
    }

    void cleanResponses(boolean closing) {
        ArrayList<String> toRemove = new ArrayList<>();

        responsesAwaiting.forEach((key, future) -> {
            boolean remove = false;
            if (future.hasExceededTimeout()) {
                remove = true;
                future.cancelTimedOut();
            }
            else if (closing) {
                remove = true;
                future.cancelClosing();
            }
            else if (future.isDone()) {
                // done should have already been removed, not sure if
                // this even needs checking, but it won't hurt
                remove = true;
            }

            if (remove) {
                toRemove.add(key);
                statistics.decrementOutstandingRequests();
            }
        });

        for (String token : toRemove) {
            responsesAwaiting.remove(token);
        }

        if (advancedTracking) {
            toRemove.clear(); // just reuse this
            responsesRespondedTo.forEach((key, future) -> {
                if (future.hasExceededTimeout()) {
                    toRemove.add(key);
                }
            });

            for (String token : toRemove) {
                responsesRespondedTo.remove(token);
            }
        }
    }

    @Override
    public Message request(String subject, byte[] body, Duration timeout) throws InterruptedException {
        return requestInternal(subject, null, body, options.supportUTF8Subjects(), timeout, true);
    }

    @Override
    public Message request(Message message, Duration timeout) throws InterruptedException {
        validateNotNull(message, "Message");
        return requestInternal(message.getSubject(), message.getHeaders(), message.getData(), message.isUtf8mode(), timeout, true);
    }

    Message requestInternal(String subject, Headers headers, byte[] data, boolean utf8mode, Duration timeout, boolean cancelOn503) throws InterruptedException {
        CompletableFuture<Message> incoming = requestFutureInternal(subject, headers, data, utf8mode, timeout, cancelOn503);
        try {
            return incoming.get(timeout.toNanos(), TimeUnit.NANOSECONDS);
        } catch (TimeoutException | ExecutionException | CancellationException e) {
            return null;
        }
    }

    @Override
    public CompletableFuture<Message> request(String subject, byte[] body) {
        return requestFutureInternal(subject, null, body, options.supportUTF8Subjects(), null, true);
    }

    @Override
    public CompletableFuture<Message> requestWithTimeout(String subject, byte[] body, Duration timeout) {
        return requestFutureInternal(subject, null, body, options.supportUTF8Subjects(), timeout, true);
    }

    @Override
    public CompletableFuture<Message> requestWithTimeout(Message message, Duration timeout) {
        validateNotNull(message, "Message");
        return requestFutureInternal(message.getSubject(), message.getHeaders(), message.getData(), message.isUtf8mode(), timeout, true);
    }

    @Override
    public CompletableFuture<Message> request(Message message) {
        validateNotNull(message, "Message");
        return requestFutureInternal(message.getSubject(), message.getHeaders(), message.getData(), message.isUtf8mode(), null, true);
    }

    CompletableFuture<Message> requestFutureInternal(String subject, Headers headers, byte[] data, boolean utf8mode, Duration futureTimeout, boolean cancelOn503) {
        checkPayloadSize(data);

        if (isClosed()) {
            throw new IllegalStateException("Connection is Closed");
        } else if (isDraining()) {
            throw new IllegalStateException("Connection is Draining");
        }

        if (inboxDispatcher.get() == null) {
            NatsDispatcher d = new NatsDispatcher(this, this::deliverReply);

            if (inboxDispatcher.compareAndSet(null, d)) {
                String id = this.nuid.next();
                this.dispatchers.put(id, d);
                d.start(id);
                d.subscribe(this.mainInbox);
            }
        }

        boolean oldStyle = options.isOldRequestStyle();
        String responseInbox = oldStyle ? createInbox() : createResponseInbox(this.mainInbox);
        String responseToken = getResponseToken(responseInbox);
        NatsRequestCompletableFuture future =
            new NatsRequestCompletableFuture(cancelOn503, futureTimeout == null ? options.getRequestCleanupInterval() : futureTimeout);

        if (!oldStyle) {
            responsesAwaiting.put(responseToken, future);
        }
        statistics.incrementOutstandingRequests();

        if (oldStyle) {
            NatsDispatcher dispatcher = this.inboxDispatcher.get();
            NatsSubscription sub = dispatcher.subscribeReturningSubscription(responseInbox);
            dispatcher.unsubscribe(responseInbox, 1);
            // Unsubscribe when future is cancelled:
            future.whenComplete((msg, exception) -> {
                if (exception instanceof CancellationException) {
                    dispatcher.unsubscribe(responseInbox);
                }
            });
            responsesAwaiting.put(sub.getSID(), future);
        }

        publishInternal(subject, responseInbox, headers, data, utf8mode);
        writer.flushBuffer();
        statistics.incrementRequestsSent();

        return future;
    }

    void deliverReply(Message msg) {
        boolean oldStyle = options.isOldRequestStyle();
        String subject = msg.getSubject();
        String token = getResponseToken(subject);
        String key = oldStyle ? msg.getSID() : token;
        NatsRequestCompletableFuture f = responsesAwaiting.remove(key);
        if (f != null) {
            if (advancedTracking) {
                responsesRespondedTo.put(key, f);
            }
            statistics.decrementOutstandingRequests();
            if (msg.isStatusMessage() && msg.getStatus().getCode() == 503 && f.isCancelOn503()) {
                f.cancel(true);
            }
            else {
                f.complete(msg);
            }
            statistics.incrementRepliesReceived();
        }
        else if (!oldStyle && !subject.startsWith(mainInbox)) {
            if (advancedTracking && responsesRespondedTo.get(key) != null) {
                statistics.incrementDuplicateRepliesReceived();
            }
            else {
                statistics.incrementOrphanRepliesReceived();
            }
        }
    }

    public Dispatcher createDispatcher() {
        return createDispatcher(null);
    }

    public Dispatcher createDispatcher(MessageHandler handler) {
        if (isClosed()) {
            throw new IllegalStateException("Connection is Closed");
        } else if (isDraining()) {
            throw new IllegalStateException("Connection is Draining");
        }

        NatsDispatcher dispatcher = new NatsDispatcher(this, handler);
        String id = this.nuid.next();
        this.dispatchers.put(id, dispatcher);
        dispatcher.start(id);
        return dispatcher;
    }

    public void closeDispatcher(Dispatcher d) {
        if (isClosed()) {
            throw new IllegalStateException("Connection is Closed");
        } else if (!(d instanceof NatsDispatcher)) {
            throw new IllegalArgumentException("Connection can only manage its own dispatchers");
        }

        NatsDispatcher nd = ((NatsDispatcher) d);

        if (nd.isDraining()) {
            return; // No op while draining
        }

        if (!this.dispatchers.containsKey(nd.getId())) {
            throw new IllegalArgumentException("Dispatcher is already closed.");
        }

        cleanupDispatcher(nd);
    }

    void cleanupDispatcher(NatsDispatcher nd) {
        nd.stop(true);
        this.dispatchers.remove(nd.getId());
    }

    Map<String, Dispatcher> getDispatchers() {
        return Collections.unmodifiableMap(dispatchers);
    }

    public void flush(Duration timeout) throws TimeoutException, InterruptedException {

        Instant start = Instant.now();
        waitForConnectOrClose(timeout);

        if (isClosed()) {
            throw new TimeoutException("Attempted to flush while closed");
        }

        if (timeout == null) {
            timeout = Duration.ZERO;
        }

        Instant now = Instant.now();
        Duration waitTime = Duration.between(start, now);

        if (!timeout.equals(Duration.ZERO) && waitTime.compareTo(timeout) >= 0) {
            throw new TimeoutException("Timeout out waiting for connection before flush.");
        }

        try {
            Future<Boolean> waitForIt = sendPing();

            if (waitForIt == null) { // error in the send ping code
                return;
            }

            long nanos = timeout.toNanos();

            if (nanos > 0) {

                nanos -= waitTime.toNanos();

                if (nanos <= 0) {
                    nanos = 1; // let the future timeout if it isn't resolved
                }

                waitForIt.get(nanos, TimeUnit.NANOSECONDS);
            } else {
                waitForIt.get();
            }

            this.statistics.incrementFlushCounter();
        } catch (ExecutionException | CancellationException e) {
            throw new TimeoutException(e.toString());
        }
    }

    void sendConnect(String serverURI) throws IOException {
        try {
            ServerInfo info = this.serverInfo.get();
            // This is changed - we used to use info.isAuthRequired(), but are changing it to
            // better match older versions of the server. It may change again in the future.
            CharBuffer connectOptions = this.options.buildProtocolConnectOptionsString(serverURI, true, info.getNonce());
            ByteArrayBuilder bab =
                new ByteArrayBuilder(OP_CONNECT_SP_LEN + connectOptions.limit(), UTF_8)
                    .append(CONNECT_SP_BYTES).append(connectOptions);
            queueInternalOutgoing(new ProtocolMessage(bab));
        } catch (Exception exp) {
            throw new IOException("Error sending connect string", exp);
        }
    }

    CompletableFuture<Boolean> sendPing() {
        return this.sendPing(true);
    }

    CompletableFuture<Boolean> softPing() {
        return this.sendPing(false);
    }

    /**
     * {@inheritDoc}
     */
    @Override
    public Duration RTT() throws IOException {
        if (!isConnectedOrConnecting()) {
            throw new IOException("Must be connected to do RTT.");
        }

        long timeout = options.getConnectionTimeout().toMillis();
        CompletableFuture<Boolean> pongFuture = new CompletableFuture<>();
        pongQueue.add(pongFuture);
        try {
            long time = System.nanoTime();
            writer.queueInternalMessage(new ProtocolMessage(OP_PING_BYTES));
            pongFuture.get(timeout, TimeUnit.MILLISECONDS);
            return Duration.ofNanos(System.nanoTime() - time);
        }
        catch (ExecutionException e) {
            throw new IOException(e.getCause());
        }
        catch (InterruptedException | TimeoutException e) {
            throw new IOException(e);
        }
    }

    // Send a ping request and push a pong future on the queue.
    // futures are completed in order, keep this one if a thread wants to wait
    // for a specific pong. Note, if no pong returns the wait will not return
    // without setting a timeout.
    CompletableFuture<Boolean> sendPing(boolean treatAsInternal) {
        int max = this.options.getMaxPingsOut();

        if (!isConnectedOrConnecting()) {
            CompletableFuture<Boolean> retVal = new CompletableFuture<>();
            retVal.complete(Boolean.FALSE);
            return retVal;
        }

        if (!treatAsInternal && !this.needPing.get()) {
            CompletableFuture<Boolean> retVal = new CompletableFuture<>();
            retVal.complete(Boolean.TRUE);
            this.needPing.set(true);
            return retVal;
        }

        if (max > 0 && pongQueue.size() + 1 > max) {
            handleCommunicationIssue(new IllegalStateException("Max outgoing Ping count exceeded."));
            return null;
        }

        CompletableFuture<Boolean> pongFuture = new CompletableFuture<>();
        pongQueue.add(pongFuture);

        if (treatAsInternal) {
            queueInternalOutgoing(new ProtocolMessage(OP_PING_BYTES));
        } else {
            queueOutgoing(new ProtocolMessage(OP_PING_BYTES));
        }

        this.needPing.set(true);
        this.statistics.incrementPingCount();
        return pongFuture;
    }

    void sendPong() {
        queueInternalOutgoing(new ProtocolMessage(OP_PONG_BYTES));
    }

    // Called by the reader
    void handlePong() {
        CompletableFuture<Boolean> pongFuture = pongQueue.pollFirst();
        if (pongFuture != null) {
            pongFuture.complete(Boolean.TRUE);
        }
    }

    void readInitialInfo() throws IOException {
        byte[] readBuffer = new byte[options.getBufferSize()];
        ByteBuffer protocolBuffer = ByteBuffer.allocate(options.getBufferSize());
        boolean gotCRLF = false;
        boolean gotCR = false;

        while (!gotCRLF) {
            int read = this.dataPort.read(readBuffer, 0, readBuffer.length);

            if (read < 0) {
                break;
            }

            int i = 0;
            while (i < read) {
                byte b = readBuffer[i++];

                if (gotCR) {
                    if (b != LF) {
                        throw new IOException("Missed LF after CR waiting for INFO.");
                    } else if (i < read) {
                        throw new IOException("Read past initial info message.");
                    }

                    gotCRLF = true;
                    break;
                }

                if (b == CR) {
                    gotCR = true;
                } else {
                    if (!protocolBuffer.hasRemaining()) {
                        protocolBuffer = enlargeBuffer(protocolBuffer, 0); // just double it
                    }
                    protocolBuffer.put(b);
                }
            }
        }

        if (!gotCRLF) {
            throw new IOException("Failed to read initial info message.");
        }

        protocolBuffer.flip();

        String infoJson = UTF_8.decode(protocolBuffer).toString();
        infoJson = infoJson.trim();
        String[] msg = infoJson.split("\\s");
        String op = msg[0].toUpperCase();

        if (!OP_INFO.equals(op)) {
            throw new IOException("Received non-info initial message.");
        }

        handleInfo(infoJson);
    }

    void handleInfo(String infoJson) {
        ServerInfo serverInfo = new ServerInfo(infoJson);
        this.serverInfo.set(serverInfo);

        List<String> urls = this.serverInfo.get().getConnectURLs();
        if (urls != null && urls.size() > 0) {
            processConnectionEvent(Events.DISCOVERED_SERVERS);
        }

        if (serverInfo.isLameDuckMode()) {
            processConnectionEvent(Events.LAME_DUCK);
        }
    }

    void queueOutgoing(NatsMessage msg) {
        if (msg.getControlLineLength() > this.options.getMaxControlLine()) {
            throw new IllegalArgumentException("Control line is too long");
        }
        if (!writer.queue(msg)) {
            options.getErrorListener().messageDiscarded(this, msg);
        }
    }

    void queueInternalOutgoing(NatsMessage msg) {
        if (msg.getControlLineLength() > this.options.getMaxControlLine()) {
            throw new IllegalArgumentException("Control line is too long");
        }
        this.writer.queueInternalMessage(msg);
    }

    void deliverMessage(NatsMessage msg) {
        this.needPing.set(false);
        this.statistics.incrementInMsgs();
        this.statistics.incrementInBytes(msg.getSizeInBytes());

        NatsSubscription sub = subscribers.get(msg.getSID());

        if (sub != null) {
            msg.setSubscription(sub);

            NatsDispatcher d = sub.getNatsDispatcher();
            NatsConsumer c = (d == null) ? sub : d;
            MessageQueue q = ((d == null) ? sub.getMessageQueue() : d.getMessageQueue());

            if (c.hasReachedPendingLimits()) {
                // Drop the message and count it
                this.statistics.incrementDroppedCount();
                c.incrementDroppedCount();

                // Notify the first time
                if (!c.isMarkedSlow()) {
                    c.markSlow();
                    processSlowConsumer(c);
                }
            } else if (q != null) {
                c.markNotSlow();

                // beforeQueueProcessor returns null if the message
                // does not need to be queued, for instance heartbeats
                // that are not flow control and are already seen by the
                // auto status manager
                msg = sub.getBeforeQueueProcessor().apply(msg);
                if (msg != null) {
                    q.push(msg);
                }
            }

        }
//        else {
//            // Drop messages we don't have a subscriber for (could be extras on an
//            // auto-unsub for example)
//        }
    }

    void processOK() {
        this.statistics.incrementOkCount();
    }

    void processSlowConsumer(Consumer consumer) {
        if (!this.callbackRunner.isShutdown()) {
            try {
                this.callbackRunner.execute(() -> {
                    try {
                        options.getErrorListener().slowConsumerDetected(this, consumer);
                    } catch (Exception ex) {
                        this.statistics.incrementExceptionCount();
                    }
                });
            } catch (RejectedExecutionException re) {
                // Timing with shutdown, let it go
            }
        }
    }

    void processException(Exception exp) {
        this.statistics.incrementExceptionCount();

        if (!this.callbackRunner.isShutdown()) {
            try {
                this.callbackRunner.execute(() -> {
                    try {
                        options.getErrorListener().exceptionOccurred(this, exp);
                    } catch (Exception ex) {
                        this.statistics.incrementExceptionCount();
                    }
                });
            } catch (RejectedExecutionException re) {
                // Timing with shutdown, let it go
            }
        }
    }

    void processError(String errorText) {
        this.statistics.incrementErrCount();

        this.lastError.set(errorText);
        this.connectError.set(errorText); // even if this isn't during connection, save it just in case

        // If we are connected && we get an authentication error, save it
        String url = this.getConnectedUrl();
        if (this.isConnected() && this.isAuthenticationError(errorText) && url != null) {
            this.serverAuthErrors.put(url, errorText);
        }

        if (!this.callbackRunner.isShutdown()) {
            try {
                this.callbackRunner.execute(() -> {
                    try {
                        options.getErrorListener().errorOccurred(this, errorText);
                    } catch (Exception ex) {
                        this.statistics.incrementExceptionCount();
                    }
                });
            } catch (RejectedExecutionException re) {
                // Timing with shutdown, let it go
            }
        }
    }

    interface ErrorListenerCaller {
        void call(Connection conn, ErrorListener el);
    }

    void executeCallback(ErrorListenerCaller elc) {
        if (!this.callbackRunner.isShutdown()) {
            try {
                this.callbackRunner.execute(() -> elc.call(this, options.getErrorListener()));
            } catch (RejectedExecutionException re) {
                // Timing with shutdown, let it go
            }
        }
    }

    void processConnectionEvent(Events type) {
        ConnectionListener handler = this.options.getConnectionListener();

        if (handler != null && !this.callbackRunner.isShutdown()) {
            try {
                this.callbackRunner.execute(() -> {
                    try {
                        handler.connectionEvent(this, type);
                    } catch (Exception ex) {
                        this.statistics.incrementExceptionCount();
                    }
                });
            } catch (RejectedExecutionException re) {
                // Timing with shutdown, let it go
            }
        }
    }

    @Override
    public ServerInfo getServerInfo() {
        return getInfo();
    }

    @Override
    public InetAddress getClientInetAddress() {
        try {
            return InetAddress.getByName(getInfo().getClientIp());
        }
        catch (Exception e) {
            return null;
        }
    }

    ServerInfo getInfo() {
        return this.serverInfo.get();
    }

    @Override
    public Options getOptions() {
        return this.options;
    }

    @Override
    public Statistics getStatistics() {
        return this.statistics;
    }

    NatsStatistics getNatsStatistics() {
        return this.statistics;
    }

    DataPort getDataPort() {
        return this.dataPort;
    }

    // Used for testing
    int getConsumerCount() {
        return this.subscribers.size() + this.dispatchers.size();
    }

    public long getMaxPayload() {
        ServerInfo info = this.serverInfo.get();

        if (info == null) {
            return -1;
        }

        return info.getMaxPayload();
    }

    /**
     * Return the list of known server urls, including additional servers discovered
     * after a connection has been established.
     *
     * @return this connection's list of known server URLs
     */
    public Collection<String> getServers() {
        // This does not use the server list provider because it does what it's doc says
        List<String> servers = new ArrayList<>();
        addOptionsServers(servers);
        addDiscoveredServers(servers);
        return servers;
    }

    // the list is used by the connect/reconnect code
    protected List<String> getServersToTry() {
        if (options.getServerListProvider() == null) {
            // default behavior is to
            // 1. add the configured servers
            // 2. optionally add the discovered servers (options default is to get them)
            // 3. optionally randomize the servers (options default is to randomize)
            List<String> servers = new ArrayList<>();
            addOptionsServers(servers);
            if (!options.isIgnoreDiscoveredServers()) {
                addDiscoveredServers(servers);
            }
            return options.isNoRandomize() ? servers : randomize(servers);
        }

        // provider behavior
        // 1. Get the list of configured servers
        // 2. Get the list of discovered servers
        // 3. Pass those, the current server and the options to the provider
        return options.getServerListProvider().getServerList(
            currentServer, options.getUnprocessedServers(), getDiscoveredConnectUrls());
    }

    protected void addOptionsServers(List<String> servers) {
        for (URI uri : options.getServers()) {
            String srv = uri.toString();
            if (!servers.contains(srv)) {
                servers.add(srv);
            }
        }
    }

    protected List<String> getDiscoveredConnectUrls() {
        ServerInfo info = this.serverInfo.get();
        if (info == null) {
            return new ArrayList<>();
        }

        List<String> urls = info.getConnectURLs();
        if (urls == null) {
            return new ArrayList<>();
        }

        return info.getConnectURLs();
    }

<<<<<<< HEAD
    private void addDiscoveredServers(List<String> servers) {
        ServerInfo info = this.serverInfo.get();
        if (info != null && info.getConnectURLs() != null) {
            for (String uri : info.getConnectURLs()) {
                try {
                    // call to createURIForServer is to parse (normalize)
                    addNoDupes(servers, options.createURIForServer(uri, isWebsocket(this.currentServer)).toString());
                }
                catch (URISyntaxException e) {
                    // this should never happen since this list comes from the server
                    // if it does... what to do? for now just igore it, it's no good anyway
=======
    protected void addDiscoveredServers(List<String> servers) {
        List<String> urls = getDiscoveredConnectUrls();
        for (String url : urls) {
            try {
                String srv = options.createURIForServer(url).toString();
                if (!servers.contains(srv)) {
                    servers.add(srv);
>>>>>>> 8e35e0fa
                }
            }
            catch (URISyntaxException e) {
                // this should never happen since this list comes from the server
                // if it does... what to do? for now just ignore it, it's no good anyway
            }
        }
    }

    private List<String> randomize(List<String> servers) {
        if (servers.size() > 1) {
            if (currentServer != null) {
                servers.remove(currentServer);
            }
            Collections.shuffle(servers, ThreadLocalRandom.current());
            if (currentServer != null) {
                servers.add(currentServer);
            }
        }
        return servers;
    }

    @Override
    public String getConnectedUrl() {
        return this.currentServer;
    }

    @Override
    public Status getStatus() {
        return this.status;
    }

    @Override
    public String getLastError() {
        return this.lastError.get();
    }

    @Override
    public void clearLastError() {
        this.lastError.set("");
    }

    ExecutorService getExecutor() {
        return executor;
    }

    void updateStatus(Status newStatus) {
        Status oldStatus = this.status;

        statusLock.lock();
        try {
            if (oldStatus == Status.CLOSED || newStatus == oldStatus) {
                return;
            }
            this.status = newStatus;
        } finally {
            statusChanged.signalAll();
            statusLock.unlock();
        }

        if (this.status == Status.DISCONNECTED) {
            processConnectionEvent(Events.DISCONNECTED);
        } else if (this.status == Status.CLOSED) {
            processConnectionEvent(Events.CLOSED);
        } else if (oldStatus == Status.RECONNECTING && this.status == Status.CONNECTED) {
            processConnectionEvent(Events.RECONNECTED);
        } else if (this.status == Status.CONNECTED) {
            processConnectionEvent(Events.CONNECTED);
        }
    }

    boolean isClosing() {
        return this.closing;
    }

    boolean isClosed() {
        return this.status == Status.CLOSED;
    }

    boolean isConnected() {
        return this.status == Status.CONNECTED;
    }

    boolean isConnectedOrConnecting() {
        statusLock.lock();
        try {
            return this.status == Status.CONNECTED || this.connecting;
        } finally {
            statusLock.unlock();
        }
    }

    boolean isDisconnectingOrClosed() {
        statusLock.lock();
        try {
            return this.status == Status.CLOSED || this.disconnecting;
        } finally {
            statusLock.unlock();
        }
    }

    boolean isDisconnecting() {
        statusLock.lock();
        try {
            return this.disconnecting;
        } finally {
            statusLock.unlock();
        }
    }

    void waitForDisconnectOrClose(Duration timeout) throws InterruptedException {
        waitFor(timeout, (Void) -> this.isDisconnecting() && !this.isClosed() );
    }

    void waitForConnectOrClose(Duration timeout) throws InterruptedException {
        waitFor(timeout, (Void) -> !this.isConnected() && !this.isClosed());
    }

    void waitFor(Duration timeout, Predicate<Void> test) throws InterruptedException {
        statusLock.lock();
        try {
            long currentWaitNanos = (timeout != null) ? timeout.toNanos() : -1;
            long start = System.nanoTime();
            while (currentWaitNanos >= 0 && test.test(null)) {
                if (currentWaitNanos > 0) {
                    statusChanged.await(currentWaitNanos, TimeUnit.NANOSECONDS);
                    long now = System.nanoTime();
                    currentWaitNanos = currentWaitNanos - (now - start);
                    start = now;

                    if (currentWaitNanos <= 0) {
                        break;
                    }
                } else {
                    statusChanged.await();
                }
            }
        } finally {
            statusLock.unlock();
        }
    }

    void waitForReconnectTimeout(long totalTries) {
        long currentWaitNanos = 0;

        ReconnectDelayHandler handler = options.getReconnectDelayHandler();
        if (handler == null) {
            Duration dur = options.getReconnectWait();
            if (dur != null) {
                currentWaitNanos = dur.toNanos();
                dur = options.isTLSRequired() ? options.getReconnectJitterTls() : options.getReconnectJitter();
                if (dur != null) {
                    currentWaitNanos += ThreadLocalRandom.current().nextLong(dur.toNanos());
                }
            }
        }
        else {
            Duration waitTime = handler.getWaitTime(totalTries);
            if (waitTime != null) {
                currentWaitNanos = waitTime.toNanos();
            }
        }

        this.reconnectWaiter = new CompletableFuture<>();

        long start = System.nanoTime();
        while (currentWaitNanos > 0 && !isDisconnectingOrClosed() && !isConnected() && !this.reconnectWaiter.isDone()) {
            try {
                this.reconnectWaiter.get(currentWaitNanos, TimeUnit.NANOSECONDS);
            } catch (Exception exp) {
                // ignore, try to loop again
            }
            long now = System.nanoTime();
            currentWaitNanos = currentWaitNanos - (now - start);
            start = now;
        }

        this.reconnectWaiter.complete(Boolean.TRUE);
    }

    ByteBuffer enlargeBuffer(ByteBuffer buffer, int atLeast) {
        int current = buffer.capacity();
        int newSize = Math.max(current * 2, atLeast);
        ByteBuffer newBuffer = ByteBuffer.allocate(newSize);
        buffer.flip();
        newBuffer.put(buffer);
        return newBuffer;
    }

    // For testing
    NatsConnectionReader getReader() {
        return this.reader;
    }

    // For testing
    NatsConnectionWriter getWriter() {
        return this.writer;
    }

    // For testing
    Future<DataPort> getDataPortFuture() {
        return this.dataPortFuture;
    }

    boolean isDraining() {
        return this.draining.get() != null;
    }

    boolean isDrained() {
        CompletableFuture<Boolean> tracker = this.draining.get();

        try {
            if (tracker != null && tracker.getNow(false)) {
                return true;
            }
        } catch (Exception e) {
            // These indicate the tracker was cancelled/timed out
        }

        return false;
    }

    @Override
    public CompletableFuture<Boolean> drain(Duration timeout) throws TimeoutException, InterruptedException {

        if (isClosing() || isClosed()) {
            throw new IllegalStateException("A connection can't be drained during close.");
        }

        this.statusLock.lock();
        try {
            if (isDraining()) {
                return this.draining.get();
            }
            this.draining.set(new CompletableFuture<>());
        } finally {
            this.statusLock.unlock();
        }

        final CompletableFuture<Boolean> tracker = this.draining.get();
        Instant start = Instant.now();

        // Don't include subscribers with dispatchers
        HashSet<NatsSubscription> pureSubscribers = new HashSet<>();
        pureSubscribers.addAll(this.subscribers.values());
        pureSubscribers.removeIf((s) -> s.getDispatcher() != null);

        final HashSet<NatsConsumer> consumers = new HashSet<>();
        consumers.addAll(pureSubscribers);
        consumers.addAll(this.dispatchers.values());

        NatsDispatcher inboxer = this.inboxDispatcher.get();

        if (inboxer != null) {
            consumers.add(inboxer);
        }

        // Stop the consumers NOW so that when this method returns they are blocked
        consumers.forEach((cons) -> {
            cons.markDraining(tracker);
            cons.sendUnsubForDrain();
        });

        try {
            this.flush(timeout); // Flush and wait up to the timeout, if this fails, let the caller know
        } catch (Exception e) {
            this.close(false);
            throw e;
        }

        consumers.forEach(NatsConsumer::markUnsubedForDrain);

        // Wait for the timeout or the pending count to go to 0
        executor.submit(() -> {
            try {
                Instant now = Instant.now();

                while (timeout == null || timeout.equals(Duration.ZERO)
                        || Duration.between(start, now).compareTo(timeout) < 0) {
                    consumers.removeIf(NatsConsumer::isDrained);

                    if (consumers.size() == 0) {
                        break;
                    }

                    Thread.sleep(1); // Sleep 1 milli

                    now = Instant.now();
                }

                // Stop publishing
                this.blockPublishForDrain.set(true);

                // One last flush
                if (timeout == null || timeout.equals(Duration.ZERO)) {
                    this.flush(Duration.ZERO);
                } else {
                    now = Instant.now();

                    Duration passed = Duration.between(start, now);
                    Duration newTimeout = timeout.minus(passed);

                    if (newTimeout.toNanos() > 0) {
                        this.flush(newTimeout);
                    }
                }

                this.close(false); // close the connection after the last flush
                tracker.complete(consumers.size() == 0);
            } catch (TimeoutException | InterruptedException e) {
                this.processException(e);
            } finally {
                try {
                    this.close(false);// close the connection after the last flush
                } catch (InterruptedException e) {
                    this.processException(e);
                }
                tracker.complete(false);
            }
        });

        return tracker;
    }

    boolean isAuthenticationError(String err) {
        if (err == null) {
            return false;
        }
        err = err.toLowerCase();
        return err.startsWith("user authentication") || err.contains("authorization violation");
    }

    @Override
    public void flushBuffer() throws IOException {
        if (!isConnected()) {
            throw new IllegalStateException("Connection is not active.");
        }
        writer.flushBuffer();
    }

    void lenientFlushBuffer()  {
        try {
            writer.flushBuffer();
        }
        catch (Exception e) {
            // ignore
        }
    }

    /**
     * {@inheritDoc}
     */
    @Override
    public JetStream jetStream() throws IOException {
        ensureNotClosing();
        return new NatsJetStream(this, null);
    }

    /**
     * {@inheritDoc}
     */
    @Override
    public JetStream jetStream(JetStreamOptions options) throws IOException {
        ensureNotClosing();
        return new NatsJetStream(this, options);
    }

    /**
     * {@inheritDoc}
     */
    @Override
    public JetStreamManagement jetStreamManagement() throws IOException {
        ensureNotClosing();
        return new NatsJetStreamManagement(this, null);
    }

    /**
     * {@inheritDoc}
     */
    @Override
    public JetStreamManagement jetStreamManagement(JetStreamOptions options) throws IOException {
        ensureNotClosing();
        return new NatsJetStreamManagement(this, options);
    }

    /**
     * {@inheritDoc}
     */
    @Override
    public KeyValue keyValue(String bucketName) throws IOException {
        Validator.validateBucketName(bucketName, true);
        ensureNotClosing();
        return new NatsKeyValue(this, bucketName, null);
    }

    /**
     * {@inheritDoc}
     */
    @Override
    public KeyValue keyValue(String bucketName, KeyValueOptions options) throws IOException {
        Validator.validateBucketName(bucketName, true);
        ensureNotClosing();
        return new NatsKeyValue(this, bucketName, options);
    }

    /**
     * {@inheritDoc}
     */
    @Override
    public KeyValueManagement keyValueManagement() throws IOException {
        ensureNotClosing();
        return new NatsKeyValueManagement(this, null);
    }

    /**
     * {@inheritDoc}
     */
    @Override
    public KeyValueManagement keyValueManagement(KeyValueOptions options) throws IOException {
        ensureNotClosing();
        return new NatsKeyValueManagement(this, options);
    }

    /**
     * {@inheritDoc}
     */
    @Override
    public ObjectStore objectStore(String bucketName) throws IOException {
        Validator.validateBucketName(bucketName, true);
        ensureNotClosing();
        return new NatsObjectStore(this, bucketName, null);
    }

    /**
     * {@inheritDoc}
     */
    @Override
    public ObjectStore objectStore(String bucketName, ObjectStoreOptions options) throws IOException {
        Validator.validateBucketName(bucketName, true);
        ensureNotClosing();
        return new NatsObjectStore(this, bucketName, options);
    }

    /**
     * {@inheritDoc}
     */
    @Override
    public ObjectStoreManagement objectStoreManagement() throws IOException {
        ensureNotClosing();
        return new NatsObjectStoreManagement(this, null);
    }

    /**
     * {@inheritDoc}
     */
    @Override
    public ObjectStoreManagement objectStoreManagement(ObjectStoreOptions options) throws IOException {
        ensureNotClosing();
        return new NatsObjectStoreManagement(this, options);
    }

    private void ensureNotClosing() throws IOException {
        if (isClosing() || isClosed()) {
            throw new IOException("A JetStream context can't be established during close.");
        }
    }
}
<|MERGE_RESOLUTION|>--- conflicted
+++ resolved
@@ -1,2145 +1,2133 @@
-// Copyright 2015-2018 The NATS Authors
-// Licensed under the Apache License, Version 2.0 (the "License");
-// you may not use this file except in compliance with the License.
-// You may obtain a copy of the License at:
-//
-// http://www.apache.org/licenses/LICENSE-2.0
-//
-// Unless required by applicable law or agreed to in writing, software
-// distributed under the License is distributed on an "AS IS" BASIS,
-// WITHOUT WARRANTIES OR CONDITIONS OF ANY KIND, either express or implied.
-// See the License for the specific language governing permissions and
-// limitations under the License.
-
-package io.nats.client.impl;
-
-import io.nats.client.*;
-import io.nats.client.ConnectionListener.Events;
-import io.nats.client.api.ServerInfo;
-import io.nats.client.impl.NatsMessage.ProtocolMessage;
-import io.nats.client.support.ByteArrayBuilder;
-import io.nats.client.support.NatsRequestCompletableFuture;
-import io.nats.client.support.Validator;
-
-import java.io.IOException;
-import java.net.InetAddress;
-import java.net.URI;
-import java.net.URISyntaxException;
-import java.nio.ByteBuffer;
-import java.nio.CharBuffer;
-import java.time.Duration;
-import java.time.Instant;
-import java.time.LocalDateTime;
-import java.time.format.DateTimeFormatter;
-import java.util.*;
-import java.util.concurrent.*;
-import java.util.concurrent.atomic.AtomicBoolean;
-import java.util.concurrent.atomic.AtomicLong;
-import java.util.concurrent.atomic.AtomicReference;
-import java.util.concurrent.locks.Condition;
-import java.util.concurrent.locks.ReentrantLock;
-import java.util.function.Predicate;
-import java.util.regex.Matcher;
-import java.util.regex.Pattern;
-
-import static io.nats.client.Options.isWebsocket;
-import static io.nats.client.support.NatsConstants.*;
-import static io.nats.client.support.Validator.validateNotNull;
-import static java.nio.charset.StandardCharsets.UTF_8;
-
-class NatsConnection implements Connection {
-
-    private final Options options;
-
-    private final NatsStatistics statistics;
-
-    private boolean connecting; // you can only connect in one thread
-    private boolean disconnecting; // you can only disconnect in one thread
-    private boolean closing; // respect a close call regardless
-    private Exception exceptionDuringConnectChange; // an exception occurred in another thread while disconnecting or
-                                                    // connecting
-
-    private Status status;
-    private final ReentrantLock statusLock;
-    private final Condition statusChanged;
-
-    private CompletableFuture<DataPort> dataPortFuture;
-    private DataPort dataPort;
-    private String currentServer;
-    private CompletableFuture<Boolean> reconnectWaiter;
-    private final HashMap<String, String> serverAuthErrors;
-
-    private final NatsConnectionReader reader;
-    private final NatsConnectionWriter writer;
-
-    private final AtomicReference<ServerInfo> serverInfo;
-
-    private final Map<String, NatsSubscription> subscribers;
-    private final Map<String, NatsDispatcher> dispatchers; // use a concurrent map so we get more consistent iteration
-                                                     // behavior
-    private final Map<String, NatsRequestCompletableFuture> responsesAwaiting;
-    private final Map<String, NatsRequestCompletableFuture> responsesRespondedTo;
-    private final ConcurrentLinkedDeque<CompletableFuture<Boolean>> pongQueue;
-
-    private final String mainInbox;
-    private final AtomicReference<NatsDispatcher> inboxDispatcher;
-    private Timer timer;
-
-    private final AtomicBoolean needPing;
-
-    private final AtomicLong nextSid;
-    private final NUID nuid;
-
-    private final AtomicReference<String> connectError;
-    private final AtomicReference<String> lastError;
-    private final AtomicReference<CompletableFuture<Boolean>> draining;
-    private final AtomicBoolean blockPublishForDrain;
-
-    private final ExecutorService callbackRunner;
-
-    private final ExecutorService executor;
-    private final ExecutorService connectExecutor;
-    private final boolean advancedTracking;
-
-    NatsConnection(Options options) {
-        boolean trace = options.isTraceConnection();
-        timeTrace(trace, "creating connection object");
-
-        this.options = options;
-
-        advancedTracking = options.isTrackAdvancedStats();
-        this.statistics = new NatsStatistics(advancedTracking);
-
-        this.statusLock = new ReentrantLock();
-        this.statusChanged = this.statusLock.newCondition();
-        this.status = Status.DISCONNECTED;
-        this.reconnectWaiter = new CompletableFuture<>();
-        this.reconnectWaiter.complete(Boolean.TRUE);
-
-        this.dispatchers = new ConcurrentHashMap<>();
-        this.subscribers = new ConcurrentHashMap<>();
-        this.responsesAwaiting = new ConcurrentHashMap<>();
-        this.responsesRespondedTo = new ConcurrentHashMap<>();
-
-        this.serverAuthErrors = new HashMap<>();
-
-        this.nextSid = new AtomicLong(1);
-        timeTrace(trace, "creating NUID");
-        this.nuid = new NUID();
-        this.mainInbox = createInbox() + ".*";
-
-        this.lastError = new AtomicReference<>();
-        this.connectError = new AtomicReference<>();
-
-        this.serverInfo = new AtomicReference<>();
-        this.inboxDispatcher = new AtomicReference<>();
-        this.pongQueue = new ConcurrentLinkedDeque<>();
-        this.draining = new AtomicReference<>();
-        this.blockPublishForDrain = new AtomicBoolean();
-
-        timeTrace(trace, "creating executors");
-        this.callbackRunner = Executors.newSingleThreadExecutor();
-        this.executor = options.getExecutor();
-        this.connectExecutor = Executors.newSingleThreadExecutor();
-
-        timeTrace(trace, "creating reader and writer");
-        this.reader = new NatsConnectionReader(this);
-        this.writer = new NatsConnectionWriter(this);
-
-        this.needPing = new AtomicBoolean(true);
-
-        timeTrace(trace, "connection object created");
-    }
-
-    // Connect is only called after creation
-    void connect(boolean reconnectOnConnect) throws InterruptedException, IOException {
-        if (options.getServers().size() == 0) {
-            throw new IllegalArgumentException("No servers provided in options");
-        }
-
-        boolean trace = options.isTraceConnection();
-        long start = System.nanoTime();
-
-        this.lastError.set("");
-
-        timeTrace(trace, "starting connect loop");
-
-        List<String> serversToTry = getServersToTry();
-        for (String serverURI : serversToTry) {
-            if (isClosed()) {
-                break; // goes to statement after end-connect-server-loop
-            }
-
-            this.connectError.set(""); // new on each attempt
-
-            timeTrace(trace, "setting status to connecting");
-            updateStatus(Status.CONNECTING);
-
-            timeTrace(trace, "trying to connect to %s", serverURI);
-            tryToConnect(serverURI, System.nanoTime());
-
-            if (isConnected()) {
-                break; // goes to statement after end-connect-server-loop
-            }
-
-            timeTrace(trace, "setting status to disconnected");
-            updateStatus(Status.DISCONNECTED);
-
-            String err = connectError.get();
-
-            if (this.isAuthenticationError(err)) {
-                this.serverAuthErrors.put(serverURI, err);
-            }
-        } // end-connect-server-loop
-
-        if (!isConnected() && !isClosed()) {
-            if (reconnectOnConnect) {
-                timeTrace(trace, "trying to reconnect on connect");
-                reconnect();
-            } else {
-                timeTrace(trace, "connection failed, closing to cleanup");
-                close();
-
-                String err = connectError.get();
-                if (this.isAuthenticationError(err)) {
-                    String msg = "Authentication error connecting to NATS server: " + err;
-                    throw new AuthenticationException(msg);
-                } else {
-                    String msg = "Unable to connect to NATS servers: " + String.join(", ", serversToTry);
-                    throw new IOException(msg);
-                }
-            }
-        } else if (trace) {
-            long end = System.nanoTime();
-            double seconds = ((double) (end - start)) / 1_000_000_000.0;
-            timeTrace(trace, "connect complete in %.3f seconds", seconds);
-        }
-    }
-
-    // Reconnect can only be called when the connection is disconnected
-    void reconnect() throws InterruptedException {
-        long maxTries = options.getMaxReconnect();
-        long tries = 0;
-
-        if (isClosed()) {
-            return;
-        }
-
-        if (maxTries == 0) {
-            this.close();
-            return;
-        }
-
-        this.writer.setReconnectMode(true);
-
-        boolean doubleAuthError = false;
-
-        while (!isConnected() && !isClosed() && !this.isClosing()) {
-            if (tries > 0) { // not the first loop
-                waitForReconnectTimeout(tries);
-            }
-
-            List<String> serversToTry = getServersToTry();
-            for (String server : serversToTry) {
-                if (isClosed()) {
-                    break; // goes to statement after end-reconnect-server-loop
-                }
-
-                connectError.set(""); // reset on each loop
-
-                if (isDisconnectingOrClosed() || this.isClosing()) {
-                    break; // goes to statement after end-reconnect-server-loop
-                }
-
-                updateStatus(Status.RECONNECTING);
-
-                tryToConnect(server, System.nanoTime());
-
-                tries++;
-                if (maxTries > 0 && tries >= maxTries) {
-                    break; // goes to statement after end-reconnect-server-loop
-                }
-
-                if (isConnected()) {
-                    this.statistics.incrementReconnects();
-                    break; // goes to statement after end-reconnect-server-loop
-                }
-
-                String err = connectError.get();
-                if (this.isAuthenticationError(err)) {
-                    if (err.equals(this.serverAuthErrors.get(server))) {
-                        doubleAuthError = true;
-                        break; // will close below, goes to statement after end-reconnect-server-loop
-                    }
-
-                    this.serverAuthErrors.put(server, err);
-                }
-            } // end-reconnect-server-loop
-
-            if (doubleAuthError) {
-                break; // goes to statement after end-reconnect-connection-loop
-            }
-
-            if (maxTries > 0 && tries >= maxTries) {
-                break; // goes to statement after end-reconnect-connection-loop
-            }
-        } // end-reconnect-connection-loop
-
-        if (!isConnected()) {
-            this.close();
-            return;
-        }
-
-        this.subscribers.forEach((sid, sub) -> {
-            if (sub.getDispatcher() == null && !sub.isDraining()) {
-                sendSubscriptionMessage(sub.getSID(), sub.getSubject(), sub.getQueueName(), true);
-            }
-        });
-
-        this.dispatchers.forEach((nuid, d) -> {
-            if (!d.isDraining()) {
-                d.resendSubscriptions();
-            }
-        });
-
-        try {
-            this.flush(this.options.getConnectionTimeout());
-        } catch (Exception exp) {
-            this.processException(exp);
-        }
-
-        // When the flush returns we are done sending internal messages, so we can
-        // switch to the
-        // non-reconnect queue
-        this.writer.setReconnectMode(false);
-
-        processConnectionEvent(Events.RESUBSCRIBED);
-    }
-
-    void timeTrace(boolean trace, String format, Object... args) {
-        if (trace) {
-            _trace(String.format(format, args));
-        }
-    }
-
-    void timeTrace(boolean trace, String message) {
-        if (trace) {
-            _trace(message);
-        }
-    }
-
-    private void _trace(String message) {
-        String timeStr = DateTimeFormatter.ISO_TIME.format(LocalDateTime.now());
-        System.out.println("[" + timeStr + "] connect trace: " + message);
-    }
-
-    long timeCheck(boolean trace, long endNanos, String message) throws TimeoutException {
-        long now = System.nanoTime();
-        long remaining = endNanos - now;
-
-        if (trace) {
-            double seconds = ((double)remaining) / 1_000_000_000.0;
-            _trace( message + String.format(", %.3f (s) remaining", seconds) );
-        }
-
-        if (remaining < 0) {
-            throw new TimeoutException("connection timed out");
-        }
-
-        return remaining;
-    }
-
-    // is called from reconnect and connect
-    // will wait for any previous attempt to complete, using the reader.stop and
-    // writer.stop
-    void tryToConnect(String serverURI, long now) {
-        this.currentServer = null;
-
-        try {
-            Duration connectTimeout = options.getConnectionTimeout();
-            boolean trace = options.isTraceConnection();
-            long end = now + connectTimeout.toNanos();
-            timeCheck(trace, end, "starting connection attempt");
-
-            statusLock.lock();
-            try {
-                if (this.connecting) {
-                    return;
-                }
-                this.connecting = true;
-                statusChanged.signalAll();
-            } finally {
-                statusLock.unlock();
-            }
-
-            // Create a new future for the dataport, the reader/writer will use this
-            // to wait for the connect/failure.
-            this.dataPortFuture = new CompletableFuture<>();
-
-            // Make sure the reader and writer are stopped
-            long timeoutNanos = timeCheck(trace, end, "waiting for reader");
-            this.reader.stop().get(timeoutNanos, TimeUnit.NANOSECONDS);
-            timeoutNanos = timeCheck(trace, end, "waiting for writer");
-            this.writer.stop().get(timeoutNanos, TimeUnit.NANOSECONDS);
-
-            timeCheck(trace, end, "cleaning pong queue");
-            cleanUpPongQueue();
-
-            timeoutNanos = timeCheck(trace, end, "connecting data port");
-            DataPort newDataPort = this.options.buildDataPort();
-            newDataPort.connect(serverURI, this, timeoutNanos);
-
-            // Notify the any threads waiting on the sockets
-            this.dataPort = newDataPort;
-            this.dataPortFuture.complete(this.dataPort);
-
-            // Wait for the INFO message manually
-            // all other traffic will use the reader and writer
-            Callable<Object> connectTask = () -> {
-                readInitialInfo();
-                checkVersionRequirements();
-                long start = System.nanoTime();
-                upgradeToSecureIfNeeded(serverURI);
-                if (trace && options.isTLSRequired()) {
-                    // If the time appears too long it might be related to
-                    // https://github.com/nats-io/nats.java#linux-platform-note
-                    timeTrace(true, "TLS upgrade took: %.3f (s)",
-                            ((double) (System.nanoTime() - start)) / 1_000_000_000.0);
-                }
-                return null;
-            };
-
-            timeoutNanos = timeCheck(trace, end, "reading info, version and upgrading to secure if necessary");
-            Future<Object> future = this.connectExecutor.submit(connectTask);
-            try {
-                future.get(timeoutNanos, TimeUnit.NANOSECONDS);
-            } finally {
-                future.cancel(true);
-            }
-
-            // start the reader and writer after we secured the connection, if necessary
-            timeCheck(trace, end, "starting reader");
-            this.reader.start(this.dataPortFuture);
-            timeCheck(trace, end, "starting writer");
-            this.writer.start(this.dataPortFuture);
-
-            timeCheck(trace, end, "sending connect message");
-            this.sendConnect(serverURI);
-
-            timeoutNanos = timeCheck(trace, end, "sending initial ping");
-            Future<Boolean> pongFuture = sendPing();
-
-            if (pongFuture != null) {
-                pongFuture.get(timeoutNanos, TimeUnit.NANOSECONDS);
-            }
-
-            if (this.timer == null) {
-                timeCheck(trace, end, "starting ping and cleanup timers");
-                this.timer = new Timer("Nats Connection Timer");
-
-                long pingMillis = this.options.getPingInterval().toMillis();
-
-                if (pingMillis > 0) {
-                    this.timer.schedule(new TimerTask() {
-                        public void run() {
-                            if (isConnected()) {
-                                softPing(); // The timer always uses the standard queue
-                            }
-                        }
-                    }, pingMillis, pingMillis);
-                }
-
-                long cleanMillis = this.options.getRequestCleanupInterval().toMillis();
-
-                if (cleanMillis > 0) {
-                    this.timer.schedule(new TimerTask() {
-                        public void run() {
-                            cleanResponses(false);
-                        }
-                    }, cleanMillis, cleanMillis);
-                }
-            }
-
-            // Set connected status
-            timeCheck(trace, end, "updating status to connected");
-            statusLock.lock();
-            try {
-                this.connecting = false;
-
-                if (this.exceptionDuringConnectChange != null) {
-                    throw this.exceptionDuringConnectChange;
-                }
-
-                this.currentServer = serverURI;
-                this.serverAuthErrors.remove(serverURI); // reset on successful connection
-                updateStatus(Status.CONNECTED); // will signal status change, we also signal in finally
-            } finally {
-                statusLock.unlock();
-            }
-            timeTrace(trace, "status updated");
-        } catch (RuntimeException exp) { // runtime exceptions, like illegalArgs
-            processException(exp);
-            throw exp;
-        } catch (Exception exp) { // every thing else
-            processException(exp);
-            try {
-                this.closeSocket(false);
-            } catch (InterruptedException e) {
-                processException(e);
-            }
-        } finally {
-            statusLock.lock();
-            try {
-                this.connecting = false;
-                statusChanged.signalAll();
-            } finally {
-                statusLock.unlock();
-            }
-        }
-    }
-
-    void checkVersionRequirements() throws IOException {
-        Options opts = getOptions();
-        ServerInfo info = getInfo();
-
-        if (opts.isNoEcho() && info.getProtocolVersion() < 1) {
-            throw new IOException("Server does not support no echo.");
-        }
-    }
-
-    void upgradeToSecureIfNeeded(String serverURI) throws IOException {
-        Options opts = getOptions();
-        ServerInfo info = getInfo();
-
-        boolean isTLSRequired = opts.isTLSRequired();
-        if (isTLSRequired && isWebsocket(serverURI)) {
-            // We are already communicating over "https" websocket, so
-            // do NOT try to upgrade to secure.
-            isTLSRequired = false;
-        }
-        if (isTLSRequired && !info.isTLSRequired()) {
-            throw new IOException("SSL connection wanted by client.");
-        } else if (!isTLSRequired && info.isTLSRequired()) {
-            throw new IOException("SSL required by server.");
-        }
-
-        if (isTLSRequired) {
-            this.dataPort.upgradeToSecure();
-        }
-    }
-
-    // Called from reader/writer thread
-    void handleCommunicationIssue(Exception io) {
-        // If we are connecting or disconnecting, note exception and leave
-        statusLock.lock();
-        try {
-            if (this.connecting || this.disconnecting || this.status == Status.CLOSED || this.isDraining()) {
-                this.exceptionDuringConnectChange = io;
-                return;
-            }
-        } finally {
-            statusLock.unlock();
-        }
-
-        processException(io);
-
-        // Spawn a thread so we don't have timing issues with
-        // waiting on read/write threads
-        executor.submit(() -> {
-            try {
-                this.closeSocket(true);
-            } catch (InterruptedException e) {
-                processException(e);
-            }
-        });
-    }
-
-    // Close socket is called when another connect attempt is possible
-    // Close is called when the connection should shutdown, period
-    void closeSocket(boolean tryReconnectIfConnected) throws InterruptedException {
-        boolean wasConnected;
-
-        statusLock.lock();
-        try {
-            if (isDisconnectingOrClosed()) {
-                waitForDisconnectOrClose(this.options.getConnectionTimeout());
-                return;
-            }
-            this.disconnecting = true;
-            this.exceptionDuringConnectChange = null;
-            wasConnected = (this.status == Status.CONNECTED);
-            statusChanged.signalAll();
-        } finally {
-            statusLock.unlock();
-        }
-
-        closeSocketImpl();
-
-        statusLock.lock();
-        try {
-            updateStatus(Status.DISCONNECTED);
-            this.exceptionDuringConnectChange = null; // Ignore IOExceptions during closeSocketImpl()
-            this.disconnecting = false;
-            statusChanged.signalAll();
-        } finally {
-            statusLock.unlock();
-        }
-
-        if (isClosing()) { // Bit of a misname, but closing means we are in the close method or were asked
-                           // to be
-            close();
-        } else if (wasConnected && tryReconnectIfConnected) {
-            reconnect();
-        }
-    }
-
-    // Close socket is called when another connect attempt is possible
-    // Close is called when the connection should shutdown, period
-    @Override
-    public void close() throws InterruptedException {
-        this.close(true);
-    }
-
-    void close(boolean checkDrainStatus) throws InterruptedException {
-        statusLock.lock();
-        try {
-            if (checkDrainStatus && this.isDraining()) {
-                waitForDisconnectOrClose(this.options.getConnectionTimeout());
-                return;
-            }
-
-            this.closing = true;// We were asked to close, so do it
-            if (isDisconnectingOrClosed()) {
-                waitForDisconnectOrClose(this.options.getConnectionTimeout());
-                return;
-            } else {
-                this.disconnecting = true;
-                this.exceptionDuringConnectChange = null;
-                statusChanged.signalAll();
-            }
-        } finally {
-            statusLock.unlock();
-        }
-
-        // Stop the reconnect wait timer after we stop the writer/reader (only if we are
-        // really closing, not on errors)
-        if (this.reconnectWaiter != null) {
-            this.reconnectWaiter.cancel(true);
-        }
-
-        closeSocketImpl();
-
-        this.dispatchers.forEach((nuid, d) -> d.stop(false));
-
-        this.subscribers.forEach((sid, sub) -> sub.invalidate());
-
-        this.dispatchers.clear();
-        this.subscribers.clear();
-
-        if (timer != null) {
-            timer.cancel();
-            timer = null;
-        }
-
-        cleanResponses(true);
-
-        cleanUpPongQueue();
-
-        statusLock.lock();
-        try {
-            updateStatus(Status.CLOSED); // will signal, we also signal when we stop disconnecting
-
-            /*
-             * if (exceptionDuringConnectChange != null) {
-             * processException(exceptionDuringConnectChange); exceptionDuringConnectChange
-             * = null; }
-             */
-        } finally {
-            statusLock.unlock();
-        }
-
-        // Stop the error handling and connect executors
-        callbackRunner.shutdown();
-        try {
-            callbackRunner.awaitTermination(this.options.getConnectionTimeout().toNanos(), TimeUnit.NANOSECONDS);
-        } finally {
-            callbackRunner.shutdownNow();
-        }
-
-        // There's no need to wait for running tasks since we're told to close
-        connectExecutor.shutdownNow();
-
-        statusLock.lock();
-        try {
-            this.disconnecting = false;
-            statusChanged.signalAll();
-        } finally {
-            statusLock.unlock();
-        }
-    }
-
-    // Should only be called from closeSocket or close
-    void closeSocketImpl() {
-        this.currentServer = null;
-
-        // Signal both to stop.
-        final Future<Boolean> readStop = this.reader.stop();
-        final Future<Boolean> writeStop = this.writer.stop();
-
-        // Now wait until they both stop before closing the socket.
-        try {
-            readStop.get(1, TimeUnit.SECONDS);
-        } catch (Exception ex) {
-            //
-        }
-        try {
-            writeStop.get(1, TimeUnit.SECONDS);
-        } catch (Exception ex) {
-            //
-        }
-
-        this.dataPortFuture.cancel(true);
-
-        // Close the current socket and cancel anyone waiting for it
-        try {
-            if (this.dataPort != null) {
-                this.dataPort.close();
-            }
-
-        } catch (IOException ex) {
-            processException(ex);
-        }
-        cleanUpPongQueue();
-
-        try {
-            this.reader.stop().get(10, TimeUnit.SECONDS);
-        } catch (Exception ex) {
-            processException(ex);
-        }
-        try {
-            this.writer.stop().get(10, TimeUnit.SECONDS);
-        } catch (Exception ex) {
-            processException(ex);
-        }
-
-    }
-
-    void cleanUpPongQueue() {
-        Future<Boolean> b;
-        while ((b = pongQueue.poll()) != null) {
-            try {
-                b.cancel(true);
-            } catch (CancellationException e) {
-                if (!b.isDone() && !b.isCancelled()) {
-                    processException(e);
-                }
-            }
-        }
-    }
-
-    @Override
-    public void publish(String subject, byte[] body) {
-        publishInternal(subject, null, null, body, options.supportUTF8Subjects());
-    }
-
-    @Override
-    public void publish(String subject, String replyTo, byte[] body) {
-        publishInternal(subject, replyTo, null, body, options.supportUTF8Subjects());
-    }
-
-    @Override
-    public void publish(Message message) {
-        validateNotNull(message, "Message");
-        publishInternal(message.getSubject(), message.getReplyTo(), message.getHeaders(), message.getData(), message.isUtf8mode());
-    }
-
-    void publishInternal(String subject, String replyTo, Headers headers, byte[] data, boolean utf8mode) {
-        checkIfNeedsHeaderSupport(headers);
-        checkPayloadSize(data);
-
-        if (isClosed()) {
-            throw new IllegalStateException("Connection is Closed");
-        } else if (blockPublishForDrain.get()) {
-            throw new IllegalStateException("Connection is Draining"); // Ok to publish while waiting on subs
-        }
-
-        NatsMessage nm = new NatsMessage(subject, replyTo, new Headers(headers), data, utf8mode);
-
-        Connection.Status stat = this.status;
-        if ((stat == Status.RECONNECTING || stat == Status.DISCONNECTED)
-                && !this.writer.canQueueDuringReconnect(nm)) {
-            throw new IllegalStateException(
-                    "Unable to queue any more messages during reconnect, max buffer is " + options.getReconnectBufferSize());
-        }
-        queueOutgoing(nm);
-    }
-
-    private void checkIfNeedsHeaderSupport(Headers headers) {
-        if (headers != null && !headers.isEmpty() && !serverInfo.get().isHeadersSupported()) {
-            throw new IllegalArgumentException(
-                    "Headers are not supported by the server, version: " + serverInfo.get().getVersion());
-        }
-    }
-
-    private void checkPayloadSize(byte[] body) {
-        if (options.clientSideLimitChecks() && body != null && body.length > this.getMaxPayload() && this.getMaxPayload() > 0) {
-            throw new IllegalArgumentException(
-                    "Message payload size exceed server configuration " + body.length + " vs " + this.getMaxPayload());
-        }
-    }
-
-    @Override
-    public Subscription subscribe(String subject) {
-
-        if (subject == null || subject.length() == 0) {
-            throw new IllegalArgumentException("Subject is required in subscribe");
-        }
-
-        Pattern pattern = Pattern.compile("\\s");
-        Matcher matcher = pattern.matcher(subject);
-
-        if (matcher.find()) {
-            throw new IllegalArgumentException("Subject cannot contain whitespace");
-        }
-
-        return createSubscription(subject, null, null, null);
-    }
-
-    @Override
-    public Subscription subscribe(String subject, String queueName) {
-
-        if (subject == null || subject.length() == 0) {
-            throw new IllegalArgumentException("Subject is required in subscribe");
-        }
-
-        Pattern pattern = Pattern.compile("\\s");
-        Matcher smatcher = pattern.matcher(subject);
-
-        if (smatcher.find()) {
-            throw new IllegalArgumentException("Subject cannot contain whitespace");
-        }
-
-        if (queueName == null || queueName.length() == 0) {
-            throw new IllegalArgumentException("QueueName is required in subscribe");
-        }
-
-        Matcher qmatcher = pattern.matcher(queueName);
-
-        if (qmatcher.find()) {
-            throw new IllegalArgumentException("Queue names cannot contain whitespace");
-        }
-
-        return createSubscription(subject, queueName, null, null);
-    }
-
-    void invalidate(NatsSubscription sub) {
-        remove(sub);
-        sub.invalidate();
-    }
-
-    void remove(NatsSubscription sub) {
-        CharSequence sid = sub.getSID();
-        subscribers.remove(sid);
-
-        if (sub.getNatsDispatcher() != null) {
-            sub.getNatsDispatcher().remove(sub);
-        }
-    }
-
-    void unsubscribe(NatsSubscription sub, int after) {
-        if (isClosed()) { // last chance, usually sub will catch this
-            throw new IllegalStateException("Connection is Closed");
-        }
-
-        if (after <= 0) {
-            this.invalidate(sub); // Will clean it up
-        } else {
-            sub.setUnsubLimit(after);
-
-            if (sub.reachedUnsubLimit()) {
-                sub.invalidate();
-            }
-        }
-
-        if (!isConnected()) {
-            return; // We will set up sub on reconnect or ignore
-        }
-
-        sendUnsub(sub, after);
-    }
-
-    void sendUnsub(NatsSubscription sub, int after) {
-        ByteArrayBuilder bab =
-            new ByteArrayBuilder().append(UNSUB_SP_BYTES).append(sub.getSID());
-        if (after > 0) {
-            bab.append(SP).append(after);
-        }
-        queueInternalOutgoing(new ProtocolMessage(bab));
-    }
-
-    // Assumes the null/empty checks were handled elsewhere
-    NatsSubscription createSubscription(String subject, String queueName, NatsDispatcher dispatcher, NatsSubscriptionFactory factory) {
-        if (isClosed()) {
-            throw new IllegalStateException("Connection is Closed");
-        } else if (isDraining() && (dispatcher == null || dispatcher != this.inboxDispatcher.get())) {
-            throw new IllegalStateException("Connection is Draining");
-        }
-
-        NatsSubscription sub;
-        String sid = getNextSid();
-
-        if (factory == null) {
-            sub = new NatsSubscription(sid, subject, queueName, this, dispatcher);
-        }
-        else {
-            sub = factory.createNatsSubscription(sid, subject, queueName, this, dispatcher);
-        }
-        subscribers.put(sid, sub);
-
-        sendSubscriptionMessage(sid, subject, queueName, false);
-        return sub;
-    }
-
-    String getNextSid() {
-        return Long.toString(nextSid.getAndIncrement());
-    }
-
-    String reSubscribe(NatsSubscription sub, String subject, String queueName) {
-        String sid = getNextSid();
-        sendSubscriptionMessage(sid, subject, queueName, false);
-        subscribers.put(sid, sub);
-        return sid;
-    }
-
-    void sendSubscriptionMessage(String sid, String subject, String queueName, boolean treatAsInternal) {
-        if (!isConnected()) {
-            return; // We will set up sub on reconnect or ignore
-        }
-
-        ByteArrayBuilder bab = new ByteArrayBuilder(UTF_8).append(SUB_SP_BYTES).append(subject);
-        if (queueName != null) {
-            bab.append(SP).append(queueName);
-        }
-        bab.append(SP).append(sid);
-
-        NatsMessage subMsg = new ProtocolMessage(bab);
-
-        if (treatAsInternal) {
-            queueInternalOutgoing(subMsg);
-        } else {
-            queueOutgoing(subMsg);
-        }
-    }
-
-    @Override
-    public String createInbox() {
-        return options.getInboxPrefix() + nuid.next();
-    }
-
-    int getRespInboxLength() {
-        return options.getInboxPrefix().length() + 22 + 1; // 22 for nuid, 1 for .
-    }
-
-    String createResponseInbox(String inbox) {
-        // Substring gets rid of the * [trailing]
-        return inbox.substring(0, getRespInboxLength()) + nuid.next();
-    }
-
-    // If the inbox is long enough, pull out the end part, otherwise, just use the
-    // full thing
-    String getResponseToken(String responseInbox) {
-        int len = getRespInboxLength();
-        if (responseInbox.length() <= len) {
-            return responseInbox;
-        }
-        return responseInbox.substring(len);
-    }
-
-    void cleanResponses(boolean closing) {
-        ArrayList<String> toRemove = new ArrayList<>();
-
-        responsesAwaiting.forEach((key, future) -> {
-            boolean remove = false;
-            if (future.hasExceededTimeout()) {
-                remove = true;
-                future.cancelTimedOut();
-            }
-            else if (closing) {
-                remove = true;
-                future.cancelClosing();
-            }
-            else if (future.isDone()) {
-                // done should have already been removed, not sure if
-                // this even needs checking, but it won't hurt
-                remove = true;
-            }
-
-            if (remove) {
-                toRemove.add(key);
-                statistics.decrementOutstandingRequests();
-            }
-        });
-
-        for (String token : toRemove) {
-            responsesAwaiting.remove(token);
-        }
-
-        if (advancedTracking) {
-            toRemove.clear(); // just reuse this
-            responsesRespondedTo.forEach((key, future) -> {
-                if (future.hasExceededTimeout()) {
-                    toRemove.add(key);
-                }
-            });
-
-            for (String token : toRemove) {
-                responsesRespondedTo.remove(token);
-            }
-        }
-    }
-
-    @Override
-    public Message request(String subject, byte[] body, Duration timeout) throws InterruptedException {
-        return requestInternal(subject, null, body, options.supportUTF8Subjects(), timeout, true);
-    }
-
-    @Override
-    public Message request(Message message, Duration timeout) throws InterruptedException {
-        validateNotNull(message, "Message");
-        return requestInternal(message.getSubject(), message.getHeaders(), message.getData(), message.isUtf8mode(), timeout, true);
-    }
-
-    Message requestInternal(String subject, Headers headers, byte[] data, boolean utf8mode, Duration timeout, boolean cancelOn503) throws InterruptedException {
-        CompletableFuture<Message> incoming = requestFutureInternal(subject, headers, data, utf8mode, timeout, cancelOn503);
-        try {
-            return incoming.get(timeout.toNanos(), TimeUnit.NANOSECONDS);
-        } catch (TimeoutException | ExecutionException | CancellationException e) {
-            return null;
-        }
-    }
-
-    @Override
-    public CompletableFuture<Message> request(String subject, byte[] body) {
-        return requestFutureInternal(subject, null, body, options.supportUTF8Subjects(), null, true);
-    }
-
-    @Override
-    public CompletableFuture<Message> requestWithTimeout(String subject, byte[] body, Duration timeout) {
-        return requestFutureInternal(subject, null, body, options.supportUTF8Subjects(), timeout, true);
-    }
-
-    @Override
-    public CompletableFuture<Message> requestWithTimeout(Message message, Duration timeout) {
-        validateNotNull(message, "Message");
-        return requestFutureInternal(message.getSubject(), message.getHeaders(), message.getData(), message.isUtf8mode(), timeout, true);
-    }
-
-    @Override
-    public CompletableFuture<Message> request(Message message) {
-        validateNotNull(message, "Message");
-        return requestFutureInternal(message.getSubject(), message.getHeaders(), message.getData(), message.isUtf8mode(), null, true);
-    }
-
-    CompletableFuture<Message> requestFutureInternal(String subject, Headers headers, byte[] data, boolean utf8mode, Duration futureTimeout, boolean cancelOn503) {
-        checkPayloadSize(data);
-
-        if (isClosed()) {
-            throw new IllegalStateException("Connection is Closed");
-        } else if (isDraining()) {
-            throw new IllegalStateException("Connection is Draining");
-        }
-
-        if (inboxDispatcher.get() == null) {
-            NatsDispatcher d = new NatsDispatcher(this, this::deliverReply);
-
-            if (inboxDispatcher.compareAndSet(null, d)) {
-                String id = this.nuid.next();
-                this.dispatchers.put(id, d);
-                d.start(id);
-                d.subscribe(this.mainInbox);
-            }
-        }
-
-        boolean oldStyle = options.isOldRequestStyle();
-        String responseInbox = oldStyle ? createInbox() : createResponseInbox(this.mainInbox);
-        String responseToken = getResponseToken(responseInbox);
-        NatsRequestCompletableFuture future =
-            new NatsRequestCompletableFuture(cancelOn503, futureTimeout == null ? options.getRequestCleanupInterval() : futureTimeout);
-
-        if (!oldStyle) {
-            responsesAwaiting.put(responseToken, future);
-        }
-        statistics.incrementOutstandingRequests();
-
-        if (oldStyle) {
-            NatsDispatcher dispatcher = this.inboxDispatcher.get();
-            NatsSubscription sub = dispatcher.subscribeReturningSubscription(responseInbox);
-            dispatcher.unsubscribe(responseInbox, 1);
-            // Unsubscribe when future is cancelled:
-            future.whenComplete((msg, exception) -> {
-                if (exception instanceof CancellationException) {
-                    dispatcher.unsubscribe(responseInbox);
-                }
-            });
-            responsesAwaiting.put(sub.getSID(), future);
-        }
-
-        publishInternal(subject, responseInbox, headers, data, utf8mode);
-        writer.flushBuffer();
-        statistics.incrementRequestsSent();
-
-        return future;
-    }
-
-    void deliverReply(Message msg) {
-        boolean oldStyle = options.isOldRequestStyle();
-        String subject = msg.getSubject();
-        String token = getResponseToken(subject);
-        String key = oldStyle ? msg.getSID() : token;
-        NatsRequestCompletableFuture f = responsesAwaiting.remove(key);
-        if (f != null) {
-            if (advancedTracking) {
-                responsesRespondedTo.put(key, f);
-            }
-            statistics.decrementOutstandingRequests();
-            if (msg.isStatusMessage() && msg.getStatus().getCode() == 503 && f.isCancelOn503()) {
-                f.cancel(true);
-            }
-            else {
-                f.complete(msg);
-            }
-            statistics.incrementRepliesReceived();
-        }
-        else if (!oldStyle && !subject.startsWith(mainInbox)) {
-            if (advancedTracking && responsesRespondedTo.get(key) != null) {
-                statistics.incrementDuplicateRepliesReceived();
-            }
-            else {
-                statistics.incrementOrphanRepliesReceived();
-            }
-        }
-    }
-
-    public Dispatcher createDispatcher() {
-        return createDispatcher(null);
-    }
-
-    public Dispatcher createDispatcher(MessageHandler handler) {
-        if (isClosed()) {
-            throw new IllegalStateException("Connection is Closed");
-        } else if (isDraining()) {
-            throw new IllegalStateException("Connection is Draining");
-        }
-
-        NatsDispatcher dispatcher = new NatsDispatcher(this, handler);
-        String id = this.nuid.next();
-        this.dispatchers.put(id, dispatcher);
-        dispatcher.start(id);
-        return dispatcher;
-    }
-
-    public void closeDispatcher(Dispatcher d) {
-        if (isClosed()) {
-            throw new IllegalStateException("Connection is Closed");
-        } else if (!(d instanceof NatsDispatcher)) {
-            throw new IllegalArgumentException("Connection can only manage its own dispatchers");
-        }
-
-        NatsDispatcher nd = ((NatsDispatcher) d);
-
-        if (nd.isDraining()) {
-            return; // No op while draining
-        }
-
-        if (!this.dispatchers.containsKey(nd.getId())) {
-            throw new IllegalArgumentException("Dispatcher is already closed.");
-        }
-
-        cleanupDispatcher(nd);
-    }
-
-    void cleanupDispatcher(NatsDispatcher nd) {
-        nd.stop(true);
-        this.dispatchers.remove(nd.getId());
-    }
-
-    Map<String, Dispatcher> getDispatchers() {
-        return Collections.unmodifiableMap(dispatchers);
-    }
-
-    public void flush(Duration timeout) throws TimeoutException, InterruptedException {
-
-        Instant start = Instant.now();
-        waitForConnectOrClose(timeout);
-
-        if (isClosed()) {
-            throw new TimeoutException("Attempted to flush while closed");
-        }
-
-        if (timeout == null) {
-            timeout = Duration.ZERO;
-        }
-
-        Instant now = Instant.now();
-        Duration waitTime = Duration.between(start, now);
-
-        if (!timeout.equals(Duration.ZERO) && waitTime.compareTo(timeout) >= 0) {
-            throw new TimeoutException("Timeout out waiting for connection before flush.");
-        }
-
-        try {
-            Future<Boolean> waitForIt = sendPing();
-
-            if (waitForIt == null) { // error in the send ping code
-                return;
-            }
-
-            long nanos = timeout.toNanos();
-
-            if (nanos > 0) {
-
-                nanos -= waitTime.toNanos();
-
-                if (nanos <= 0) {
-                    nanos = 1; // let the future timeout if it isn't resolved
-                }
-
-                waitForIt.get(nanos, TimeUnit.NANOSECONDS);
-            } else {
-                waitForIt.get();
-            }
-
-            this.statistics.incrementFlushCounter();
-        } catch (ExecutionException | CancellationException e) {
-            throw new TimeoutException(e.toString());
-        }
-    }
-
-    void sendConnect(String serverURI) throws IOException {
-        try {
-            ServerInfo info = this.serverInfo.get();
-            // This is changed - we used to use info.isAuthRequired(), but are changing it to
-            // better match older versions of the server. It may change again in the future.
-            CharBuffer connectOptions = this.options.buildProtocolConnectOptionsString(serverURI, true, info.getNonce());
-            ByteArrayBuilder bab =
-                new ByteArrayBuilder(OP_CONNECT_SP_LEN + connectOptions.limit(), UTF_8)
-                    .append(CONNECT_SP_BYTES).append(connectOptions);
-            queueInternalOutgoing(new ProtocolMessage(bab));
-        } catch (Exception exp) {
-            throw new IOException("Error sending connect string", exp);
-        }
-    }
-
-    CompletableFuture<Boolean> sendPing() {
-        return this.sendPing(true);
-    }
-
-    CompletableFuture<Boolean> softPing() {
-        return this.sendPing(false);
-    }
-
-    /**
-     * {@inheritDoc}
-     */
-    @Override
-    public Duration RTT() throws IOException {
-        if (!isConnectedOrConnecting()) {
-            throw new IOException("Must be connected to do RTT.");
-        }
-
-        long timeout = options.getConnectionTimeout().toMillis();
-        CompletableFuture<Boolean> pongFuture = new CompletableFuture<>();
-        pongQueue.add(pongFuture);
-        try {
-            long time = System.nanoTime();
-            writer.queueInternalMessage(new ProtocolMessage(OP_PING_BYTES));
-            pongFuture.get(timeout, TimeUnit.MILLISECONDS);
-            return Duration.ofNanos(System.nanoTime() - time);
-        }
-        catch (ExecutionException e) {
-            throw new IOException(e.getCause());
-        }
-        catch (InterruptedException | TimeoutException e) {
-            throw new IOException(e);
-        }
-    }
-
-    // Send a ping request and push a pong future on the queue.
-    // futures are completed in order, keep this one if a thread wants to wait
-    // for a specific pong. Note, if no pong returns the wait will not return
-    // without setting a timeout.
-    CompletableFuture<Boolean> sendPing(boolean treatAsInternal) {
-        int max = this.options.getMaxPingsOut();
-
-        if (!isConnectedOrConnecting()) {
-            CompletableFuture<Boolean> retVal = new CompletableFuture<>();
-            retVal.complete(Boolean.FALSE);
-            return retVal;
-        }
-
-        if (!treatAsInternal && !this.needPing.get()) {
-            CompletableFuture<Boolean> retVal = new CompletableFuture<>();
-            retVal.complete(Boolean.TRUE);
-            this.needPing.set(true);
-            return retVal;
-        }
-
-        if (max > 0 && pongQueue.size() + 1 > max) {
-            handleCommunicationIssue(new IllegalStateException("Max outgoing Ping count exceeded."));
-            return null;
-        }
-
-        CompletableFuture<Boolean> pongFuture = new CompletableFuture<>();
-        pongQueue.add(pongFuture);
-
-        if (treatAsInternal) {
-            queueInternalOutgoing(new ProtocolMessage(OP_PING_BYTES));
-        } else {
-            queueOutgoing(new ProtocolMessage(OP_PING_BYTES));
-        }
-
-        this.needPing.set(true);
-        this.statistics.incrementPingCount();
-        return pongFuture;
-    }
-
-    void sendPong() {
-        queueInternalOutgoing(new ProtocolMessage(OP_PONG_BYTES));
-    }
-
-    // Called by the reader
-    void handlePong() {
-        CompletableFuture<Boolean> pongFuture = pongQueue.pollFirst();
-        if (pongFuture != null) {
-            pongFuture.complete(Boolean.TRUE);
-        }
-    }
-
-    void readInitialInfo() throws IOException {
-        byte[] readBuffer = new byte[options.getBufferSize()];
-        ByteBuffer protocolBuffer = ByteBuffer.allocate(options.getBufferSize());
-        boolean gotCRLF = false;
-        boolean gotCR = false;
-
-        while (!gotCRLF) {
-            int read = this.dataPort.read(readBuffer, 0, readBuffer.length);
-
-            if (read < 0) {
-                break;
-            }
-
-            int i = 0;
-            while (i < read) {
-                byte b = readBuffer[i++];
-
-                if (gotCR) {
-                    if (b != LF) {
-                        throw new IOException("Missed LF after CR waiting for INFO.");
-                    } else if (i < read) {
-                        throw new IOException("Read past initial info message.");
-                    }
-
-                    gotCRLF = true;
-                    break;
-                }
-
-                if (b == CR) {
-                    gotCR = true;
-                } else {
-                    if (!protocolBuffer.hasRemaining()) {
-                        protocolBuffer = enlargeBuffer(protocolBuffer, 0); // just double it
-                    }
-                    protocolBuffer.put(b);
-                }
-            }
-        }
-
-        if (!gotCRLF) {
-            throw new IOException("Failed to read initial info message.");
-        }
-
-        protocolBuffer.flip();
-
-        String infoJson = UTF_8.decode(protocolBuffer).toString();
-        infoJson = infoJson.trim();
-        String[] msg = infoJson.split("\\s");
-        String op = msg[0].toUpperCase();
-
-        if (!OP_INFO.equals(op)) {
-            throw new IOException("Received non-info initial message.");
-        }
-
-        handleInfo(infoJson);
-    }
-
-    void handleInfo(String infoJson) {
-        ServerInfo serverInfo = new ServerInfo(infoJson);
-        this.serverInfo.set(serverInfo);
-
-        List<String> urls = this.serverInfo.get().getConnectURLs();
-        if (urls != null && urls.size() > 0) {
-            processConnectionEvent(Events.DISCOVERED_SERVERS);
-        }
-
-        if (serverInfo.isLameDuckMode()) {
-            processConnectionEvent(Events.LAME_DUCK);
-        }
-    }
-
-    void queueOutgoing(NatsMessage msg) {
-        if (msg.getControlLineLength() > this.options.getMaxControlLine()) {
-            throw new IllegalArgumentException("Control line is too long");
-        }
-        if (!writer.queue(msg)) {
-            options.getErrorListener().messageDiscarded(this, msg);
-        }
-    }
-
-    void queueInternalOutgoing(NatsMessage msg) {
-        if (msg.getControlLineLength() > this.options.getMaxControlLine()) {
-            throw new IllegalArgumentException("Control line is too long");
-        }
-        this.writer.queueInternalMessage(msg);
-    }
-
-    void deliverMessage(NatsMessage msg) {
-        this.needPing.set(false);
-        this.statistics.incrementInMsgs();
-        this.statistics.incrementInBytes(msg.getSizeInBytes());
-
-        NatsSubscription sub = subscribers.get(msg.getSID());
-
-        if (sub != null) {
-            msg.setSubscription(sub);
-
-            NatsDispatcher d = sub.getNatsDispatcher();
-            NatsConsumer c = (d == null) ? sub : d;
-            MessageQueue q = ((d == null) ? sub.getMessageQueue() : d.getMessageQueue());
-
-            if (c.hasReachedPendingLimits()) {
-                // Drop the message and count it
-                this.statistics.incrementDroppedCount();
-                c.incrementDroppedCount();
-
-                // Notify the first time
-                if (!c.isMarkedSlow()) {
-                    c.markSlow();
-                    processSlowConsumer(c);
-                }
-            } else if (q != null) {
-                c.markNotSlow();
-
-                // beforeQueueProcessor returns null if the message
-                // does not need to be queued, for instance heartbeats
-                // that are not flow control and are already seen by the
-                // auto status manager
-                msg = sub.getBeforeQueueProcessor().apply(msg);
-                if (msg != null) {
-                    q.push(msg);
-                }
-            }
-
-        }
-//        else {
-//            // Drop messages we don't have a subscriber for (could be extras on an
-//            // auto-unsub for example)
-//        }
-    }
-
-    void processOK() {
-        this.statistics.incrementOkCount();
-    }
-
-    void processSlowConsumer(Consumer consumer) {
-        if (!this.callbackRunner.isShutdown()) {
-            try {
-                this.callbackRunner.execute(() -> {
-                    try {
-                        options.getErrorListener().slowConsumerDetected(this, consumer);
-                    } catch (Exception ex) {
-                        this.statistics.incrementExceptionCount();
-                    }
-                });
-            } catch (RejectedExecutionException re) {
-                // Timing with shutdown, let it go
-            }
-        }
-    }
-
-    void processException(Exception exp) {
-        this.statistics.incrementExceptionCount();
-
-        if (!this.callbackRunner.isShutdown()) {
-            try {
-                this.callbackRunner.execute(() -> {
-                    try {
-                        options.getErrorListener().exceptionOccurred(this, exp);
-                    } catch (Exception ex) {
-                        this.statistics.incrementExceptionCount();
-                    }
-                });
-            } catch (RejectedExecutionException re) {
-                // Timing with shutdown, let it go
-            }
-        }
-    }
-
-    void processError(String errorText) {
-        this.statistics.incrementErrCount();
-
-        this.lastError.set(errorText);
-        this.connectError.set(errorText); // even if this isn't during connection, save it just in case
-
-        // If we are connected && we get an authentication error, save it
-        String url = this.getConnectedUrl();
-        if (this.isConnected() && this.isAuthenticationError(errorText) && url != null) {
-            this.serverAuthErrors.put(url, errorText);
-        }
-
-        if (!this.callbackRunner.isShutdown()) {
-            try {
-                this.callbackRunner.execute(() -> {
-                    try {
-                        options.getErrorListener().errorOccurred(this, errorText);
-                    } catch (Exception ex) {
-                        this.statistics.incrementExceptionCount();
-                    }
-                });
-            } catch (RejectedExecutionException re) {
-                // Timing with shutdown, let it go
-            }
-        }
-    }
-
-    interface ErrorListenerCaller {
-        void call(Connection conn, ErrorListener el);
-    }
-
-    void executeCallback(ErrorListenerCaller elc) {
-        if (!this.callbackRunner.isShutdown()) {
-            try {
-                this.callbackRunner.execute(() -> elc.call(this, options.getErrorListener()));
-            } catch (RejectedExecutionException re) {
-                // Timing with shutdown, let it go
-            }
-        }
-    }
-
-    void processConnectionEvent(Events type) {
-        ConnectionListener handler = this.options.getConnectionListener();
-
-        if (handler != null && !this.callbackRunner.isShutdown()) {
-            try {
-                this.callbackRunner.execute(() -> {
-                    try {
-                        handler.connectionEvent(this, type);
-                    } catch (Exception ex) {
-                        this.statistics.incrementExceptionCount();
-                    }
-                });
-            } catch (RejectedExecutionException re) {
-                // Timing with shutdown, let it go
-            }
-        }
-    }
-
-    @Override
-    public ServerInfo getServerInfo() {
-        return getInfo();
-    }
-
-    @Override
-    public InetAddress getClientInetAddress() {
-        try {
-            return InetAddress.getByName(getInfo().getClientIp());
-        }
-        catch (Exception e) {
-            return null;
-        }
-    }
-
-    ServerInfo getInfo() {
-        return this.serverInfo.get();
-    }
-
-    @Override
-    public Options getOptions() {
-        return this.options;
-    }
-
-    @Override
-    public Statistics getStatistics() {
-        return this.statistics;
-    }
-
-    NatsStatistics getNatsStatistics() {
-        return this.statistics;
-    }
-
-    DataPort getDataPort() {
-        return this.dataPort;
-    }
-
-    // Used for testing
-    int getConsumerCount() {
-        return this.subscribers.size() + this.dispatchers.size();
-    }
-
-    public long getMaxPayload() {
-        ServerInfo info = this.serverInfo.get();
-
-        if (info == null) {
-            return -1;
-        }
-
-        return info.getMaxPayload();
-    }
-
-    /**
-     * Return the list of known server urls, including additional servers discovered
-     * after a connection has been established.
-     *
-     * @return this connection's list of known server URLs
-     */
-    public Collection<String> getServers() {
-        // This does not use the server list provider because it does what it's doc says
-        List<String> servers = new ArrayList<>();
-        addOptionsServers(servers);
-        addDiscoveredServers(servers);
-        return servers;
-    }
-
-    // the list is used by the connect/reconnect code
-    protected List<String> getServersToTry() {
-        if (options.getServerListProvider() == null) {
-            // default behavior is to
-            // 1. add the configured servers
-            // 2. optionally add the discovered servers (options default is to get them)
-            // 3. optionally randomize the servers (options default is to randomize)
-            List<String> servers = new ArrayList<>();
-            addOptionsServers(servers);
-            if (!options.isIgnoreDiscoveredServers()) {
-                addDiscoveredServers(servers);
-            }
-            return options.isNoRandomize() ? servers : randomize(servers);
-        }
-
-        // provider behavior
-        // 1. Get the list of configured servers
-        // 2. Get the list of discovered servers
-        // 3. Pass those, the current server and the options to the provider
-        return options.getServerListProvider().getServerList(
-            currentServer, options.getUnprocessedServers(), getDiscoveredConnectUrls());
-    }
-
-    protected void addOptionsServers(List<String> servers) {
-        for (URI uri : options.getServers()) {
-            String srv = uri.toString();
-            if (!servers.contains(srv)) {
-                servers.add(srv);
-            }
-        }
-    }
-
-    protected List<String> getDiscoveredConnectUrls() {
-        ServerInfo info = this.serverInfo.get();
-        if (info == null) {
-            return new ArrayList<>();
-        }
-
-        List<String> urls = info.getConnectURLs();
-        if (urls == null) {
-            return new ArrayList<>();
-        }
-
-        return info.getConnectURLs();
-    }
-
-<<<<<<< HEAD
-    private void addDiscoveredServers(List<String> servers) {
-        ServerInfo info = this.serverInfo.get();
-        if (info != null && info.getConnectURLs() != null) {
-            for (String uri : info.getConnectURLs()) {
-                try {
-                    // call to createURIForServer is to parse (normalize)
-                    addNoDupes(servers, options.createURIForServer(uri, isWebsocket(this.currentServer)).toString());
-                }
-                catch (URISyntaxException e) {
-                    // this should never happen since this list comes from the server
-                    // if it does... what to do? for now just igore it, it's no good anyway
-=======
-    protected void addDiscoveredServers(List<String> servers) {
-        List<String> urls = getDiscoveredConnectUrls();
-        for (String url : urls) {
-            try {
-                String srv = options.createURIForServer(url).toString();
-                if (!servers.contains(srv)) {
-                    servers.add(srv);
->>>>>>> 8e35e0fa
-                }
-            }
-            catch (URISyntaxException e) {
-                // this should never happen since this list comes from the server
-                // if it does... what to do? for now just ignore it, it's no good anyway
-            }
-        }
-    }
-
-    private List<String> randomize(List<String> servers) {
-        if (servers.size() > 1) {
-            if (currentServer != null) {
-                servers.remove(currentServer);
-            }
-            Collections.shuffle(servers, ThreadLocalRandom.current());
-            if (currentServer != null) {
-                servers.add(currentServer);
-            }
-        }
-        return servers;
-    }
-
-    @Override
-    public String getConnectedUrl() {
-        return this.currentServer;
-    }
-
-    @Override
-    public Status getStatus() {
-        return this.status;
-    }
-
-    @Override
-    public String getLastError() {
-        return this.lastError.get();
-    }
-
-    @Override
-    public void clearLastError() {
-        this.lastError.set("");
-    }
-
-    ExecutorService getExecutor() {
-        return executor;
-    }
-
-    void updateStatus(Status newStatus) {
-        Status oldStatus = this.status;
-
-        statusLock.lock();
-        try {
-            if (oldStatus == Status.CLOSED || newStatus == oldStatus) {
-                return;
-            }
-            this.status = newStatus;
-        } finally {
-            statusChanged.signalAll();
-            statusLock.unlock();
-        }
-
-        if (this.status == Status.DISCONNECTED) {
-            processConnectionEvent(Events.DISCONNECTED);
-        } else if (this.status == Status.CLOSED) {
-            processConnectionEvent(Events.CLOSED);
-        } else if (oldStatus == Status.RECONNECTING && this.status == Status.CONNECTED) {
-            processConnectionEvent(Events.RECONNECTED);
-        } else if (this.status == Status.CONNECTED) {
-            processConnectionEvent(Events.CONNECTED);
-        }
-    }
-
-    boolean isClosing() {
-        return this.closing;
-    }
-
-    boolean isClosed() {
-        return this.status == Status.CLOSED;
-    }
-
-    boolean isConnected() {
-        return this.status == Status.CONNECTED;
-    }
-
-    boolean isConnectedOrConnecting() {
-        statusLock.lock();
-        try {
-            return this.status == Status.CONNECTED || this.connecting;
-        } finally {
-            statusLock.unlock();
-        }
-    }
-
-    boolean isDisconnectingOrClosed() {
-        statusLock.lock();
-        try {
-            return this.status == Status.CLOSED || this.disconnecting;
-        } finally {
-            statusLock.unlock();
-        }
-    }
-
-    boolean isDisconnecting() {
-        statusLock.lock();
-        try {
-            return this.disconnecting;
-        } finally {
-            statusLock.unlock();
-        }
-    }
-
-    void waitForDisconnectOrClose(Duration timeout) throws InterruptedException {
-        waitFor(timeout, (Void) -> this.isDisconnecting() && !this.isClosed() );
-    }
-
-    void waitForConnectOrClose(Duration timeout) throws InterruptedException {
-        waitFor(timeout, (Void) -> !this.isConnected() && !this.isClosed());
-    }
-
-    void waitFor(Duration timeout, Predicate<Void> test) throws InterruptedException {
-        statusLock.lock();
-        try {
-            long currentWaitNanos = (timeout != null) ? timeout.toNanos() : -1;
-            long start = System.nanoTime();
-            while (currentWaitNanos >= 0 && test.test(null)) {
-                if (currentWaitNanos > 0) {
-                    statusChanged.await(currentWaitNanos, TimeUnit.NANOSECONDS);
-                    long now = System.nanoTime();
-                    currentWaitNanos = currentWaitNanos - (now - start);
-                    start = now;
-
-                    if (currentWaitNanos <= 0) {
-                        break;
-                    }
-                } else {
-                    statusChanged.await();
-                }
-            }
-        } finally {
-            statusLock.unlock();
-        }
-    }
-
-    void waitForReconnectTimeout(long totalTries) {
-        long currentWaitNanos = 0;
-
-        ReconnectDelayHandler handler = options.getReconnectDelayHandler();
-        if (handler == null) {
-            Duration dur = options.getReconnectWait();
-            if (dur != null) {
-                currentWaitNanos = dur.toNanos();
-                dur = options.isTLSRequired() ? options.getReconnectJitterTls() : options.getReconnectJitter();
-                if (dur != null) {
-                    currentWaitNanos += ThreadLocalRandom.current().nextLong(dur.toNanos());
-                }
-            }
-        }
-        else {
-            Duration waitTime = handler.getWaitTime(totalTries);
-            if (waitTime != null) {
-                currentWaitNanos = waitTime.toNanos();
-            }
-        }
-
-        this.reconnectWaiter = new CompletableFuture<>();
-
-        long start = System.nanoTime();
-        while (currentWaitNanos > 0 && !isDisconnectingOrClosed() && !isConnected() && !this.reconnectWaiter.isDone()) {
-            try {
-                this.reconnectWaiter.get(currentWaitNanos, TimeUnit.NANOSECONDS);
-            } catch (Exception exp) {
-                // ignore, try to loop again
-            }
-            long now = System.nanoTime();
-            currentWaitNanos = currentWaitNanos - (now - start);
-            start = now;
-        }
-
-        this.reconnectWaiter.complete(Boolean.TRUE);
-    }
-
-    ByteBuffer enlargeBuffer(ByteBuffer buffer, int atLeast) {
-        int current = buffer.capacity();
-        int newSize = Math.max(current * 2, atLeast);
-        ByteBuffer newBuffer = ByteBuffer.allocate(newSize);
-        buffer.flip();
-        newBuffer.put(buffer);
-        return newBuffer;
-    }
-
-    // For testing
-    NatsConnectionReader getReader() {
-        return this.reader;
-    }
-
-    // For testing
-    NatsConnectionWriter getWriter() {
-        return this.writer;
-    }
-
-    // For testing
-    Future<DataPort> getDataPortFuture() {
-        return this.dataPortFuture;
-    }
-
-    boolean isDraining() {
-        return this.draining.get() != null;
-    }
-
-    boolean isDrained() {
-        CompletableFuture<Boolean> tracker = this.draining.get();
-
-        try {
-            if (tracker != null && tracker.getNow(false)) {
-                return true;
-            }
-        } catch (Exception e) {
-            // These indicate the tracker was cancelled/timed out
-        }
-
-        return false;
-    }
-
-    @Override
-    public CompletableFuture<Boolean> drain(Duration timeout) throws TimeoutException, InterruptedException {
-
-        if (isClosing() || isClosed()) {
-            throw new IllegalStateException("A connection can't be drained during close.");
-        }
-
-        this.statusLock.lock();
-        try {
-            if (isDraining()) {
-                return this.draining.get();
-            }
-            this.draining.set(new CompletableFuture<>());
-        } finally {
-            this.statusLock.unlock();
-        }
-
-        final CompletableFuture<Boolean> tracker = this.draining.get();
-        Instant start = Instant.now();
-
-        // Don't include subscribers with dispatchers
-        HashSet<NatsSubscription> pureSubscribers = new HashSet<>();
-        pureSubscribers.addAll(this.subscribers.values());
-        pureSubscribers.removeIf((s) -> s.getDispatcher() != null);
-
-        final HashSet<NatsConsumer> consumers = new HashSet<>();
-        consumers.addAll(pureSubscribers);
-        consumers.addAll(this.dispatchers.values());
-
-        NatsDispatcher inboxer = this.inboxDispatcher.get();
-
-        if (inboxer != null) {
-            consumers.add(inboxer);
-        }
-
-        // Stop the consumers NOW so that when this method returns they are blocked
-        consumers.forEach((cons) -> {
-            cons.markDraining(tracker);
-            cons.sendUnsubForDrain();
-        });
-
-        try {
-            this.flush(timeout); // Flush and wait up to the timeout, if this fails, let the caller know
-        } catch (Exception e) {
-            this.close(false);
-            throw e;
-        }
-
-        consumers.forEach(NatsConsumer::markUnsubedForDrain);
-
-        // Wait for the timeout or the pending count to go to 0
-        executor.submit(() -> {
-            try {
-                Instant now = Instant.now();
-
-                while (timeout == null || timeout.equals(Duration.ZERO)
-                        || Duration.between(start, now).compareTo(timeout) < 0) {
-                    consumers.removeIf(NatsConsumer::isDrained);
-
-                    if (consumers.size() == 0) {
-                        break;
-                    }
-
-                    Thread.sleep(1); // Sleep 1 milli
-
-                    now = Instant.now();
-                }
-
-                // Stop publishing
-                this.blockPublishForDrain.set(true);
-
-                // One last flush
-                if (timeout == null || timeout.equals(Duration.ZERO)) {
-                    this.flush(Duration.ZERO);
-                } else {
-                    now = Instant.now();
-
-                    Duration passed = Duration.between(start, now);
-                    Duration newTimeout = timeout.minus(passed);
-
-                    if (newTimeout.toNanos() > 0) {
-                        this.flush(newTimeout);
-                    }
-                }
-
-                this.close(false); // close the connection after the last flush
-                tracker.complete(consumers.size() == 0);
-            } catch (TimeoutException | InterruptedException e) {
-                this.processException(e);
-            } finally {
-                try {
-                    this.close(false);// close the connection after the last flush
-                } catch (InterruptedException e) {
-                    this.processException(e);
-                }
-                tracker.complete(false);
-            }
-        });
-
-        return tracker;
-    }
-
-    boolean isAuthenticationError(String err) {
-        if (err == null) {
-            return false;
-        }
-        err = err.toLowerCase();
-        return err.startsWith("user authentication") || err.contains("authorization violation");
-    }
-
-    @Override
-    public void flushBuffer() throws IOException {
-        if (!isConnected()) {
-            throw new IllegalStateException("Connection is not active.");
-        }
-        writer.flushBuffer();
-    }
-
-    void lenientFlushBuffer()  {
-        try {
-            writer.flushBuffer();
-        }
-        catch (Exception e) {
-            // ignore
-        }
-    }
-
-    /**
-     * {@inheritDoc}
-     */
-    @Override
-    public JetStream jetStream() throws IOException {
-        ensureNotClosing();
-        return new NatsJetStream(this, null);
-    }
-
-    /**
-     * {@inheritDoc}
-     */
-    @Override
-    public JetStream jetStream(JetStreamOptions options) throws IOException {
-        ensureNotClosing();
-        return new NatsJetStream(this, options);
-    }
-
-    /**
-     * {@inheritDoc}
-     */
-    @Override
-    public JetStreamManagement jetStreamManagement() throws IOException {
-        ensureNotClosing();
-        return new NatsJetStreamManagement(this, null);
-    }
-
-    /**
-     * {@inheritDoc}
-     */
-    @Override
-    public JetStreamManagement jetStreamManagement(JetStreamOptions options) throws IOException {
-        ensureNotClosing();
-        return new NatsJetStreamManagement(this, options);
-    }
-
-    /**
-     * {@inheritDoc}
-     */
-    @Override
-    public KeyValue keyValue(String bucketName) throws IOException {
-        Validator.validateBucketName(bucketName, true);
-        ensureNotClosing();
-        return new NatsKeyValue(this, bucketName, null);
-    }
-
-    /**
-     * {@inheritDoc}
-     */
-    @Override
-    public KeyValue keyValue(String bucketName, KeyValueOptions options) throws IOException {
-        Validator.validateBucketName(bucketName, true);
-        ensureNotClosing();
-        return new NatsKeyValue(this, bucketName, options);
-    }
-
-    /**
-     * {@inheritDoc}
-     */
-    @Override
-    public KeyValueManagement keyValueManagement() throws IOException {
-        ensureNotClosing();
-        return new NatsKeyValueManagement(this, null);
-    }
-
-    /**
-     * {@inheritDoc}
-     */
-    @Override
-    public KeyValueManagement keyValueManagement(KeyValueOptions options) throws IOException {
-        ensureNotClosing();
-        return new NatsKeyValueManagement(this, options);
-    }
-
-    /**
-     * {@inheritDoc}
-     */
-    @Override
-    public ObjectStore objectStore(String bucketName) throws IOException {
-        Validator.validateBucketName(bucketName, true);
-        ensureNotClosing();
-        return new NatsObjectStore(this, bucketName, null);
-    }
-
-    /**
-     * {@inheritDoc}
-     */
-    @Override
-    public ObjectStore objectStore(String bucketName, ObjectStoreOptions options) throws IOException {
-        Validator.validateBucketName(bucketName, true);
-        ensureNotClosing();
-        return new NatsObjectStore(this, bucketName, options);
-    }
-
-    /**
-     * {@inheritDoc}
-     */
-    @Override
-    public ObjectStoreManagement objectStoreManagement() throws IOException {
-        ensureNotClosing();
-        return new NatsObjectStoreManagement(this, null);
-    }
-
-    /**
-     * {@inheritDoc}
-     */
-    @Override
-    public ObjectStoreManagement objectStoreManagement(ObjectStoreOptions options) throws IOException {
-        ensureNotClosing();
-        return new NatsObjectStoreManagement(this, options);
-    }
-
-    private void ensureNotClosing() throws IOException {
-        if (isClosing() || isClosed()) {
-            throw new IOException("A JetStream context can't be established during close.");
-        }
-    }
-}
+// Copyright 2015-2018 The NATS Authors
+// Licensed under the Apache License, Version 2.0 (the "License");
+// you may not use this file except in compliance with the License.
+// You may obtain a copy of the License at:
+//
+// http://www.apache.org/licenses/LICENSE-2.0
+//
+// Unless required by applicable law or agreed to in writing, software
+// distributed under the License is distributed on an "AS IS" BASIS,
+// WITHOUT WARRANTIES OR CONDITIONS OF ANY KIND, either express or implied.
+// See the License for the specific language governing permissions and
+// limitations under the License.
+
+package io.nats.client.impl;
+
+import io.nats.client.*;
+import io.nats.client.ConnectionListener.Events;
+import io.nats.client.api.ServerInfo;
+import io.nats.client.impl.NatsMessage.ProtocolMessage;
+import io.nats.client.support.ByteArrayBuilder;
+import io.nats.client.support.NatsRequestCompletableFuture;
+import io.nats.client.support.Validator;
+
+import java.io.IOException;
+import java.net.InetAddress;
+import java.net.URI;
+import java.net.URISyntaxException;
+import java.nio.ByteBuffer;
+import java.nio.CharBuffer;
+import java.time.Duration;
+import java.time.Instant;
+import java.time.LocalDateTime;
+import java.time.format.DateTimeFormatter;
+import java.util.*;
+import java.util.concurrent.*;
+import java.util.concurrent.atomic.AtomicBoolean;
+import java.util.concurrent.atomic.AtomicLong;
+import java.util.concurrent.atomic.AtomicReference;
+import java.util.concurrent.locks.Condition;
+import java.util.concurrent.locks.ReentrantLock;
+import java.util.function.Predicate;
+import java.util.regex.Matcher;
+import java.util.regex.Pattern;
+
+import static io.nats.client.Options.isWebsocket;
+import static io.nats.client.support.NatsConstants.*;
+import static io.nats.client.support.Validator.validateNotNull;
+import static java.nio.charset.StandardCharsets.UTF_8;
+
+class NatsConnection implements Connection {
+
+    private final Options options;
+
+    private final NatsStatistics statistics;
+
+    private boolean connecting; // you can only connect in one thread
+    private boolean disconnecting; // you can only disconnect in one thread
+    private boolean closing; // respect a close call regardless
+    private Exception exceptionDuringConnectChange; // an exception occurred in another thread while disconnecting or
+                                                    // connecting
+
+    private Status status;
+    private final ReentrantLock statusLock;
+    private final Condition statusChanged;
+
+    private CompletableFuture<DataPort> dataPortFuture;
+    private DataPort dataPort;
+    private String currentServer;
+    private CompletableFuture<Boolean> reconnectWaiter;
+    private final HashMap<String, String> serverAuthErrors;
+
+    private final NatsConnectionReader reader;
+    private final NatsConnectionWriter writer;
+
+    private final AtomicReference<ServerInfo> serverInfo;
+
+    private final Map<String, NatsSubscription> subscribers;
+    private final Map<String, NatsDispatcher> dispatchers; // use a concurrent map so we get more consistent iteration
+                                                     // behavior
+    private final Map<String, NatsRequestCompletableFuture> responsesAwaiting;
+    private final Map<String, NatsRequestCompletableFuture> responsesRespondedTo;
+    private final ConcurrentLinkedDeque<CompletableFuture<Boolean>> pongQueue;
+
+    private final String mainInbox;
+    private final AtomicReference<NatsDispatcher> inboxDispatcher;
+    private Timer timer;
+
+    private final AtomicBoolean needPing;
+
+    private final AtomicLong nextSid;
+    private final NUID nuid;
+
+    private final AtomicReference<String> connectError;
+    private final AtomicReference<String> lastError;
+    private final AtomicReference<CompletableFuture<Boolean>> draining;
+    private final AtomicBoolean blockPublishForDrain;
+
+    private final ExecutorService callbackRunner;
+
+    private final ExecutorService executor;
+    private final ExecutorService connectExecutor;
+    private final boolean advancedTracking;
+
+    NatsConnection(Options options) {
+        boolean trace = options.isTraceConnection();
+        timeTrace(trace, "creating connection object");
+
+        this.options = options;
+
+        advancedTracking = options.isTrackAdvancedStats();
+        this.statistics = new NatsStatistics(advancedTracking);
+
+        this.statusLock = new ReentrantLock();
+        this.statusChanged = this.statusLock.newCondition();
+        this.status = Status.DISCONNECTED;
+        this.reconnectWaiter = new CompletableFuture<>();
+        this.reconnectWaiter.complete(Boolean.TRUE);
+
+        this.dispatchers = new ConcurrentHashMap<>();
+        this.subscribers = new ConcurrentHashMap<>();
+        this.responsesAwaiting = new ConcurrentHashMap<>();
+        this.responsesRespondedTo = new ConcurrentHashMap<>();
+
+        this.serverAuthErrors = new HashMap<>();
+
+        this.nextSid = new AtomicLong(1);
+        timeTrace(trace, "creating NUID");
+        this.nuid = new NUID();
+        this.mainInbox = createInbox() + ".*";
+
+        this.lastError = new AtomicReference<>();
+        this.connectError = new AtomicReference<>();
+
+        this.serverInfo = new AtomicReference<>();
+        this.inboxDispatcher = new AtomicReference<>();
+        this.pongQueue = new ConcurrentLinkedDeque<>();
+        this.draining = new AtomicReference<>();
+        this.blockPublishForDrain = new AtomicBoolean();
+
+        timeTrace(trace, "creating executors");
+        this.callbackRunner = Executors.newSingleThreadExecutor();
+        this.executor = options.getExecutor();
+        this.connectExecutor = Executors.newSingleThreadExecutor();
+
+        timeTrace(trace, "creating reader and writer");
+        this.reader = new NatsConnectionReader(this);
+        this.writer = new NatsConnectionWriter(this);
+
+        this.needPing = new AtomicBoolean(true);
+
+        timeTrace(trace, "connection object created");
+    }
+
+    // Connect is only called after creation
+    void connect(boolean reconnectOnConnect) throws InterruptedException, IOException {
+        if (options.getServers().size() == 0) {
+            throw new IllegalArgumentException("No servers provided in options");
+        }
+
+        boolean trace = options.isTraceConnection();
+        long start = System.nanoTime();
+
+        this.lastError.set("");
+
+        timeTrace(trace, "starting connect loop");
+
+        List<String> serversToTry = getServersToTry();
+        for (String serverURI : serversToTry) {
+            if (isClosed()) {
+                break; // goes to statement after end-connect-server-loop
+            }
+
+            this.connectError.set(""); // new on each attempt
+
+            timeTrace(trace, "setting status to connecting");
+            updateStatus(Status.CONNECTING);
+
+            timeTrace(trace, "trying to connect to %s", serverURI);
+            tryToConnect(serverURI, System.nanoTime());
+
+            if (isConnected()) {
+                break; // goes to statement after end-connect-server-loop
+            }
+
+            timeTrace(trace, "setting status to disconnected");
+            updateStatus(Status.DISCONNECTED);
+
+            String err = connectError.get();
+
+            if (this.isAuthenticationError(err)) {
+                this.serverAuthErrors.put(serverURI, err);
+            }
+        } // end-connect-server-loop
+
+        if (!isConnected() && !isClosed()) {
+            if (reconnectOnConnect) {
+                timeTrace(trace, "trying to reconnect on connect");
+                reconnect();
+            } else {
+                timeTrace(trace, "connection failed, closing to cleanup");
+                close();
+
+                String err = connectError.get();
+                if (this.isAuthenticationError(err)) {
+                    String msg = "Authentication error connecting to NATS server: " + err;
+                    throw new AuthenticationException(msg);
+                } else {
+                    String msg = "Unable to connect to NATS servers: " + String.join(", ", serversToTry);
+                    throw new IOException(msg);
+                }
+            }
+        } else if (trace) {
+            long end = System.nanoTime();
+            double seconds = ((double) (end - start)) / 1_000_000_000.0;
+            timeTrace(trace, "connect complete in %.3f seconds", seconds);
+        }
+    }
+
+    // Reconnect can only be called when the connection is disconnected
+    void reconnect() throws InterruptedException {
+        long maxTries = options.getMaxReconnect();
+        long tries = 0;
+
+        if (isClosed()) {
+            return;
+        }
+
+        if (maxTries == 0) {
+            this.close();
+            return;
+        }
+
+        this.writer.setReconnectMode(true);
+
+        boolean doubleAuthError = false;
+
+        while (!isConnected() && !isClosed() && !this.isClosing()) {
+            if (tries > 0) { // not the first loop
+                waitForReconnectTimeout(tries);
+            }
+
+            List<String> serversToTry = getServersToTry();
+            for (String server : serversToTry) {
+                if (isClosed()) {
+                    break; // goes to statement after end-reconnect-server-loop
+                }
+
+                connectError.set(""); // reset on each loop
+
+                if (isDisconnectingOrClosed() || this.isClosing()) {
+                    break; // goes to statement after end-reconnect-server-loop
+                }
+
+                updateStatus(Status.RECONNECTING);
+
+                tryToConnect(server, System.nanoTime());
+
+                tries++;
+                if (maxTries > 0 && tries >= maxTries) {
+                    break; // goes to statement after end-reconnect-server-loop
+                }
+
+                if (isConnected()) {
+                    this.statistics.incrementReconnects();
+                    break; // goes to statement after end-reconnect-server-loop
+                }
+
+                String err = connectError.get();
+                if (this.isAuthenticationError(err)) {
+                    if (err.equals(this.serverAuthErrors.get(server))) {
+                        doubleAuthError = true;
+                        break; // will close below, goes to statement after end-reconnect-server-loop
+                    }
+
+                    this.serverAuthErrors.put(server, err);
+                }
+            } // end-reconnect-server-loop
+
+            if (doubleAuthError) {
+                break; // goes to statement after end-reconnect-connection-loop
+            }
+
+            if (maxTries > 0 && tries >= maxTries) {
+                break; // goes to statement after end-reconnect-connection-loop
+            }
+        } // end-reconnect-connection-loop
+
+        if (!isConnected()) {
+            this.close();
+            return;
+        }
+
+        this.subscribers.forEach((sid, sub) -> {
+            if (sub.getDispatcher() == null && !sub.isDraining()) {
+                sendSubscriptionMessage(sub.getSID(), sub.getSubject(), sub.getQueueName(), true);
+            }
+        });
+
+        this.dispatchers.forEach((nuid, d) -> {
+            if (!d.isDraining()) {
+                d.resendSubscriptions();
+            }
+        });
+
+        try {
+            this.flush(this.options.getConnectionTimeout());
+        } catch (Exception exp) {
+            this.processException(exp);
+        }
+
+        // When the flush returns we are done sending internal messages, so we can
+        // switch to the
+        // non-reconnect queue
+        this.writer.setReconnectMode(false);
+
+        processConnectionEvent(Events.RESUBSCRIBED);
+    }
+
+    void timeTrace(boolean trace, String format, Object... args) {
+        if (trace) {
+            _trace(String.format(format, args));
+        }
+    }
+
+    void timeTrace(boolean trace, String message) {
+        if (trace) {
+            _trace(message);
+        }
+    }
+
+    private void _trace(String message) {
+        String timeStr = DateTimeFormatter.ISO_TIME.format(LocalDateTime.now());
+        System.out.println("[" + timeStr + "] connect trace: " + message);
+    }
+
+    long timeCheck(boolean trace, long endNanos, String message) throws TimeoutException {
+        long now = System.nanoTime();
+        long remaining = endNanos - now;
+
+        if (trace) {
+            double seconds = ((double)remaining) / 1_000_000_000.0;
+            _trace( message + String.format(", %.3f (s) remaining", seconds) );
+        }
+
+        if (remaining < 0) {
+            throw new TimeoutException("connection timed out");
+        }
+
+        return remaining;
+    }
+
+    // is called from reconnect and connect
+    // will wait for any previous attempt to complete, using the reader.stop and
+    // writer.stop
+    void tryToConnect(String serverURI, long now) {
+        this.currentServer = null;
+
+        try {
+            Duration connectTimeout = options.getConnectionTimeout();
+            boolean trace = options.isTraceConnection();
+            long end = now + connectTimeout.toNanos();
+            timeCheck(trace, end, "starting connection attempt");
+
+            statusLock.lock();
+            try {
+                if (this.connecting) {
+                    return;
+                }
+                this.connecting = true;
+                statusChanged.signalAll();
+            } finally {
+                statusLock.unlock();
+            }
+
+            // Create a new future for the dataport, the reader/writer will use this
+            // to wait for the connect/failure.
+            this.dataPortFuture = new CompletableFuture<>();
+
+            // Make sure the reader and writer are stopped
+            long timeoutNanos = timeCheck(trace, end, "waiting for reader");
+            this.reader.stop().get(timeoutNanos, TimeUnit.NANOSECONDS);
+            timeoutNanos = timeCheck(trace, end, "waiting for writer");
+            this.writer.stop().get(timeoutNanos, TimeUnit.NANOSECONDS);
+
+            timeCheck(trace, end, "cleaning pong queue");
+            cleanUpPongQueue();
+
+            timeoutNanos = timeCheck(trace, end, "connecting data port");
+            DataPort newDataPort = this.options.buildDataPort();
+            newDataPort.connect(serverURI, this, timeoutNanos);
+
+            // Notify the any threads waiting on the sockets
+            this.dataPort = newDataPort;
+            this.dataPortFuture.complete(this.dataPort);
+
+            // Wait for the INFO message manually
+            // all other traffic will use the reader and writer
+            Callable<Object> connectTask = () -> {
+                readInitialInfo();
+                checkVersionRequirements();
+                long start = System.nanoTime();
+                upgradeToSecureIfNeeded(serverURI);
+                if (trace && options.isTLSRequired()) {
+                    // If the time appears too long it might be related to
+                    // https://github.com/nats-io/nats.java#linux-platform-note
+                    timeTrace(true, "TLS upgrade took: %.3f (s)",
+                            ((double) (System.nanoTime() - start)) / 1_000_000_000.0);
+                }
+                return null;
+            };
+
+            timeoutNanos = timeCheck(trace, end, "reading info, version and upgrading to secure if necessary");
+            Future<Object> future = this.connectExecutor.submit(connectTask);
+            try {
+                future.get(timeoutNanos, TimeUnit.NANOSECONDS);
+            } finally {
+                future.cancel(true);
+            }
+
+            // start the reader and writer after we secured the connection, if necessary
+            timeCheck(trace, end, "starting reader");
+            this.reader.start(this.dataPortFuture);
+            timeCheck(trace, end, "starting writer");
+            this.writer.start(this.dataPortFuture);
+
+            timeCheck(trace, end, "sending connect message");
+            this.sendConnect(serverURI);
+
+            timeoutNanos = timeCheck(trace, end, "sending initial ping");
+            Future<Boolean> pongFuture = sendPing();
+
+            if (pongFuture != null) {
+                pongFuture.get(timeoutNanos, TimeUnit.NANOSECONDS);
+            }
+
+            if (this.timer == null) {
+                timeCheck(trace, end, "starting ping and cleanup timers");
+                this.timer = new Timer("Nats Connection Timer");
+
+                long pingMillis = this.options.getPingInterval().toMillis();
+
+                if (pingMillis > 0) {
+                    this.timer.schedule(new TimerTask() {
+                        public void run() {
+                            if (isConnected()) {
+                                softPing(); // The timer always uses the standard queue
+                            }
+                        }
+                    }, pingMillis, pingMillis);
+                }
+
+                long cleanMillis = this.options.getRequestCleanupInterval().toMillis();
+
+                if (cleanMillis > 0) {
+                    this.timer.schedule(new TimerTask() {
+                        public void run() {
+                            cleanResponses(false);
+                        }
+                    }, cleanMillis, cleanMillis);
+                }
+            }
+
+            // Set connected status
+            timeCheck(trace, end, "updating status to connected");
+            statusLock.lock();
+            try {
+                this.connecting = false;
+
+                if (this.exceptionDuringConnectChange != null) {
+                    throw this.exceptionDuringConnectChange;
+                }
+
+                this.currentServer = serverURI;
+                this.serverAuthErrors.remove(serverURI); // reset on successful connection
+                updateStatus(Status.CONNECTED); // will signal status change, we also signal in finally
+            } finally {
+                statusLock.unlock();
+            }
+            timeTrace(trace, "status updated");
+        } catch (RuntimeException exp) { // runtime exceptions, like illegalArgs
+            processException(exp);
+            throw exp;
+        } catch (Exception exp) { // every thing else
+            processException(exp);
+            try {
+                this.closeSocket(false);
+            } catch (InterruptedException e) {
+                processException(e);
+            }
+        } finally {
+            statusLock.lock();
+            try {
+                this.connecting = false;
+                statusChanged.signalAll();
+            } finally {
+                statusLock.unlock();
+            }
+        }
+    }
+
+    void checkVersionRequirements() throws IOException {
+        Options opts = getOptions();
+        ServerInfo info = getInfo();
+
+        if (opts.isNoEcho() && info.getProtocolVersion() < 1) {
+            throw new IOException("Server does not support no echo.");
+        }
+    }
+
+    void upgradeToSecureIfNeeded(String serverURI) throws IOException {
+        Options opts = getOptions();
+        ServerInfo info = getInfo();
+
+        boolean isTLSRequired = opts.isTLSRequired();
+        if (isTLSRequired && isWebsocket(serverURI)) {
+            // We are already communicating over "https" websocket, so
+            // do NOT try to upgrade to secure.
+            isTLSRequired = false;
+        }
+        if (isTLSRequired && !info.isTLSRequired()) {
+            throw new IOException("SSL connection wanted by client.");
+        } else if (!isTLSRequired && info.isTLSRequired()) {
+            throw new IOException("SSL required by server.");
+        }
+
+        if (isTLSRequired) {
+            this.dataPort.upgradeToSecure();
+        }
+    }
+
+    // Called from reader/writer thread
+    void handleCommunicationIssue(Exception io) {
+        // If we are connecting or disconnecting, note exception and leave
+        statusLock.lock();
+        try {
+            if (this.connecting || this.disconnecting || this.status == Status.CLOSED || this.isDraining()) {
+                this.exceptionDuringConnectChange = io;
+                return;
+            }
+        } finally {
+            statusLock.unlock();
+        }
+
+        processException(io);
+
+        // Spawn a thread so we don't have timing issues with
+        // waiting on read/write threads
+        executor.submit(() -> {
+            try {
+                this.closeSocket(true);
+            } catch (InterruptedException e) {
+                processException(e);
+            }
+        });
+    }
+
+    // Close socket is called when another connect attempt is possible
+    // Close is called when the connection should shutdown, period
+    void closeSocket(boolean tryReconnectIfConnected) throws InterruptedException {
+        boolean wasConnected;
+
+        statusLock.lock();
+        try {
+            if (isDisconnectingOrClosed()) {
+                waitForDisconnectOrClose(this.options.getConnectionTimeout());
+                return;
+            }
+            this.disconnecting = true;
+            this.exceptionDuringConnectChange = null;
+            wasConnected = (this.status == Status.CONNECTED);
+            statusChanged.signalAll();
+        } finally {
+            statusLock.unlock();
+        }
+
+        closeSocketImpl();
+
+        statusLock.lock();
+        try {
+            updateStatus(Status.DISCONNECTED);
+            this.exceptionDuringConnectChange = null; // Ignore IOExceptions during closeSocketImpl()
+            this.disconnecting = false;
+            statusChanged.signalAll();
+        } finally {
+            statusLock.unlock();
+        }
+
+        if (isClosing()) { // Bit of a misname, but closing means we are in the close method or were asked
+                           // to be
+            close();
+        } else if (wasConnected && tryReconnectIfConnected) {
+            reconnect();
+        }
+    }
+
+    // Close socket is called when another connect attempt is possible
+    // Close is called when the connection should shutdown, period
+    @Override
+    public void close() throws InterruptedException {
+        this.close(true);
+    }
+
+    void close(boolean checkDrainStatus) throws InterruptedException {
+        statusLock.lock();
+        try {
+            if (checkDrainStatus && this.isDraining()) {
+                waitForDisconnectOrClose(this.options.getConnectionTimeout());
+                return;
+            }
+
+            this.closing = true;// We were asked to close, so do it
+            if (isDisconnectingOrClosed()) {
+                waitForDisconnectOrClose(this.options.getConnectionTimeout());
+                return;
+            } else {
+                this.disconnecting = true;
+                this.exceptionDuringConnectChange = null;
+                statusChanged.signalAll();
+            }
+        } finally {
+            statusLock.unlock();
+        }
+
+        // Stop the reconnect wait timer after we stop the writer/reader (only if we are
+        // really closing, not on errors)
+        if (this.reconnectWaiter != null) {
+            this.reconnectWaiter.cancel(true);
+        }
+
+        closeSocketImpl();
+
+        this.dispatchers.forEach((nuid, d) -> d.stop(false));
+
+        this.subscribers.forEach((sid, sub) -> sub.invalidate());
+
+        this.dispatchers.clear();
+        this.subscribers.clear();
+
+        if (timer != null) {
+            timer.cancel();
+            timer = null;
+        }
+
+        cleanResponses(true);
+
+        cleanUpPongQueue();
+
+        statusLock.lock();
+        try {
+            updateStatus(Status.CLOSED); // will signal, we also signal when we stop disconnecting
+
+            /*
+             * if (exceptionDuringConnectChange != null) {
+             * processException(exceptionDuringConnectChange); exceptionDuringConnectChange
+             * = null; }
+             */
+        } finally {
+            statusLock.unlock();
+        }
+
+        // Stop the error handling and connect executors
+        callbackRunner.shutdown();
+        try {
+            callbackRunner.awaitTermination(this.options.getConnectionTimeout().toNanos(), TimeUnit.NANOSECONDS);
+        } finally {
+            callbackRunner.shutdownNow();
+        }
+
+        // There's no need to wait for running tasks since we're told to close
+        connectExecutor.shutdownNow();
+
+        statusLock.lock();
+        try {
+            this.disconnecting = false;
+            statusChanged.signalAll();
+        } finally {
+            statusLock.unlock();
+        }
+    }
+
+    // Should only be called from closeSocket or close
+    void closeSocketImpl() {
+        this.currentServer = null;
+
+        // Signal both to stop.
+        final Future<Boolean> readStop = this.reader.stop();
+        final Future<Boolean> writeStop = this.writer.stop();
+
+        // Now wait until they both stop before closing the socket.
+        try {
+            readStop.get(1, TimeUnit.SECONDS);
+        } catch (Exception ex) {
+            //
+        }
+        try {
+            writeStop.get(1, TimeUnit.SECONDS);
+        } catch (Exception ex) {
+            //
+        }
+
+        this.dataPortFuture.cancel(true);
+
+        // Close the current socket and cancel anyone waiting for it
+        try {
+            if (this.dataPort != null) {
+                this.dataPort.close();
+            }
+
+        } catch (IOException ex) {
+            processException(ex);
+        }
+        cleanUpPongQueue();
+
+        try {
+            this.reader.stop().get(10, TimeUnit.SECONDS);
+        } catch (Exception ex) {
+            processException(ex);
+        }
+        try {
+            this.writer.stop().get(10, TimeUnit.SECONDS);
+        } catch (Exception ex) {
+            processException(ex);
+        }
+
+    }
+
+    void cleanUpPongQueue() {
+        Future<Boolean> b;
+        while ((b = pongQueue.poll()) != null) {
+            try {
+                b.cancel(true);
+            } catch (CancellationException e) {
+                if (!b.isDone() && !b.isCancelled()) {
+                    processException(e);
+                }
+            }
+        }
+    }
+
+    @Override
+    public void publish(String subject, byte[] body) {
+        publishInternal(subject, null, null, body, options.supportUTF8Subjects());
+    }
+
+    @Override
+    public void publish(String subject, String replyTo, byte[] body) {
+        publishInternal(subject, replyTo, null, body, options.supportUTF8Subjects());
+    }
+
+    @Override
+    public void publish(Message message) {
+        validateNotNull(message, "Message");
+        publishInternal(message.getSubject(), message.getReplyTo(), message.getHeaders(), message.getData(), message.isUtf8mode());
+    }
+
+    void publishInternal(String subject, String replyTo, Headers headers, byte[] data, boolean utf8mode) {
+        checkIfNeedsHeaderSupport(headers);
+        checkPayloadSize(data);
+
+        if (isClosed()) {
+            throw new IllegalStateException("Connection is Closed");
+        } else if (blockPublishForDrain.get()) {
+            throw new IllegalStateException("Connection is Draining"); // Ok to publish while waiting on subs
+        }
+
+        NatsMessage nm = new NatsMessage(subject, replyTo, new Headers(headers), data, utf8mode);
+
+        Connection.Status stat = this.status;
+        if ((stat == Status.RECONNECTING || stat == Status.DISCONNECTED)
+                && !this.writer.canQueueDuringReconnect(nm)) {
+            throw new IllegalStateException(
+                    "Unable to queue any more messages during reconnect, max buffer is " + options.getReconnectBufferSize());
+        }
+        queueOutgoing(nm);
+    }
+
+    private void checkIfNeedsHeaderSupport(Headers headers) {
+        if (headers != null && !headers.isEmpty() && !serverInfo.get().isHeadersSupported()) {
+            throw new IllegalArgumentException(
+                    "Headers are not supported by the server, version: " + serverInfo.get().getVersion());
+        }
+    }
+
+    private void checkPayloadSize(byte[] body) {
+        if (options.clientSideLimitChecks() && body != null && body.length > this.getMaxPayload() && this.getMaxPayload() > 0) {
+            throw new IllegalArgumentException(
+                    "Message payload size exceed server configuration " + body.length + " vs " + this.getMaxPayload());
+        }
+    }
+
+    @Override
+    public Subscription subscribe(String subject) {
+
+        if (subject == null || subject.length() == 0) {
+            throw new IllegalArgumentException("Subject is required in subscribe");
+        }
+
+        Pattern pattern = Pattern.compile("\\s");
+        Matcher matcher = pattern.matcher(subject);
+
+        if (matcher.find()) {
+            throw new IllegalArgumentException("Subject cannot contain whitespace");
+        }
+
+        return createSubscription(subject, null, null, null);
+    }
+
+    @Override
+    public Subscription subscribe(String subject, String queueName) {
+
+        if (subject == null || subject.length() == 0) {
+            throw new IllegalArgumentException("Subject is required in subscribe");
+        }
+
+        Pattern pattern = Pattern.compile("\\s");
+        Matcher smatcher = pattern.matcher(subject);
+
+        if (smatcher.find()) {
+            throw new IllegalArgumentException("Subject cannot contain whitespace");
+        }
+
+        if (queueName == null || queueName.length() == 0) {
+            throw new IllegalArgumentException("QueueName is required in subscribe");
+        }
+
+        Matcher qmatcher = pattern.matcher(queueName);
+
+        if (qmatcher.find()) {
+            throw new IllegalArgumentException("Queue names cannot contain whitespace");
+        }
+
+        return createSubscription(subject, queueName, null, null);
+    }
+
+    void invalidate(NatsSubscription sub) {
+        remove(sub);
+        sub.invalidate();
+    }
+
+    void remove(NatsSubscription sub) {
+        CharSequence sid = sub.getSID();
+        subscribers.remove(sid);
+
+        if (sub.getNatsDispatcher() != null) {
+            sub.getNatsDispatcher().remove(sub);
+        }
+
+        sub.invalidate(); // TODO SFF DO I need to call invalidate?
+    }
+
+    void unsubscribe(NatsSubscription sub, int after) {
+        if (isClosed()) { // last chance, usually sub will catch this
+            throw new IllegalStateException("Connection is Closed");
+        }
+
+        if (after <= 0) {
+            this.invalidate(sub); // Will clean it up
+        } else {
+            sub.setUnsubLimit(after);
+
+            if (sub.reachedUnsubLimit()) {
+                sub.invalidate();
+            }
+        }
+
+        if (!isConnected()) {
+            return; // We will set up sub on reconnect or ignore
+        }
+
+        sendUnsub(sub, after);
+    }
+
+    void sendUnsub(NatsSubscription sub, int after) {
+        ByteArrayBuilder bab =
+            new ByteArrayBuilder().append(UNSUB_SP_BYTES).append(sub.getSID());
+        if (after > 0) {
+            bab.append(SP).append(after);
+        }
+        queueInternalOutgoing(new ProtocolMessage(bab));
+    }
+
+    // Assumes the null/empty checks were handled elsewhere
+    NatsSubscription createSubscription(String subject, String queueName, NatsDispatcher dispatcher, NatsSubscriptionFactory factory) {
+        if (isClosed()) {
+            throw new IllegalStateException("Connection is Closed");
+        } else if (isDraining() && (dispatcher == null || dispatcher != this.inboxDispatcher.get())) {
+            throw new IllegalStateException("Connection is Draining");
+        }
+
+        NatsSubscription sub;
+        String sid = getNextSid();
+
+        if (factory == null) {
+            sub = new NatsSubscription(sid, subject, queueName, this, dispatcher);
+        }
+        else {
+            sub = factory.createNatsSubscription(sid, subject, queueName, this, dispatcher);
+        }
+        subscribers.put(sid, sub);
+
+        sendSubscriptionMessage(sid, subject, queueName, false);
+        return sub;
+    }
+
+    String getNextSid() {
+        return Long.toString(nextSid.getAndIncrement());
+    }
+
+    String reSubscribe(NatsSubscription sub, String subject, String queueName) {
+        String sid = getNextSid();
+        sendSubscriptionMessage(sid, subject, queueName, false);
+        subscribers.put(sid, sub);
+        return sid;
+    }
+
+    void sendSubscriptionMessage(String sid, String subject, String queueName, boolean treatAsInternal) {
+        if (!isConnected()) {
+            return; // We will set up sub on reconnect or ignore
+        }
+
+        ByteArrayBuilder bab = new ByteArrayBuilder(UTF_8).append(SUB_SP_BYTES).append(subject);
+        if (queueName != null) {
+            bab.append(SP).append(queueName);
+        }
+        bab.append(SP).append(sid);
+
+        NatsMessage subMsg = new ProtocolMessage(bab);
+
+        if (treatAsInternal) {
+            queueInternalOutgoing(subMsg);
+        } else {
+            queueOutgoing(subMsg);
+        }
+    }
+
+    @Override
+    public String createInbox() {
+        return options.getInboxPrefix() + nuid.next();
+    }
+
+    int getRespInboxLength() {
+        return options.getInboxPrefix().length() + 22 + 1; // 22 for nuid, 1 for .
+    }
+
+    String createResponseInbox(String inbox) {
+        // Substring gets rid of the * [trailing]
+        return inbox.substring(0, getRespInboxLength()) + nuid.next();
+    }
+
+    // If the inbox is long enough, pull out the end part, otherwise, just use the
+    // full thing
+    String getResponseToken(String responseInbox) {
+        int len = getRespInboxLength();
+        if (responseInbox.length() <= len) {
+            return responseInbox;
+        }
+        return responseInbox.substring(len);
+    }
+
+    void cleanResponses(boolean closing) {
+        ArrayList<String> toRemove = new ArrayList<>();
+
+        responsesAwaiting.forEach((key, future) -> {
+            boolean remove = false;
+            if (future.hasExceededTimeout()) {
+                remove = true;
+                future.cancelTimedOut();
+            }
+            else if (closing) {
+                remove = true;
+                future.cancelClosing();
+            }
+            else if (future.isDone()) {
+                // done should have already been removed, not sure if
+                // this even needs checking, but it won't hurt
+                remove = true;
+            }
+
+            if (remove) {
+                toRemove.add(key);
+                statistics.decrementOutstandingRequests();
+            }
+        });
+
+        for (String token : toRemove) {
+            responsesAwaiting.remove(token);
+        }
+
+        if (advancedTracking) {
+            toRemove.clear(); // just reuse this
+            responsesRespondedTo.forEach((key, future) -> {
+                if (future.hasExceededTimeout()) {
+                    toRemove.add(key);
+                }
+            });
+
+            for (String token : toRemove) {
+                responsesRespondedTo.remove(token);
+            }
+        }
+    }
+
+    @Override
+    public Message request(String subject, byte[] body, Duration timeout) throws InterruptedException {
+        return requestInternal(subject, null, body, options.supportUTF8Subjects(), timeout, true);
+    }
+
+    @Override
+    public Message request(Message message, Duration timeout) throws InterruptedException {
+        validateNotNull(message, "Message");
+        return requestInternal(message.getSubject(), message.getHeaders(), message.getData(), message.isUtf8mode(), timeout, true);
+    }
+
+    Message requestInternal(String subject, Headers headers, byte[] data, boolean utf8mode, Duration timeout, boolean cancelOn503) throws InterruptedException {
+        CompletableFuture<Message> incoming = requestFutureInternal(subject, headers, data, utf8mode, timeout, cancelOn503);
+        try {
+            return incoming.get(timeout.toNanos(), TimeUnit.NANOSECONDS);
+        } catch (TimeoutException | ExecutionException | CancellationException e) {
+            return null;
+        }
+    }
+
+    @Override
+    public CompletableFuture<Message> request(String subject, byte[] body) {
+        return requestFutureInternal(subject, null, body, options.supportUTF8Subjects(), null, true);
+    }
+
+    @Override
+    public CompletableFuture<Message> requestWithTimeout(String subject, byte[] body, Duration timeout) {
+        return requestFutureInternal(subject, null, body, options.supportUTF8Subjects(), timeout, true);
+    }
+
+    @Override
+    public CompletableFuture<Message> requestWithTimeout(Message message, Duration timeout) {
+        validateNotNull(message, "Message");
+        return requestFutureInternal(message.getSubject(), message.getHeaders(), message.getData(), message.isUtf8mode(), timeout, true);
+    }
+
+    @Override
+    public CompletableFuture<Message> request(Message message) {
+        validateNotNull(message, "Message");
+        return requestFutureInternal(message.getSubject(), message.getHeaders(), message.getData(), message.isUtf8mode(), null, true);
+    }
+
+    CompletableFuture<Message> requestFutureInternal(String subject, Headers headers, byte[] data, boolean utf8mode, Duration futureTimeout, boolean cancelOn503) {
+        checkPayloadSize(data);
+
+        if (isClosed()) {
+            throw new IllegalStateException("Connection is Closed");
+        } else if (isDraining()) {
+            throw new IllegalStateException("Connection is Draining");
+        }
+
+        if (inboxDispatcher.get() == null) {
+            NatsDispatcher d = new NatsDispatcher(this, this::deliverReply);
+
+            if (inboxDispatcher.compareAndSet(null, d)) {
+                String id = this.nuid.next();
+                this.dispatchers.put(id, d);
+                d.start(id);
+                d.subscribe(this.mainInbox);
+            }
+        }
+
+        boolean oldStyle = options.isOldRequestStyle();
+        String responseInbox = oldStyle ? createInbox() : createResponseInbox(this.mainInbox);
+        String responseToken = getResponseToken(responseInbox);
+        NatsRequestCompletableFuture future =
+            new NatsRequestCompletableFuture(cancelOn503, futureTimeout == null ? options.getRequestCleanupInterval() : futureTimeout);
+
+        if (!oldStyle) {
+            responsesAwaiting.put(responseToken, future);
+        }
+        statistics.incrementOutstandingRequests();
+
+        if (oldStyle) {
+            NatsDispatcher dispatcher = this.inboxDispatcher.get();
+            NatsSubscription sub = dispatcher.subscribeReturningSubscription(responseInbox);
+            dispatcher.unsubscribe(responseInbox, 1);
+            // Unsubscribe when future is cancelled:
+            future.whenComplete((msg, exception) -> {
+                if (exception instanceof CancellationException) {
+                    dispatcher.unsubscribe(responseInbox);
+                }
+            });
+            responsesAwaiting.put(sub.getSID(), future);
+        }
+
+        publishInternal(subject, responseInbox, headers, data, utf8mode);
+        writer.flushBuffer();
+        statistics.incrementRequestsSent();
+
+        return future;
+    }
+
+    void deliverReply(Message msg) {
+        boolean oldStyle = options.isOldRequestStyle();
+        String subject = msg.getSubject();
+        String token = getResponseToken(subject);
+        String key = oldStyle ? msg.getSID() : token;
+        NatsRequestCompletableFuture f = responsesAwaiting.remove(key);
+        if (f != null) {
+            if (advancedTracking) {
+                responsesRespondedTo.put(key, f);
+            }
+            statistics.decrementOutstandingRequests();
+            if (msg.isStatusMessage() && msg.getStatus().getCode() == 503 && f.isCancelOn503()) {
+                f.cancel(true);
+            }
+            else {
+                f.complete(msg);
+            }
+            statistics.incrementRepliesReceived();
+        }
+        else if (!oldStyle && !subject.startsWith(mainInbox)) {
+            if (advancedTracking && responsesRespondedTo.get(key) != null) {
+                statistics.incrementDuplicateRepliesReceived();
+            }
+            else {
+                statistics.incrementOrphanRepliesReceived();
+            }
+        }
+    }
+
+    public Dispatcher createDispatcher() {
+        return createDispatcher(null);
+    }
+
+    public Dispatcher createDispatcher(MessageHandler handler) {
+        if (isClosed()) {
+            throw new IllegalStateException("Connection is Closed");
+        } else if (isDraining()) {
+            throw new IllegalStateException("Connection is Draining");
+        }
+
+        NatsDispatcher dispatcher = new NatsDispatcher(this, handler);
+        String id = this.nuid.next();
+        this.dispatchers.put(id, dispatcher);
+        dispatcher.start(id);
+        return dispatcher;
+    }
+
+    public void closeDispatcher(Dispatcher d) {
+        if (isClosed()) {
+            throw new IllegalStateException("Connection is Closed");
+        } else if (!(d instanceof NatsDispatcher)) {
+            throw new IllegalArgumentException("Connection can only manage its own dispatchers");
+        }
+
+        NatsDispatcher nd = ((NatsDispatcher) d);
+
+        if (nd.isDraining()) {
+            return; // No op while draining
+        }
+
+        if (!this.dispatchers.containsKey(nd.getId())) {
+            throw new IllegalArgumentException("Dispatcher is already closed.");
+        }
+
+        cleanupDispatcher(nd);
+    }
+
+    void cleanupDispatcher(NatsDispatcher nd) {
+        nd.stop(true);
+        this.dispatchers.remove(nd.getId());
+    }
+
+    Map<String, Dispatcher> getDispatchers() {
+        return Collections.unmodifiableMap(dispatchers);
+    }
+
+    public void flush(Duration timeout) throws TimeoutException, InterruptedException {
+
+        Instant start = Instant.now();
+        waitForConnectOrClose(timeout);
+
+        if (isClosed()) {
+            throw new TimeoutException("Attempted to flush while closed");
+        }
+
+        if (timeout == null) {
+            timeout = Duration.ZERO;
+        }
+
+        Instant now = Instant.now();
+        Duration waitTime = Duration.between(start, now);
+
+        if (!timeout.equals(Duration.ZERO) && waitTime.compareTo(timeout) >= 0) {
+            throw new TimeoutException("Timeout out waiting for connection before flush.");
+        }
+
+        try {
+            Future<Boolean> waitForIt = sendPing();
+
+            if (waitForIt == null) { // error in the send ping code
+                return;
+            }
+
+            long nanos = timeout.toNanos();
+
+            if (nanos > 0) {
+
+                nanos -= waitTime.toNanos();
+
+                if (nanos <= 0) {
+                    nanos = 1; // let the future timeout if it isn't resolved
+                }
+
+                waitForIt.get(nanos, TimeUnit.NANOSECONDS);
+            } else {
+                waitForIt.get();
+            }
+
+            this.statistics.incrementFlushCounter();
+        } catch (ExecutionException | CancellationException e) {
+            throw new TimeoutException(e.toString());
+        }
+    }
+
+    void sendConnect(String serverURI) throws IOException {
+        try {
+            ServerInfo info = this.serverInfo.get();
+            // This is changed - we used to use info.isAuthRequired(), but are changing it to
+            // better match older versions of the server. It may change again in the future.
+            CharBuffer connectOptions = this.options.buildProtocolConnectOptionsString(serverURI, true, info.getNonce());
+            ByteArrayBuilder bab =
+                new ByteArrayBuilder(OP_CONNECT_SP_LEN + connectOptions.limit(), UTF_8)
+                    .append(CONNECT_SP_BYTES).append(connectOptions);
+            queueInternalOutgoing(new ProtocolMessage(bab));
+        } catch (Exception exp) {
+            throw new IOException("Error sending connect string", exp);
+        }
+    }
+
+    CompletableFuture<Boolean> sendPing() {
+        return this.sendPing(true);
+    }
+
+    CompletableFuture<Boolean> softPing() {
+        return this.sendPing(false);
+    }
+
+    /**
+     * {@inheritDoc}
+     */
+    @Override
+    public Duration RTT() throws IOException {
+        if (!isConnectedOrConnecting()) {
+            throw new IOException("Must be connected to do RTT.");
+        }
+
+        long timeout = options.getConnectionTimeout().toMillis();
+        CompletableFuture<Boolean> pongFuture = new CompletableFuture<>();
+        pongQueue.add(pongFuture);
+        try {
+            long time = System.nanoTime();
+            writer.queueInternalMessage(new ProtocolMessage(OP_PING_BYTES));
+            pongFuture.get(timeout, TimeUnit.MILLISECONDS);
+            return Duration.ofNanos(System.nanoTime() - time);
+        }
+        catch (ExecutionException e) {
+            throw new IOException(e.getCause());
+        }
+        catch (InterruptedException | TimeoutException e) {
+            throw new IOException(e);
+        }
+    }
+
+    // Send a ping request and push a pong future on the queue.
+    // futures are completed in order, keep this one if a thread wants to wait
+    // for a specific pong. Note, if no pong returns the wait will not return
+    // without setting a timeout.
+    CompletableFuture<Boolean> sendPing(boolean treatAsInternal) {
+        int max = this.options.getMaxPingsOut();
+
+        if (!isConnectedOrConnecting()) {
+            CompletableFuture<Boolean> retVal = new CompletableFuture<>();
+            retVal.complete(Boolean.FALSE);
+            return retVal;
+        }
+
+        if (!treatAsInternal && !this.needPing.get()) {
+            CompletableFuture<Boolean> retVal = new CompletableFuture<>();
+            retVal.complete(Boolean.TRUE);
+            this.needPing.set(true);
+            return retVal;
+        }
+
+        if (max > 0 && pongQueue.size() + 1 > max) {
+            handleCommunicationIssue(new IllegalStateException("Max outgoing Ping count exceeded."));
+            return null;
+        }
+
+        CompletableFuture<Boolean> pongFuture = new CompletableFuture<>();
+        pongQueue.add(pongFuture);
+
+        if (treatAsInternal) {
+            queueInternalOutgoing(new ProtocolMessage(OP_PING_BYTES));
+        } else {
+            queueOutgoing(new ProtocolMessage(OP_PING_BYTES));
+        }
+
+        this.needPing.set(true);
+        this.statistics.incrementPingCount();
+        return pongFuture;
+    }
+
+    void sendPong() {
+        queueInternalOutgoing(new ProtocolMessage(OP_PONG_BYTES));
+    }
+
+    // Called by the reader
+    void handlePong() {
+        CompletableFuture<Boolean> pongFuture = pongQueue.pollFirst();
+        if (pongFuture != null) {
+            pongFuture.complete(Boolean.TRUE);
+        }
+    }
+
+    void readInitialInfo() throws IOException {
+        byte[] readBuffer = new byte[options.getBufferSize()];
+        ByteBuffer protocolBuffer = ByteBuffer.allocate(options.getBufferSize());
+        boolean gotCRLF = false;
+        boolean gotCR = false;
+
+        while (!gotCRLF) {
+            int read = this.dataPort.read(readBuffer, 0, readBuffer.length);
+
+            if (read < 0) {
+                break;
+            }
+
+            int i = 0;
+            while (i < read) {
+                byte b = readBuffer[i++];
+
+                if (gotCR) {
+                    if (b != LF) {
+                        throw new IOException("Missed LF after CR waiting for INFO.");
+                    } else if (i < read) {
+                        throw new IOException("Read past initial info message.");
+                    }
+
+                    gotCRLF = true;
+                    break;
+                }
+
+                if (b == CR) {
+                    gotCR = true;
+                } else {
+                    if (!protocolBuffer.hasRemaining()) {
+                        protocolBuffer = enlargeBuffer(protocolBuffer, 0); // just double it
+                    }
+                    protocolBuffer.put(b);
+                }
+            }
+        }
+
+        if (!gotCRLF) {
+            throw new IOException("Failed to read initial info message.");
+        }
+
+        protocolBuffer.flip();
+
+        String infoJson = UTF_8.decode(protocolBuffer).toString();
+        infoJson = infoJson.trim();
+        String[] msg = infoJson.split("\\s");
+        String op = msg[0].toUpperCase();
+
+        if (!OP_INFO.equals(op)) {
+            throw new IOException("Received non-info initial message.");
+        }
+
+        handleInfo(infoJson);
+    }
+
+    void handleInfo(String infoJson) {
+        ServerInfo serverInfo = new ServerInfo(infoJson);
+        this.serverInfo.set(serverInfo);
+
+        List<String> urls = this.serverInfo.get().getConnectURLs();
+        if (urls != null && urls.size() > 0) {
+            processConnectionEvent(Events.DISCOVERED_SERVERS);
+        }
+
+        if (serverInfo.isLameDuckMode()) {
+            processConnectionEvent(Events.LAME_DUCK);
+        }
+    }
+
+    void queueOutgoing(NatsMessage msg) {
+        if (msg.getControlLineLength() > this.options.getMaxControlLine()) {
+            throw new IllegalArgumentException("Control line is too long");
+        }
+        if (!writer.queue(msg)) {
+            options.getErrorListener().messageDiscarded(this, msg);
+        }
+    }
+
+    void queueInternalOutgoing(NatsMessage msg) {
+        if (msg.getControlLineLength() > this.options.getMaxControlLine()) {
+            throw new IllegalArgumentException("Control line is too long");
+        }
+        this.writer.queueInternalMessage(msg);
+    }
+
+    void deliverMessage(NatsMessage msg) {
+        this.needPing.set(false);
+        this.statistics.incrementInMsgs();
+        this.statistics.incrementInBytes(msg.getSizeInBytes());
+
+        NatsSubscription sub = subscribers.get(msg.getSID());
+
+        if (sub != null) {
+            msg.setSubscription(sub);
+
+            NatsDispatcher d = sub.getNatsDispatcher();
+            NatsConsumer c = (d == null) ? sub : d;
+            MessageQueue q = ((d == null) ? sub.getMessageQueue() : d.getMessageQueue());
+
+            if (c.hasReachedPendingLimits()) {
+                // Drop the message and count it
+                this.statistics.incrementDroppedCount();
+                c.incrementDroppedCount();
+
+                // Notify the first time
+                if (!c.isMarkedSlow()) {
+                    c.markSlow();
+                    processSlowConsumer(c);
+                }
+            } else if (q != null) {
+                c.markNotSlow();
+
+                // beforeQueueProcessor returns null if the message
+                // does not need to be queued, for instance heartbeats
+                // that are not flow control and are already seen by the
+                // auto status manager
+                msg = sub.getBeforeQueueProcessor().apply(msg);
+                if (msg != null) {
+                    q.push(msg);
+                }
+            }
+
+        }
+//        else {
+//            // Drop messages we don't have a subscriber for (could be extras on an
+//            // auto-unsub for example)
+//        }
+    }
+
+    void processOK() {
+        this.statistics.incrementOkCount();
+    }
+
+    void processSlowConsumer(Consumer consumer) {
+        if (!this.callbackRunner.isShutdown()) {
+            try {
+                this.callbackRunner.execute(() -> {
+                    try {
+                        options.getErrorListener().slowConsumerDetected(this, consumer);
+                    } catch (Exception ex) {
+                        this.statistics.incrementExceptionCount();
+                    }
+                });
+            } catch (RejectedExecutionException re) {
+                // Timing with shutdown, let it go
+            }
+        }
+    }
+
+    void processException(Exception exp) {
+        this.statistics.incrementExceptionCount();
+
+        if (!this.callbackRunner.isShutdown()) {
+            try {
+                this.callbackRunner.execute(() -> {
+                    try {
+                        options.getErrorListener().exceptionOccurred(this, exp);
+                    } catch (Exception ex) {
+                        this.statistics.incrementExceptionCount();
+                    }
+                });
+            } catch (RejectedExecutionException re) {
+                // Timing with shutdown, let it go
+            }
+        }
+    }
+
+    void processError(String errorText) {
+        this.statistics.incrementErrCount();
+
+        this.lastError.set(errorText);
+        this.connectError.set(errorText); // even if this isn't during connection, save it just in case
+
+        // If we are connected && we get an authentication error, save it
+        String url = this.getConnectedUrl();
+        if (this.isConnected() && this.isAuthenticationError(errorText) && url != null) {
+            this.serverAuthErrors.put(url, errorText);
+        }
+
+        if (!this.callbackRunner.isShutdown()) {
+            try {
+                this.callbackRunner.execute(() -> {
+                    try {
+                        options.getErrorListener().errorOccurred(this, errorText);
+                    } catch (Exception ex) {
+                        this.statistics.incrementExceptionCount();
+                    }
+                });
+            } catch (RejectedExecutionException re) {
+                // Timing with shutdown, let it go
+            }
+        }
+    }
+
+    interface ErrorListenerCaller {
+        void call(Connection conn, ErrorListener el);
+    }
+
+    void executeCallback(ErrorListenerCaller elc) {
+        if (!this.callbackRunner.isShutdown()) {
+            try {
+                this.callbackRunner.execute(() -> elc.call(this, options.getErrorListener()));
+            } catch (RejectedExecutionException re) {
+                // Timing with shutdown, let it go
+            }
+        }
+    }
+
+    void processConnectionEvent(Events type) {
+        ConnectionListener handler = this.options.getConnectionListener();
+
+        if (handler != null && !this.callbackRunner.isShutdown()) {
+            try {
+                this.callbackRunner.execute(() -> {
+                    try {
+                        handler.connectionEvent(this, type);
+                    } catch (Exception ex) {
+                        this.statistics.incrementExceptionCount();
+                    }
+                });
+            } catch (RejectedExecutionException re) {
+                // Timing with shutdown, let it go
+            }
+        }
+    }
+
+    @Override
+    public ServerInfo getServerInfo() {
+        return getInfo();
+    }
+
+    @Override
+    public InetAddress getClientInetAddress() {
+        try {
+            return InetAddress.getByName(getInfo().getClientIp());
+        }
+        catch (Exception e) {
+            return null;
+        }
+    }
+
+    ServerInfo getInfo() {
+        return this.serverInfo.get();
+    }
+
+    @Override
+    public Options getOptions() {
+        return this.options;
+    }
+
+    @Override
+    public Statistics getStatistics() {
+        return this.statistics;
+    }
+
+    NatsStatistics getNatsStatistics() {
+        return this.statistics;
+    }
+
+    DataPort getDataPort() {
+        return this.dataPort;
+    }
+
+    // Used for testing
+    int getConsumerCount() {
+        return this.subscribers.size() + this.dispatchers.size();
+    }
+
+    public long getMaxPayload() {
+        ServerInfo info = this.serverInfo.get();
+
+        if (info == null) {
+            return -1;
+        }
+
+        return info.getMaxPayload();
+    }
+
+    /**
+     * Return the list of known server urls, including additional servers discovered
+     * after a connection has been established.
+     *
+     * @return this connection's list of known server URLs
+     */
+    public Collection<String> getServers() {
+        // This does not use the server list provider because it does what it's doc says
+        List<String> servers = new ArrayList<>();
+        addOptionsServers(servers);
+        addDiscoveredServers(servers);
+        return servers;
+    }
+
+    // the list is used by the connect/reconnect code
+    protected List<String> getServersToTry() {
+        if (options.getServerListProvider() == null) {
+            // default behavior is to
+            // 1. add the configured servers
+            // 2. optionally add the discovered servers (options default is to get them)
+            // 3. optionally randomize the servers (options default is to randomize)
+            List<String> servers = new ArrayList<>();
+            addOptionsServers(servers);
+            if (!options.isIgnoreDiscoveredServers()) {
+                addDiscoveredServers(servers);
+            }
+            return options.isNoRandomize() ? servers : randomize(servers);
+        }
+
+        // provider behavior
+        // 1. Get the list of configured servers
+        // 2. Get the list of discovered servers
+        // 3. Pass those, the current server and the options to the provider
+        return options.getServerListProvider().getServerList(
+            currentServer, options.getUnprocessedServers(), getDiscoveredConnectUrls());
+    }
+
+    protected void addOptionsServers(List<String> servers) {
+        for (URI uri : options.getServers()) {
+            String srv = uri.toString();
+            if (!servers.contains(srv)) {
+                servers.add(srv);
+            }
+        }
+    }
+
+    protected List<String> getDiscoveredConnectUrls() {
+        ServerInfo info = this.serverInfo.get();
+        if (info == null) {
+            return new ArrayList<>();
+        }
+
+        List<String> urls = info.getConnectURLs();
+        if (urls == null) {
+            return new ArrayList<>();
+        }
+
+        return info.getConnectURLs();
+    }
+
+    protected void addDiscoveredServers(List<String> servers) {
+        List<String> urls = getDiscoveredConnectUrls();
+        for (String url : urls) {
+            try {
+                String srv = options.createURIForServer(url).toString();
+                if (!servers.contains(srv)) {
+                    servers.add(srv);
+                }
+            }
+            catch (URISyntaxException e) {
+                // this should never happen since this list comes from the server
+                // if it does... what to do? for now just ignore it, it's no good anyway
+            }
+        }
+    }
+
+    private List<String> randomize(List<String> servers) {
+        if (servers.size() > 1) {
+            if (currentServer != null) {
+                servers.remove(currentServer);
+            }
+            Collections.shuffle(servers, ThreadLocalRandom.current());
+            if (currentServer != null) {
+                servers.add(currentServer);
+            }
+        }
+        return servers;
+    }
+
+    @Override
+    public String getConnectedUrl() {
+        return this.currentServer;
+    }
+
+    @Override
+    public Status getStatus() {
+        return this.status;
+    }
+
+    @Override
+    public String getLastError() {
+        return this.lastError.get();
+    }
+
+    @Override
+    public void clearLastError() {
+        this.lastError.set("");
+    }
+
+    ExecutorService getExecutor() {
+        return executor;
+    }
+
+    void updateStatus(Status newStatus) {
+        Status oldStatus = this.status;
+
+        statusLock.lock();
+        try {
+            if (oldStatus == Status.CLOSED || newStatus == oldStatus) {
+                return;
+            }
+            this.status = newStatus;
+        } finally {
+            statusChanged.signalAll();
+            statusLock.unlock();
+        }
+
+        if (this.status == Status.DISCONNECTED) {
+            processConnectionEvent(Events.DISCONNECTED);
+        } else if (this.status == Status.CLOSED) {
+            processConnectionEvent(Events.CLOSED);
+        } else if (oldStatus == Status.RECONNECTING && this.status == Status.CONNECTED) {
+            processConnectionEvent(Events.RECONNECTED);
+        } else if (this.status == Status.CONNECTED) {
+            processConnectionEvent(Events.CONNECTED);
+        }
+    }
+
+    boolean isClosing() {
+        return this.closing;
+    }
+
+    boolean isClosed() {
+        return this.status == Status.CLOSED;
+    }
+
+    boolean isConnected() {
+        return this.status == Status.CONNECTED;
+    }
+
+    boolean isConnectedOrConnecting() {
+        statusLock.lock();
+        try {
+            return this.status == Status.CONNECTED || this.connecting;
+        } finally {
+            statusLock.unlock();
+        }
+    }
+
+    boolean isDisconnectingOrClosed() {
+        statusLock.lock();
+        try {
+            return this.status == Status.CLOSED || this.disconnecting;
+        } finally {
+            statusLock.unlock();
+        }
+    }
+
+    boolean isDisconnecting() {
+        statusLock.lock();
+        try {
+            return this.disconnecting;
+        } finally {
+            statusLock.unlock();
+        }
+    }
+
+    void waitForDisconnectOrClose(Duration timeout) throws InterruptedException {
+        waitFor(timeout, (Void) -> this.isDisconnecting() && !this.isClosed() );
+    }
+
+    void waitForConnectOrClose(Duration timeout) throws InterruptedException {
+        waitFor(timeout, (Void) -> !this.isConnected() && !this.isClosed());
+    }
+
+    void waitFor(Duration timeout, Predicate<Void> test) throws InterruptedException {
+        statusLock.lock();
+        try {
+            long currentWaitNanos = (timeout != null) ? timeout.toNanos() : -1;
+            long start = System.nanoTime();
+            while (currentWaitNanos >= 0 && test.test(null)) {
+                if (currentWaitNanos > 0) {
+                    statusChanged.await(currentWaitNanos, TimeUnit.NANOSECONDS);
+                    long now = System.nanoTime();
+                    currentWaitNanos = currentWaitNanos - (now - start);
+                    start = now;
+
+                    if (currentWaitNanos <= 0) {
+                        break;
+                    }
+                } else {
+                    statusChanged.await();
+                }
+            }
+        } finally {
+            statusLock.unlock();
+        }
+    }
+
+    void waitForReconnectTimeout(long totalTries) {
+        long currentWaitNanos = 0;
+
+        ReconnectDelayHandler handler = options.getReconnectDelayHandler();
+        if (handler == null) {
+            Duration dur = options.getReconnectWait();
+            if (dur != null) {
+                currentWaitNanos = dur.toNanos();
+                dur = options.isTLSRequired() ? options.getReconnectJitterTls() : options.getReconnectJitter();
+                if (dur != null) {
+                    currentWaitNanos += ThreadLocalRandom.current().nextLong(dur.toNanos());
+                }
+            }
+        }
+        else {
+            Duration waitTime = handler.getWaitTime(totalTries);
+            if (waitTime != null) {
+                currentWaitNanos = waitTime.toNanos();
+            }
+        }
+
+        this.reconnectWaiter = new CompletableFuture<>();
+
+        long start = System.nanoTime();
+        while (currentWaitNanos > 0 && !isDisconnectingOrClosed() && !isConnected() && !this.reconnectWaiter.isDone()) {
+            try {
+                this.reconnectWaiter.get(currentWaitNanos, TimeUnit.NANOSECONDS);
+            } catch (Exception exp) {
+                // ignore, try to loop again
+            }
+            long now = System.nanoTime();
+            currentWaitNanos = currentWaitNanos - (now - start);
+            start = now;
+        }
+
+        this.reconnectWaiter.complete(Boolean.TRUE);
+    }
+
+    ByteBuffer enlargeBuffer(ByteBuffer buffer, int atLeast) {
+        int current = buffer.capacity();
+        int newSize = Math.max(current * 2, atLeast);
+        ByteBuffer newBuffer = ByteBuffer.allocate(newSize);
+        buffer.flip();
+        newBuffer.put(buffer);
+        return newBuffer;
+    }
+
+    // For testing
+    NatsConnectionReader getReader() {
+        return this.reader;
+    }
+
+    // For testing
+    NatsConnectionWriter getWriter() {
+        return this.writer;
+    }
+
+    // For testing
+    Future<DataPort> getDataPortFuture() {
+        return this.dataPortFuture;
+    }
+
+    boolean isDraining() {
+        return this.draining.get() != null;
+    }
+
+    boolean isDrained() {
+        CompletableFuture<Boolean> tracker = this.draining.get();
+
+        try {
+            if (tracker != null && tracker.getNow(false)) {
+                return true;
+            }
+        } catch (Exception e) {
+            // These indicate the tracker was cancelled/timed out
+        }
+
+        return false;
+    }
+
+    @Override
+    public CompletableFuture<Boolean> drain(Duration timeout) throws TimeoutException, InterruptedException {
+
+        if (isClosing() || isClosed()) {
+            throw new IllegalStateException("A connection can't be drained during close.");
+        }
+
+        this.statusLock.lock();
+        try {
+            if (isDraining()) {
+                return this.draining.get();
+            }
+            this.draining.set(new CompletableFuture<>());
+        } finally {
+            this.statusLock.unlock();
+        }
+
+        final CompletableFuture<Boolean> tracker = this.draining.get();
+        Instant start = Instant.now();
+
+        // Don't include subscribers with dispatchers
+        HashSet<NatsSubscription> pureSubscribers = new HashSet<>();
+        pureSubscribers.addAll(this.subscribers.values());
+        pureSubscribers.removeIf((s) -> s.getDispatcher() != null);
+
+        final HashSet<NatsConsumer> consumers = new HashSet<>();
+        consumers.addAll(pureSubscribers);
+        consumers.addAll(this.dispatchers.values());
+
+        NatsDispatcher inboxer = this.inboxDispatcher.get();
+
+        if (inboxer != null) {
+            consumers.add(inboxer);
+        }
+
+        // Stop the consumers NOW so that when this method returns they are blocked
+        consumers.forEach((cons) -> {
+            cons.markDraining(tracker);
+            cons.sendUnsubForDrain();
+        });
+
+        try {
+            this.flush(timeout); // Flush and wait up to the timeout, if this fails, let the caller know
+        } catch (Exception e) {
+            this.close(false);
+            throw e;
+        }
+
+        consumers.forEach(NatsConsumer::markUnsubedForDrain);
+
+        // Wait for the timeout or the pending count to go to 0
+        executor.submit(() -> {
+            try {
+                Instant now = Instant.now();
+
+                while (timeout == null || timeout.equals(Duration.ZERO)
+                        || Duration.between(start, now).compareTo(timeout) < 0) {
+                    consumers.removeIf(NatsConsumer::isDrained);
+
+                    if (consumers.size() == 0) {
+                        break;
+                    }
+
+                    Thread.sleep(1); // Sleep 1 milli
+
+                    now = Instant.now();
+                }
+
+                // Stop publishing
+                this.blockPublishForDrain.set(true);
+
+                // One last flush
+                if (timeout == null || timeout.equals(Duration.ZERO)) {
+                    this.flush(Duration.ZERO);
+                } else {
+                    now = Instant.now();
+
+                    Duration passed = Duration.between(start, now);
+                    Duration newTimeout = timeout.minus(passed);
+
+                    if (newTimeout.toNanos() > 0) {
+                        this.flush(newTimeout);
+                    }
+                }
+
+                this.close(false); // close the connection after the last flush
+                tracker.complete(consumers.size() == 0);
+            } catch (TimeoutException | InterruptedException e) {
+                this.processException(e);
+            } finally {
+                try {
+                    this.close(false);// close the connection after the last flush
+                } catch (InterruptedException e) {
+                    this.processException(e);
+                }
+                tracker.complete(false);
+            }
+        });
+
+        return tracker;
+    }
+
+    boolean isAuthenticationError(String err) {
+        if (err == null) {
+            return false;
+        }
+        err = err.toLowerCase();
+        return err.startsWith("user authentication") || err.contains("authorization violation");
+    }
+
+    @Override
+    public void flushBuffer() throws IOException {
+        if (!isConnected()) {
+            throw new IllegalStateException("Connection is not active.");
+        }
+        writer.flushBuffer();
+    }
+
+    void lenientFlushBuffer()  {
+        try {
+            writer.flushBuffer();
+        }
+        catch (Exception e) {
+            // ignore
+        }
+    }
+
+    /**
+     * {@inheritDoc}
+     */
+    @Override
+    public JetStream jetStream() throws IOException {
+        ensureNotClosing();
+        return new NatsJetStream(this, null);
+    }
+
+    /**
+     * {@inheritDoc}
+     */
+    @Override
+    public JetStream jetStream(JetStreamOptions options) throws IOException {
+        ensureNotClosing();
+        return new NatsJetStream(this, options);
+    }
+
+    /**
+     * {@inheritDoc}
+     */
+    @Override
+    public JetStreamManagement jetStreamManagement() throws IOException {
+        ensureNotClosing();
+        return new NatsJetStreamManagement(this, null);
+    }
+
+    /**
+     * {@inheritDoc}
+     */
+    @Override
+    public JetStreamManagement jetStreamManagement(JetStreamOptions options) throws IOException {
+        ensureNotClosing();
+        return new NatsJetStreamManagement(this, options);
+    }
+
+    /**
+     * {@inheritDoc}
+     */
+    @Override
+    public KeyValue keyValue(String bucketName) throws IOException {
+        Validator.validateBucketName(bucketName, true);
+        ensureNotClosing();
+        return new NatsKeyValue(this, bucketName, null);
+    }
+
+    /**
+     * {@inheritDoc}
+     */
+    @Override
+    public KeyValue keyValue(String bucketName, KeyValueOptions options) throws IOException {
+        Validator.validateBucketName(bucketName, true);
+        ensureNotClosing();
+        return new NatsKeyValue(this, bucketName, options);
+    }
+
+    /**
+     * {@inheritDoc}
+     */
+    @Override
+    public KeyValueManagement keyValueManagement() throws IOException {
+        ensureNotClosing();
+        return new NatsKeyValueManagement(this, null);
+    }
+
+    /**
+     * {@inheritDoc}
+     */
+    @Override
+    public KeyValueManagement keyValueManagement(KeyValueOptions options) throws IOException {
+        ensureNotClosing();
+        return new NatsKeyValueManagement(this, options);
+    }
+
+    /**
+     * {@inheritDoc}
+     */
+    @Override
+    public ObjectStore objectStore(String bucketName) throws IOException {
+        Validator.validateBucketName(bucketName, true);
+        ensureNotClosing();
+        return new NatsObjectStore(this, bucketName, null);
+    }
+
+    /**
+     * {@inheritDoc}
+     */
+    @Override
+    public ObjectStore objectStore(String bucketName, ObjectStoreOptions options) throws IOException {
+        Validator.validateBucketName(bucketName, true);
+        ensureNotClosing();
+        return new NatsObjectStore(this, bucketName, options);
+    }
+
+    /**
+     * {@inheritDoc}
+     */
+    @Override
+    public ObjectStoreManagement objectStoreManagement() throws IOException {
+        ensureNotClosing();
+        return new NatsObjectStoreManagement(this, null);
+    }
+
+    /**
+     * {@inheritDoc}
+     */
+    @Override
+    public ObjectStoreManagement objectStoreManagement(ObjectStoreOptions options) throws IOException {
+        ensureNotClosing();
+        return new NatsObjectStoreManagement(this, options);
+    }
+
+    private void ensureNotClosing() throws IOException {
+        if (isClosing() || isClosed()) {
+            throw new IOException("A JetStream context can't be established during close.");
+        }
+    }
+}