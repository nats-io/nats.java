// Copyright 2015-2018 The NATS Authors
// Licensed under the Apache License, Version 2.0 (the "License");
// you may not use this file except in compliance with the License.
// You may obtain a copy of the License at:
//
// http://www.apache.org/licenses/LICENSE-2.0
//
// Unless required by applicable law or agreed to in writing, software
// distributed under the License is distributed on an "AS IS" BASIS,
// WITHOUT WARRANTIES OR CONDITIONS OF ANY KIND, either express or implied.
// See the License for the specific language governing permissions and
// limitations under the License.

package io.nats.client.impl;

import io.nats.client.*;
import io.nats.client.ConnectionListener.Events;
import io.nats.client.api.ServerInfo;
import io.nats.client.support.ByteArrayBuilder;
import io.nats.client.support.NatsRequestCompletableFuture;
import io.nats.client.support.NatsUri;
import io.nats.client.support.Validator;

import java.io.IOException;
import java.net.InetAddress;
import java.net.URISyntaxException;
import java.nio.ByteBuffer;
import java.nio.CharBuffer;
import java.time.Duration;
import java.time.Instant;
import java.util.*;
import java.util.concurrent.*;
import java.util.concurrent.atomic.AtomicBoolean;
import java.util.concurrent.atomic.AtomicLong;
import java.util.concurrent.atomic.AtomicReference;
import java.util.concurrent.locks.Condition;
import java.util.concurrent.locks.ReentrantLock;
import java.util.function.Predicate;

import static io.nats.client.support.NatsConstants.*;
import static io.nats.client.support.NatsRequestCompletableFuture.CancelAction;
import static io.nats.client.support.Validator.*;
import static java.nio.charset.StandardCharsets.UTF_8;

class NatsConnection implements Connection {

    public static final double NANOS_PER_SECOND = 1_000_000_000.0;

    private final Options options;

    private final StatisticsCollector statistics;

    private boolean connecting; // you can only connect in one thread
    private boolean disconnecting; // you can only disconnect in one thread
    private boolean closing; // respect a close call regardless
    private Exception exceptionDuringConnectChange; // exception occurred in another thread while dis/connecting
    private final ReentrantLock closeSocketLock;

    private Status status;
    private final ReentrantLock statusLock;
    private final Condition statusChanged;

    private CompletableFuture<DataPort> dataPortFuture;
    private DataPort dataPort;
    private NatsUri currentServer;
    private CompletableFuture<Boolean> reconnectWaiter;
    private final HashMap<NatsUri, String> serverAuthErrors;

    private NatsConnectionReader reader;
    private NatsConnectionWriter writer;

    private final AtomicReference<ServerInfo> serverInfo;

    private final Map<String, NatsSubscription> subscribers;
    private final Map<String, NatsDispatcher> dispatchers; // use a concurrent map so we get more consistent iteration behavior
    private final Collection<ConnectionListener> connectionListeners;
    private final Map<String, NatsRequestCompletableFuture> responsesAwaiting;
    private final Map<String, NatsRequestCompletableFuture> responsesRespondedTo;
    private final ConcurrentLinkedDeque<CompletableFuture<Boolean>> pongQueue;

    private final String mainInbox;
    private final AtomicReference<NatsDispatcher> inboxDispatcher;
    private final ReentrantLock inboxDispatcherLock;
    private Timer timer;

    private final AtomicBoolean needPing;

    private final AtomicLong nextSid;
    private final NUID nuid;

    private final AtomicReference<String> connectError;
    private final AtomicReference<String> lastError;
    private final AtomicReference<CompletableFuture<Boolean>> draining;
    private final AtomicBoolean blockPublishForDrain;
    private final AtomicBoolean tryingToConnect;

    private final ExecutorService callbackRunner;
    private final ExecutorService executor;
    private final ExecutorService connectExecutor;
    private final boolean advancedTracking;

    private final ServerPool serverPool;
    private final DispatcherFactory dispatcherFactory;
    final CancelAction cancelAction;

    private final boolean trace;
    private final TimeTraceLogger timeTraceLogger;

    NatsConnection(Options options) {
        trace = options.isTraceConnection();
        timeTraceLogger = options.getTimeTraceLogger();
        timeTraceLogger.trace("creating connection object");

        this.options = options;

        advancedTracking = options.isTrackAdvancedStats();
        this.statistics = options.getStatisticsCollector() == null ? new NatsStatistics() : options.getStatisticsCollector();
        this.statistics.setAdvancedTracking(advancedTracking);

        this.closeSocketLock = new ReentrantLock();

        this.statusLock = new ReentrantLock();
        this.statusChanged = this.statusLock.newCondition();
        this.status = Status.DISCONNECTED;
        this.reconnectWaiter = new CompletableFuture<>();
        this.reconnectWaiter.complete(Boolean.TRUE);

        this.connectionListeners = ConcurrentHashMap.newKeySet();
        if (options.getConnectionListener() != null) {
            addConnectionListener(options.getConnectionListener());
        }

        this.dispatchers = new ConcurrentHashMap<>();
        this.subscribers = new ConcurrentHashMap<>();
        this.responsesAwaiting = new ConcurrentHashMap<>();
        this.responsesRespondedTo = new ConcurrentHashMap<>();

        this.serverAuthErrors = new HashMap<>();

        this.nextSid = new AtomicLong(1);
        timeTraceLogger.trace("creating NUID");
        this.nuid = new NUID();
        this.mainInbox = createInbox() + ".*";

        this.lastError = new AtomicReference<>();
        this.connectError = new AtomicReference<>();

        this.serverInfo = new AtomicReference<>();
        this.inboxDispatcher = new AtomicReference<>();
        this.inboxDispatcherLock = new ReentrantLock();
        this.pongQueue = new ConcurrentLinkedDeque<>();
        this.draining = new AtomicReference<>();
        this.blockPublishForDrain = new AtomicBoolean();
        this.tryingToConnect = new AtomicBoolean();

        timeTraceLogger.trace("creating executors");
        this.executor = options.getExecutor();
        this.callbackRunner = Executors.newSingleThreadExecutor();
        this.connectExecutor = Executors.newSingleThreadExecutor();

        timeTraceLogger.trace("creating reader and writer");
        this.reader = new NatsConnectionReader(this);
        this.writer = new NatsConnectionWriter(this, null);

        this.needPing = new AtomicBoolean(true);

        serverPool = options.getServerPool() == null ? new NatsServerPool() : options.getServerPool();
        serverPool.initialize(options);
        dispatcherFactory = options.getDispatcherFactory() == null ? new DispatcherFactory() : options.getDispatcherFactory();

        cancelAction = options.isReportNoResponders() ? CancelAction.REPORT : CancelAction.CANCEL;

        timeTraceLogger.trace("connection object created");
    }

    // Connect is only called after creation
    void connect(boolean reconnectOnConnect) throws InterruptedException, IOException {
        if (!tryingToConnect.get()) {
            try {
                tryingToConnect.set(true);
                connectImpl(reconnectOnConnect);
            }
            finally {
                tryingToConnect.set(false);
            }
        }
    }

    void connectImpl(boolean reconnectOnConnect) throws InterruptedException, IOException {
        if (options.getServers().isEmpty()) {
            throw new IllegalArgumentException("No servers provided in options");
        }

        boolean trace = options.isTraceConnection();
        long start = System.nanoTime();

        this.lastError.set("");

        timeTraceLogger.trace("starting connect loop");

        Set<NatsUri> failList = new HashSet<>();
        boolean keepGoing = true;
        NatsUri first = null;
        NatsUri cur;
        while (keepGoing && (cur = serverPool.peekNextServer()) != null) {
            if (first == null) {
                first = cur;
            }
            else if (cur.equals(first)) {
                break;  // connect only goes through loop once
            }
            serverPool.nextServer(); // b/c we only peeked.

            // let server pool resolve hostnames, then loop through resolved
            List<NatsUri> resolvedList = resolveHost(cur);
            for (NatsUri resolved : resolvedList) {
                if (isClosed()) {
                    keepGoing = false;
                    break;
                }
                connectError.set(""); // new on each attempt

                timeTraceLogger.trace("setting status to connecting");
                updateStatus(Status.CONNECTING);

                timeTraceLogger.trace("trying to connect to %s", cur);
                tryToConnect(cur, resolved, System.nanoTime());

                if (isConnected()) {
                    serverPool.connectSucceeded(cur);
                    keepGoing = false;
                    break;
                }

                timeTraceLogger.trace("setting status to disconnected");
                updateStatus(Status.DISCONNECTED);

                failList.add(cur);
                serverPool.connectFailed(cur);

                String err = connectError.get();

                if (this.isAuthenticationError(err)) {
                    this.serverAuthErrors.put(resolved, err);
                }
            }
        }

        if (!isConnected() && !isClosed()) {
            if (reconnectOnConnect) {
                timeTraceLogger.trace("trying to reconnect on connect");
                reconnectImpl(); // call the impl here otherwise the tryingToConnect guard will block the behavior
            }
            else {
                timeTraceLogger.trace("connection failed, closing to cleanup");
                close();

                String err = connectError.get();
                if (this.isAuthenticationError(err)) {
                    throw new AuthenticationException("Authentication error connecting to NATS server: " + err);
                }
                throw new IOException("Unable to connect to NATS servers: " + failList);
            }
        }
        else if (trace) {
            long end = System.nanoTime();
            double seconds = ((double) (end - start)) / NANOS_PER_SECOND;
            timeTraceLogger.trace("connect complete in %.3f seconds", seconds);
        }
    }

    @Override
    public void forceReconnect() throws IOException, InterruptedException {
        forceReconnect(null);
    }

    @Override
    public void forceReconnect(ForceReconnectOptions options) throws IOException, InterruptedException {
        if (!tryingToConnect.get()) {
            try {
                tryingToConnect.set(true);
                forceReconnectImpl(options);
            }
            finally {
                tryingToConnect.set(false);
            }
        }
    }

    void forceReconnectImpl(ForceReconnectOptions options) throws InterruptedException {
        if (options != null && options.getFlushWait() != null) {
            try {
                flush(options.getFlushWait());
            }
            catch (TimeoutException e) {
                // ignore, don't care, too bad;
            }
        }

        closeSocketLock.lock();
        try {
            updateStatus(Status.DISCONNECTED);

            // Close and reset the current data port and future
            if (dataPortFuture != null) {
                dataPortFuture.cancel(true);
                dataPortFuture = null;
            }

            // close the data port as a task so as not to block reconnect
            if (dataPort != null) {
                final DataPort closeMe = dataPort;
                dataPort = null;
                executor.submit(() -> {
                    try {
                        if (options != null && options.isForceClose()) {
                            closeMe.forceClose();
                        }
                        else {
                            closeMe.close();
                        }
                    }
                    catch (IOException ignore) {}
                });
            }

            // stop i/o
            try {
                this.reader.stop(false).get(100, TimeUnit.MILLISECONDS);
            } catch (Exception ex) {
                processException(ex);
            }
            try {
                this.writer.stop().get(100, TimeUnit.MILLISECONDS);
            } catch (Exception ex) {
                processException(ex);
            }

            // new reader/writer
            reader = new NatsConnectionReader(this);
            writer = new NatsConnectionWriter(this, writer);
        }
        finally {
            closeSocketLock.unlock();
        }

        try {
            // calling connect just starts like a new connection versus reconnect
            // but we have to manually resubscribe like reconnect once it is connected
            reconnectImpl();
            writer.setReconnectMode(false);
        }
        catch (InterruptedException e) {
            // if there is an exception close() will have been called already
            Thread.currentThread().interrupt();
        }
    }

   void reconnect() throws InterruptedException {
        if (!tryingToConnect.get()) {
            try {
                tryingToConnect.set(true);
                reconnectImpl();
            }
            finally {
                tryingToConnect.set(false);
            }
        }
    }

    // Reconnect can only be called when the connection is disconnected
    void reconnectImpl() throws InterruptedException {
        if (isClosed()) {
            return;
        }

        if (options.getMaxReconnect() == 0) {
            this.close();
            return;
        }

        writer.setReconnectMode(true);

        if (!isConnected() && !isClosed() && !this.isClosing()) {
            boolean keepGoing = true;
            int totalRounds = 0;
            NatsUri first = null;
            NatsUri cur;
            while (keepGoing && (cur = serverPool.nextServer()) != null) {
                if (first == null) {
                    first = cur;
                }
                else if (first.equals(cur)) {
                    // went around the pool an entire time
                    invokeReconnectDelayHandler(++totalRounds);
                }

                // let server list provider resolve hostnames
                // then loop through resolved
                List<NatsUri> resolvedList = resolveHost(cur);
                for (NatsUri resolved : resolvedList) {
                    if (isClosed()) {
                        keepGoing = false;
                        break;
                    }
                    connectError.set(""); // reset on each loop
                    if (isDisconnectingOrClosed() || this.isClosing()) {
                        keepGoing = false;
                        break;
                    }
                    updateStatus(Status.RECONNECTING);

                    timeTraceLogger.trace("reconnecting to server %s", cur);
                    tryToConnect(cur, resolved, System.nanoTime());

                    if (isConnected()) {
                        serverPool.connectSucceeded(cur);
                        statistics.incrementReconnects();
                        keepGoing = false;
                        break;
                    }

                    serverPool.connectFailed(cur);
                    String err = connectError.get();
                    if (this.isAuthenticationError(err)) {
                        if (err.equals(this.serverAuthErrors.get(resolved))) {
                            keepGoing = false; // double auth error
                            break;
                        }
                        serverAuthErrors.put(resolved, err);
                    }
                }
            }
        } // end-main-loop

        if (!isConnected()) {
            this.close();
            return;
        }

        this.subscribers.forEach((sid, sub) -> {
            if (sub.getDispatcher() == null && !sub.isDraining()) {
                sendSubscriptionMessage(sub.getSID(), sub.getSubject(), sub.getQueueName(), true);
            }
        });

        this.dispatchers.forEach((nuid, d) -> {
            if (!d.isDraining()) {
                d.resendSubscriptions();
            }
        });

        try {
            this.flush(this.options.getConnectionTimeout());
        } catch (Exception exp) {
            this.processException(exp);
        }

        processConnectionEvent(Events.RESUBSCRIBED);

        // When the flush returns we are done sending internal messages,
        // so we can switch to the non-reconnect queue
        this.writer.setReconnectMode(false);
    }

    long timeCheck(long endNanos, String message) throws TimeoutException {
        long remaining = endNanos - System.nanoTime();
        if (trace) {
            traceTimeCheck(message, remaining);
        }
        if (remaining < 0) {
            throw new TimeoutException("connection timed out");
        }
        return remaining;
    }

    void traceTimeCheck(String message, long remaining) {
        if (remaining < 0) {
            if (remaining > -1_000_000) { // less than -1 ms
                timeTraceLogger.trace(message + String.format(", %d (ns) beyond timeout", -remaining));
            }
            else if (remaining > -1_000_000_000) { // less than -1 second
                long ms = -remaining / 1_000_000;
                timeTraceLogger.trace(message + String.format(", %d (ms) beyond timeout", ms));
            }
            else {
                double seconds = ((double)-remaining) / 1_000_000_000.0;
                timeTraceLogger.trace(message + String.format(", %.3f (s) beyond timeout", seconds));
            }
        }
        else if (remaining < 1_000_000) {
            timeTraceLogger.trace(message + String.format(", %d (ns) remaining", remaining));
        }
        else if (remaining < 1_000_000_000) {
            long ms = remaining / 1_000_000;
            timeTraceLogger.trace(message + String.format(", %d (ms) remaining", ms));
        }
        else {
            double seconds = ((double) remaining) / 1_000_000_000.0;
            timeTraceLogger.trace(message + String.format(", %.3f (s) remaining", seconds));
        }
    }

    // is called from reconnect and connect
    // will wait for any previous attempt to complete, using the reader.stop and
    // writer.stop
    void tryToConnect(NatsUri cur, NatsUri resolved, long now) {
        currentServer = null;

        try {
            Duration connectTimeout = options.getConnectionTimeout();
            boolean trace = options.isTraceConnection();
            long end = now + connectTimeout.toNanos();
            timeCheck(end, "starting connection attempt");

            statusLock.lock();
            try {
                if (this.connecting) {
                    return;
                }
                this.connecting = true;
                statusChanged.signalAll();
            } finally {
                statusLock.unlock();
            }

            // Create a new future for the dataport, the reader/writer will use this
            // to wait for the connect/failure.
            this.dataPortFuture = new CompletableFuture<>();

            // Make sure the reader and writer are stopped
            long timeoutNanos = timeCheck(end, "waiting for reader");
            if (reader.isRunning()) {
                this.reader.stop().get(timeoutNanos, TimeUnit.NANOSECONDS);
            }
            timeoutNanos = timeCheck(end, "waiting for writer");
            if (writer.isRunning()) {
                this.writer.stop().get(timeoutNanos, TimeUnit.NANOSECONDS);
            }

            timeCheck(end, "cleaning pong queue");
            cleanUpPongQueue();

            timeoutNanos = timeCheck(end, "connecting data port");
            DataPort newDataPort = this.options.buildDataPort();
            newDataPort.connect(resolved.toString(), this, timeoutNanos);

            // Notify any threads waiting on the sockets
            this.dataPort = newDataPort;
            this.dataPortFuture.complete(this.dataPort);

            // Wait for the INFO message manually
            // all other traffic will use the reader and writer
            // TLS First, don't read info until after upgrade
            Callable<Object> connectTask = () -> {
                if (!options.isTlsFirst()) {
                    readInitialInfo();
                    checkVersionRequirements();
                }
                long start = System.nanoTime();
                upgradeToSecureIfNeeded(resolved);
                if (trace && options.isTLSRequired()) {
                    // If the time appears too long it might be related to
                    // https://github.com/nats-io/nats.java#linux-platform-note
                    timeTraceLogger.trace("TLS upgrade took: %.3f (s)",
                            ((double) (System.nanoTime() - start)) / NANOS_PER_SECOND);
                }
                if (options.isTlsFirst()) {
                    readInitialInfo();
                    checkVersionRequirements();
                }
                return null;
            };

            timeoutNanos = timeCheck(end, "reading info, version and upgrading to secure if necessary");
            Future<Object> future = this.connectExecutor.submit(connectTask);
            try {
                future.get(timeoutNanos, TimeUnit.NANOSECONDS);
            } finally {
                future.cancel(true);
            }

            // start the reader and writer after we secured the connection, if necessary
            timeCheck(end, "starting reader");
            this.reader.start(this.dataPortFuture);
            timeCheck(end, "starting writer");
            this.writer.start(this.dataPortFuture);

            timeCheck(end, "sending connect message");
            this.sendConnect(resolved);

            timeoutNanos = timeCheck(end, "sending initial ping");
            Future<Boolean> pongFuture = sendPing();

            if (pongFuture != null) {
                pongFuture.get(timeoutNanos, TimeUnit.NANOSECONDS);
            }

            if (this.timer == null) {
                timeCheck(end, "starting ping and cleanup timers");
                this.timer = new Timer("Nats Connection Timer");

                long pingMillis = this.options.getPingInterval().toMillis();

                if (pingMillis > 0) {
                    this.timer.schedule(new TimerTask() {
                        public void run() {
                            if (isConnected()) {
                                try {
                                    softPing(); // The timer always uses the standard queue
                                }
                                catch (Exception e) {
                                    // it's running in a thread, there is no point throwing here
                                }
                            }
                        }
                    }, pingMillis, pingMillis);
                }

                long cleanMillis = this.options.getRequestCleanupInterval().toMillis();

                if (cleanMillis > 0) {
                    this.timer.schedule(new TimerTask() {
                        public void run() {
                            cleanResponses(false);
                        }
                    }, cleanMillis, cleanMillis);
                }
            }

            // Set connected status
            timeCheck(end, "updating status to connected");
            statusLock.lock();
            try {
                this.connecting = false;

                if (this.exceptionDuringConnectChange != null) {
                    throw this.exceptionDuringConnectChange;
                }

                this.currentServer = cur;
                this.serverAuthErrors.remove(resolved); // reset on successful connection
                updateStatus(Status.CONNECTED); // will signal status change, we also signal in finally
            } finally {
                statusLock.unlock();
            }
            timeTraceLogger.trace("status updated");
        } catch (Exception exp) {
            processException(exp);
            try {
                // allow force reconnect since this is pretty exceptional,
                // a connection failure while trying to connect
                this.closeSocket(false, true);
            } catch (InterruptedException e) {
                processException(e);
            }
        } finally {
            statusLock.lock();
            try {
                this.connecting = false;
                statusChanged.signalAll();
            } finally {
                statusLock.unlock();
            }
        }
    }

    void checkVersionRequirements() throws IOException {
        Options opts = getOptions();
        ServerInfo info = getInfo();

        if (opts.isNoEcho() && info.getProtocolVersion() < 1) {
            throw new IOException("Server does not support no echo.");
        }
    }

    void upgradeToSecureIfNeeded(NatsUri nuri) throws IOException {
        // When already communicating over "https" websocket, do NOT try to upgrade to secure.
        if (!nuri.isWebsocket()) {
            if (options.isTlsFirst()) {
                dataPort.upgradeToSecure();
            }
            else {
                // server    | client options      | result
                // --------- | ------------------- | --------
                // required  | not isTLSRequired() | mismatch
                // available | not isTLSRequired() | ok
                // neither   | not isTLSRequired() | ok
                // required  | isTLSRequired()     | ok
                // available | isTLSRequired()     | ok
                // neither   | isTLSRequired()     | mismatch
                ServerInfo serverInfo = getInfo();
                if (options.isTLSRequired()) {
                    if (!serverInfo.isTLSRequired() && !serverInfo.isTLSAvailable()) {
                        throw new IOException("SSL connection wanted by client.");
                    }
                    dataPort.upgradeToSecure();
                }
                else if (serverInfo.isTLSRequired()) {
                    throw new IOException("SSL required by server.");
                }
            }
        }
    }
    // Called from reader/writer thread
    void handleCommunicationIssue(Exception io) {
        // If we are connecting or disconnecting, note exception and leave
        statusLock.lock();
        try {
            if (this.connecting || this.disconnecting || this.status == Status.CLOSED || this.isDraining()) {
                this.exceptionDuringConnectChange = io;
                return;
            }
        } finally {
            statusLock.unlock();
        }

        processException(io);

        // Spawn a thread so we don't have timing issues with
        // waiting on read/write threads
        executor.submit(() -> {
            if (!tryingToConnect.get()) {
                try {
                    tryingToConnect.set(true);

                    // any issue that brings us here is pretty serious
                    // so we are comfortable forcing the close
                    this.closeSocket(true, true);
                } catch (InterruptedException e) {
                    processException(e);
                    Thread.currentThread().interrupt();
                } finally {
                    tryingToConnect.set(false);
                }
            }
        });
    }

    // Close socket is called when another connect attempt is possible
    // Close is called when the connection should shut down, period
    void closeSocket(boolean tryReconnectIfConnected, boolean forceClose) throws InterruptedException {
        // Ensure we close the socket exclusively within one thread.
        closeSocketLock.lock();
        try {
            boolean wasConnected;
            statusLock.lock();
            try {
                if (isDisconnectingOrClosed()) {
                    waitForDisconnectOrClose(this.options.getConnectionTimeout());
                    return;
                }
                this.disconnecting = true;
                this.exceptionDuringConnectChange = null;
                wasConnected = (this.status == Status.CONNECTED);
                statusChanged.signalAll();
            } finally {
                statusLock.unlock();
            }

            closeSocketImpl(forceClose);

            statusLock.lock();
            try {
                updateStatus(Status.DISCONNECTED);
                this.exceptionDuringConnectChange = null; // Ignore IOExceptions during closeSocketImpl()
                this.disconnecting = false;
                statusChanged.signalAll();
            } finally {
                statusLock.unlock();
            }

            if (isClosing()) { // isClosing() means we are in the close method or were asked to be
                close();
            } else if (wasConnected && tryReconnectIfConnected) {
                reconnectImpl(); // call the impl here otherwise the tryingToConnect guard will block the behavior
            }
        } finally {
            closeSocketLock.unlock();
        }
    }

    // Close socket is called when another connect attempt is possible
    // Close is called when the connection should shut down, period
    /**
     * {@inheritDoc}
     */
    @Override
    public void close() throws InterruptedException {
        this.close(true, false);
    }

    void close(boolean checkDrainStatus, boolean forceClose) throws InterruptedException {
        statusLock.lock();
        try {
            if (checkDrainStatus && this.isDraining()) {
                waitForDisconnectOrClose(this.options.getConnectionTimeout());
                return;
            }

            this.closing = true;// We were asked to close, so do it
            if (isDisconnectingOrClosed()) {
                waitForDisconnectOrClose(this.options.getConnectionTimeout());
                return;
            } else {
                this.disconnecting = true;
                this.exceptionDuringConnectChange = null;
                statusChanged.signalAll();
            }
        } finally {
            statusLock.unlock();
        }

        // Stop the reconnect wait timer after we stop the writer/reader (only if we are
        // really closing, not on errors)
        if (this.reconnectWaiter != null) {
            this.reconnectWaiter.cancel(true);
        }

        closeSocketImpl(forceClose);

        this.dispatchers.forEach((nuid, d) -> d.stop(false));

        this.subscribers.forEach((sid, sub) -> sub.invalidate());

        this.dispatchers.clear();
        this.subscribers.clear();

        if (timer != null) {
            timer.cancel();
            timer = null;
        }

        cleanResponses(true);

        cleanUpPongQueue();

        statusLock.lock();
        try {
            updateStatus(Status.CLOSED); // will signal, we also signal when we stop disconnecting

            /*
             * if (exceptionDuringConnectChange != null) {
             * processException(exceptionDuringConnectChange); exceptionDuringConnectChange
             * = null; }
             */
        } finally {
            statusLock.unlock();
        }

        // Stop the error handling and connect executors
        callbackRunner.shutdown();
        try {
            callbackRunner.awaitTermination(this.options.getConnectionTimeout().toNanos(), TimeUnit.NANOSECONDS);
        } finally {
            callbackRunner.shutdownNow();
        }

        // There's no need to wait for running tasks since we're told to close
        connectExecutor.shutdownNow();

        statusLock.lock();
        try {
            this.disconnecting = false;
            statusChanged.signalAll();
        } finally {
            statusLock.unlock();
        }
    }

    // Should only be called from closeSocket or close
    void closeSocketImpl(boolean forceClose) {
        this.currentServer = null;

        // Signal both to stop.
        final Future<Boolean> readStop = this.reader.stop();
        final Future<Boolean> writeStop = this.writer.stop();

        // Now wait until they both stop before closing the socket.
        try {
            readStop.get(1, TimeUnit.SECONDS);
        } catch (Exception ex) {
            //
        }
        try {
            writeStop.get(1, TimeUnit.SECONDS);
        } catch (Exception ex) {
            //
        }

        // Close and reset the current data port and future
        if (dataPortFuture != null) {
            dataPortFuture.cancel(true);
            dataPortFuture = null;
        }

        // Close the current socket and cancel anyone waiting for it
        try {
            if (dataPort != null) {
                if (forceClose) {
                    dataPort.forceClose();
                }
                else {
                    dataPort.close();
                }
            }

        } catch (IOException ex) {
            processException(ex);
        }
        cleanUpPongQueue();

        try {
            this.reader.stop().get(10, TimeUnit.SECONDS);
        } catch (Exception ex) {
            processException(ex);
        }
        try {
            this.writer.stop().get(10, TimeUnit.SECONDS);
        } catch (Exception ex) {
            processException(ex);
        }
    }

    void cleanUpPongQueue() {
        Future<Boolean> b;
        while ((b = pongQueue.poll()) != null) {
            b.cancel(true);
        }
    }

    /**
     * {@inheritDoc}
     */
    @Override
    public void publish(String subject, byte[] body) {
        publishInternal(subject, null, null, body, true);
    }

    /**
     * {@inheritDoc}
     */
    @Override
    public void publish(String subject, Headers headers, byte[] body) {
        publishInternal(subject, null, headers, body, true);
    }

    /**
     * {@inheritDoc}
     */
    @Override
    public void publish(String subject, String replyTo, byte[] body) {
        publishInternal(subject, replyTo, null, body, true);
    }

    /**
     * {@inheritDoc}
     */
    @Override
    public void publish(String subject, String replyTo, Headers headers, byte[] body) {
        publishInternal(subject, replyTo, headers, body, true);
    }

    /**
     * {@inheritDoc}
     */
    @Override
    public void publish(Message message) {
        validateNotNull(message, "Message");
        publishInternal(message.getSubject(), message.getReplyTo(), message.getHeaders(), message.getData(), false);
    }

    void publishInternal(String subject, String replyTo, Headers headers, byte[] data, boolean validateSubjectAndReplyTo) {
        checkPayloadSize(data);
        NatsPublishableMessage npm = new NatsPublishableMessage(subject, replyTo, headers, data, validateSubjectAndReplyTo);
        if (npm.hasHeaders && !serverInfo.get().isHeadersSupported()) {
            throw new IllegalArgumentException("Headers are not supported by the server, version: " + serverInfo.get().getVersion());
        }

        if (isClosed()) {
            throw new IllegalStateException("Connection is Closed");
        } else if (blockPublishForDrain.get()) {
            throw new IllegalStateException("Connection is Draining"); // Ok to publish while waiting on subs
        }

        if ((status == Status.RECONNECTING || status == Status.DISCONNECTED)
                && !this.writer.canQueueDuringReconnect(npm)) {
            throw new IllegalStateException(
                    "Unable to queue any more messages during reconnect, max buffer is " + options.getReconnectBufferSize());
        }

        queueOutgoing(npm);
    }

    private void checkPayloadSize(byte[] body) {
        if (options.clientSideLimitChecks() && body != null && body.length > this.getMaxPayload() && this.getMaxPayload() > 0) {
            throw new IllegalArgumentException(
                "Message payload size exceed server configuration " + body.length + " vs " + this.getMaxPayload());
        }
    }
    /**
     * {@inheritDoc}
     */
    @Override
    public Subscription subscribe(String subject) {
        validateSubject(subject, true);
        return createSubscription(subject, null, null, null);
    }

    /**
     * {@inheritDoc}
     */
    @Override
    public Subscription subscribe(String subject, String queueName) {
        validateSubject(subject, true);
        validateQueueName(queueName, true);
        return createSubscription(subject, queueName, null, null);
    }

    void invalidate(NatsSubscription sub) {
        remove(sub);
        sub.invalidate();
    }

    void remove(NatsSubscription sub) {
        CharSequence sid = sub.getSID();
        subscribers.remove(sid);

        if (sub.getNatsDispatcher() != null) {
            sub.getNatsDispatcher().remove(sub);
        }
    }

    void unsubscribe(NatsSubscription sub, int after) {
        if (isClosed()) { // last chance, usually sub will catch this
            throw new IllegalStateException("Connection is Closed");
        }

        if (after <= 0) {
            this.invalidate(sub); // Will clean it up
        } else {
            sub.setUnsubLimit(after);

            if (sub.reachedUnsubLimit()) {
                sub.invalidate();
            }
        }

        if (!isConnected()) {
            return; // We will set up sub on reconnect or ignore
        }

        sendUnsub(sub, after);
    }

    void sendUnsub(NatsSubscription sub, int after) {
        ByteArrayBuilder bab =
            new ByteArrayBuilder().append(UNSUB_SP_BYTES).append(sub.getSID());
        if (after > 0) {
            bab.append(SP).append(after);
        }
        queueInternalOutgoing(new ProtocolMessage(bab));
    }

    // Assumes the null/empty checks were handled elsewhere
    NatsSubscription createSubscription(String subject, String queueName, NatsDispatcher dispatcher, NatsSubscriptionFactory factory) {
        if (isClosed()) {
            throw new IllegalStateException("Connection is Closed");
        } else if (isDraining() && (dispatcher == null || dispatcher != this.inboxDispatcher.get())) {
            throw new IllegalStateException("Connection is Draining");
        }

        NatsSubscription sub;
        String sid = getNextSid();

        if (factory == null) {
            sub = new NatsSubscription(sid, subject, queueName, this, dispatcher);
        }
        else {
            sub = factory.createNatsSubscription(sid, subject, queueName, this, dispatcher);
        }
        subscribers.put(sid, sub);

        sendSubscriptionMessage(sid, subject, queueName, false);
        return sub;
    }

    String getNextSid() {
        return Long.toString(nextSid.getAndIncrement());
    }

    String reSubscribe(NatsSubscription sub, String subject, String queueName) {
        String sid = getNextSid();
        sendSubscriptionMessage(sid, subject, queueName, false);
        subscribers.put(sid, sub);
        return sid;
    }

    void sendSubscriptionMessage(String sid, String subject, String queueName, boolean treatAsInternal) {
        if (!isConnected()) {
            return; // We will set up sub on reconnect or ignore
        }

        ByteArrayBuilder bab = new ByteArrayBuilder(UTF_8).append(SUB_SP_BYTES).append(subject);
        if (queueName != null) {
            bab.append(SP).append(queueName);
        }
        bab.append(SP).append(sid);

        NatsMessage subMsg = new ProtocolMessage(bab);

        if (treatAsInternal) {
            queueInternalOutgoing(subMsg);
        } else {
            queueOutgoing(subMsg);
        }
    }

    /**
     * {@inheritDoc}
     */
    @Override
    public String createInbox() {
        return options.getInboxPrefix() + nuid.next();
    }

    int getRespInboxLength() {
        return options.getInboxPrefix().length() + 22 + 1; // 22 for nuid, 1 for .
    }

    String createResponseInbox(String inbox) {
        // Substring gets rid of the * [trailing]
        return inbox.substring(0, getRespInboxLength()) + nuid.next();
    }

    // If the inbox is long enough, pull out the end part, otherwise, just use the
    // full thing
    String getResponseToken(String responseInbox) {
        int len = getRespInboxLength();
        if (responseInbox.length() <= len) {
            return responseInbox;
        }
        return responseInbox.substring(len);
    }

    void cleanResponses(boolean closing) {
        ArrayList<String> toRemove = new ArrayList<>();

        responsesAwaiting.forEach((key, future) -> {
            boolean remove = false;
            if (future.hasExceededTimeout()) {
                remove = true;
                future.cancelTimedOut();
            }
            else if (closing) {
                remove = true;
                future.cancelClosing();
            }
            else if (future.isDone()) {
                // done should have already been removed, not sure if
                // this even needs checking, but it won't hurt
                remove = true;
            }

            if (remove) {
                toRemove.add(key);
                statistics.decrementOutstandingRequests();
            }
        });

        for (String token : toRemove) {
            responsesAwaiting.remove(token);
        }

        if (advancedTracking) {
            toRemove.clear(); // just reuse this
            responsesRespondedTo.forEach((key, future) -> {
                if (future.hasExceededTimeout()) {
                    toRemove.add(key);
                }
            });

            for (String token : toRemove) {
                responsesRespondedTo.remove(token);
            }
        }
    }

    /**
     * {@inheritDoc}
     */
    @Override
    public Message request(String subject, byte[] body, Duration timeout) throws InterruptedException {
        return requestInternal(subject, null, body, timeout, cancelAction, true);
    }

    /**
     * {@inheritDoc}
     */
    @Override
    public Message request(String subject, Headers headers, byte[] body, Duration timeout) throws InterruptedException {
        return requestInternal(subject, headers, body, timeout, cancelAction, true);
    }

    /**
     * {@inheritDoc}
     */
    @Override
    public Message request(Message message, Duration timeout) throws InterruptedException {
        validateNotNull(message, "Message");
        return requestInternal(message.getSubject(), message.getHeaders(), message.getData(), timeout, cancelAction, false);
    }

    Message requestInternal(String subject, Headers headers, byte[] data, Duration timeout, CancelAction cancelAction, boolean validateSubRep) throws InterruptedException {
        CompletableFuture<Message> incoming = requestFutureInternal(subject, headers, data, timeout, cancelAction, validateSubRep);
        try {
            return incoming.get(timeout.toNanos(), TimeUnit.NANOSECONDS);
        } catch (TimeoutException | ExecutionException | CancellationException e) {
            return null;
        }
    }

    /**
     * {@inheritDoc}
     */
    @Override
    public CompletableFuture<Message> request(String subject, byte[] body) {
        return requestFutureInternal(subject, null, body, null, cancelAction, true);
    }

    /**
     * {@inheritDoc}
     */
    @Override
    public CompletableFuture<Message> request(String subject, Headers headers, byte[] body) {
        return requestFutureInternal(subject, headers, body, null, cancelAction, true);
    }

    /**
     * {@inheritDoc}
     */
    @Override
    public CompletableFuture<Message> requestWithTimeout(String subject, byte[] body, Duration timeout) {
        return requestFutureInternal(subject, null, body, timeout, cancelAction, true);
    }

    /**
     * {@inheritDoc}
     */
    @Override
    public CompletableFuture<Message> requestWithTimeout(String subject, Headers headers, byte[] body, Duration timeout) {
        return requestFutureInternal(subject, headers, body, timeout, cancelAction, true);
    }

    /**
     * {@inheritDoc}
     */
    @Override
    public CompletableFuture<Message> requestWithTimeout(Message message, Duration timeout) {
        validateNotNull(message, "Message");
        return requestFutureInternal(message.getSubject(), message.getHeaders(), message.getData(), timeout, cancelAction, false);
    }

    /**
     * {@inheritDoc}
     */
    @Override
    public CompletableFuture<Message> request(Message message) {
        validateNotNull(message, "Message");
        return requestFutureInternal(message.getSubject(), message.getHeaders(), message.getData(), null, cancelAction, false);
    }

    CompletableFuture<Message> requestFutureInternal(String subject, Headers headers, byte[] data, Duration futureTimeout, CancelAction cancelAction, boolean validateSubjectAndReplyTo) {
        checkPayloadSize(data);

        if (isClosed()) {
            throw new IllegalStateException("Connection is Closed");
        } else if (isDraining()) {
            throw new IllegalStateException("Connection is Draining");
        }

        if (inboxDispatcher.get() == null) {
            inboxDispatcherLock.lock();
            try {
                if (inboxDispatcher.get() == null) {
                    NatsDispatcher d = dispatcherFactory.createDispatcher(this, this::deliverReply);

                    // Ensure the dispatcher is started before publishing messages
                    String id = this.nuid.next();
                    this.dispatchers.put(id, d);
                    d.start(id);
                    d.subscribe(this.mainInbox);
                    inboxDispatcher.set(d);
                }
            } finally {
                inboxDispatcherLock.unlock();
            }
        }

        boolean oldStyle = options.isOldRequestStyle();
        String responseInbox = oldStyle ? createInbox() : createResponseInbox(this.mainInbox);
        String responseToken = getResponseToken(responseInbox);
        NatsRequestCompletableFuture future =
            new NatsRequestCompletableFuture(cancelAction,
                futureTimeout == null ? options.getRequestCleanupInterval() : futureTimeout, options.useTimeoutException());

        if (!oldStyle) {
            responsesAwaiting.put(responseToken, future);
        }
        statistics.incrementOutstandingRequests();

        if (oldStyle) {
            NatsDispatcher dispatcher = this.inboxDispatcher.get();
            NatsSubscription sub = dispatcher.subscribeReturningSubscription(responseInbox);
            dispatcher.unsubscribe(responseInbox, 1);
            // Unsubscribe when future is cancelled:
            future.whenComplete((msg, exception) -> {
                if (exception instanceof CancellationException) {
                    dispatcher.unsubscribe(responseInbox);
                }
            });
            responsesAwaiting.put(sub.getSID(), future);
        }

<<<<<<< HEAD
        publishInternal(subject, responseInbox, headers, data, validateSubjectAndReplyTo);
        writer.flushBuffer();
=======
        publishInternal(subject, responseInbox, headers, data, validateSubRep);
>>>>>>> 93ad1c26
        statistics.incrementRequestsSent();

        return future;
    }

    void deliverReply(Message msg) {
        boolean oldStyle = options.isOldRequestStyle();
        String subject = msg.getSubject();
        String token = getResponseToken(subject);
        String key = oldStyle ? msg.getSID() : token;
        NatsRequestCompletableFuture f = responsesAwaiting.remove(key);
        if (f != null) {
            if (advancedTracking) {
                responsesRespondedTo.put(key, f);
            }
            statistics.decrementOutstandingRequests();
            if (msg.isStatusMessage() && msg.getStatus().getCode() == 503) {
                switch (f.getCancelAction()) {
                    case COMPLETE:
                        f.complete(msg);
                        break;
                    case REPORT:
                        f.completeExceptionally(new JetStreamStatusException(msg.getStatus()));
                        break;
                    case CANCEL:
                    default:
                        f.cancel(true);
                }
            }
            else {
                f.complete(msg);
            }
            statistics.incrementRepliesReceived();
        }
        else if (!oldStyle && !subject.startsWith(mainInbox)) {
            if (advancedTracking) {
                if (responsesRespondedTo.get(key) != null) {
                    statistics.incrementDuplicateRepliesReceived();
                } else {
                    statistics.incrementOrphanRepliesReceived();
                }
            }
        }
    }

    public Dispatcher createDispatcher() {
        return createDispatcher(null);
    }

    public Dispatcher createDispatcher(MessageHandler handler) {
        if (isClosed()) {
            throw new IllegalStateException("Connection is Closed");
        } else if (isDraining()) {
            throw new IllegalStateException("Connection is Draining");
        }

        NatsDispatcher dispatcher = dispatcherFactory.createDispatcher(this, handler);
        String id = this.nuid.next();
        this.dispatchers.put(id, dispatcher);
        dispatcher.start(id);
        return dispatcher;
    }

    public void closeDispatcher(Dispatcher d) {
        if (isClosed()) {
            throw new IllegalStateException("Connection is Closed");
        } else if (!(d instanceof NatsDispatcher)) {
            throw new IllegalArgumentException("Connection can only manage its own dispatchers");
        }

        NatsDispatcher nd = ((NatsDispatcher) d);

        if (nd.isDraining()) {
            return; // No op while draining
        }

        if (!this.dispatchers.containsKey(nd.getId())) {
            throw new IllegalArgumentException("Dispatcher is already closed.");
        }

        cleanupDispatcher(nd);
    }

    void cleanupDispatcher(NatsDispatcher nd) {
        nd.stop(true);
        this.dispatchers.remove(nd.getId());
    }

    Map<String, Dispatcher> getDispatchers() {
        return Collections.unmodifiableMap(dispatchers);
    }

    public void addConnectionListener(ConnectionListener connectionListener) {
        connectionListeners.add(connectionListener);
    }

    public void removeConnectionListener(ConnectionListener connectionListener) {
        connectionListeners.remove(connectionListener);
    }

    public void flush(Duration timeout) throws TimeoutException, InterruptedException {

        Instant start = Instant.now();
        waitForConnectOrClose(timeout);

        if (isClosed()) {
            throw new TimeoutException("Attempted to flush while closed");
        }

        if (timeout == null) {
            timeout = Duration.ZERO;
        }

        Instant now = Instant.now();
        Duration waitTime = Duration.between(start, now);

        if (!timeout.equals(Duration.ZERO) && waitTime.compareTo(timeout) >= 0) {
            throw new TimeoutException("Timeout out waiting for connection before flush.");
        }

        try {
            Future<Boolean> waitForIt = sendPing();

            if (waitForIt == null) { // error in the send ping code
                return;
            }

            long nanos = timeout.toNanos();

            if (nanos > 0) {

                nanos -= waitTime.toNanos();

                if (nanos <= 0) {
                    nanos = 1; // let the future timeout if it isn't resolved
                }

                waitForIt.get(nanos, TimeUnit.NANOSECONDS);
            } else {
                waitForIt.get();
            }

            this.statistics.incrementFlushCounter();
        } catch (ExecutionException | CancellationException e) {
            throw new TimeoutException(e.toString());
        }
    }

    void sendConnect(NatsUri nuri) throws IOException {
        try {
            ServerInfo info = this.serverInfo.get();
            // This is changed - we used to use info.isAuthRequired(), but are changing it to
            // better match older versions of the server. It may change again in the future.
            CharBuffer connectOptions = options.buildProtocolConnectOptionsString(
                nuri.toString(), true, info.getNonce());
            ByteArrayBuilder bab =
                new ByteArrayBuilder(OP_CONNECT_SP_LEN + connectOptions.limit(), UTF_8)
                    .append(CONNECT_SP_BYTES).append(connectOptions);
            queueInternalOutgoing(new ProtocolMessage(bab));
        } catch (Exception exp) {
            throw new IOException("Error sending connect string", exp);
        }
    }

    CompletableFuture<Boolean> sendPing() {
        return this.sendPing(true);
    }

    CompletableFuture<Boolean> softPing() {
        return this.sendPing(false);
    }

    /**
     * {@inheritDoc}
     */
    @Override
    public Duration RTT() throws IOException {
        if (!isConnectedOrConnecting()) {
            throw new IOException("Must be connected to do RTT.");
        }

        long timeout = options.getConnectionTimeout().toMillis();
        CompletableFuture<Boolean> pongFuture = new CompletableFuture<>();
        pongQueue.add(pongFuture);
        try {
            long time = System.nanoTime();
            writer.queueInternalMessage(new ProtocolMessage(OP_PING_BYTES));
            pongFuture.get(timeout, TimeUnit.MILLISECONDS);
            return Duration.ofNanos(System.nanoTime() - time);
        }
        catch (ExecutionException e) {
            throw new IOException(e.getCause());
        }
        catch (InterruptedException | TimeoutException e) {
            throw new IOException(e);
        }
    }

    // Send a ping request and push a pong future on the queue.
    // futures are completed in order, keep this one if a thread wants to wait
    // for a specific pong. Note, if no pong returns the wait will not return
    // without setting a timeout.
    CompletableFuture<Boolean> sendPing(boolean treatAsInternal) {
        if (!isConnectedOrConnecting()) {
            CompletableFuture<Boolean> retVal = new CompletableFuture<>();
            retVal.complete(Boolean.FALSE);
            return retVal;
        }

        if (!treatAsInternal && !this.needPing.get()) {
            CompletableFuture<Boolean> retVal = new CompletableFuture<>();
            retVal.complete(Boolean.TRUE);
            this.needPing.set(true);
            return retVal;
        }

        int max = options.getMaxPingsOut();
        if (max > 0 && pongQueue.size() + 1 > max) {
            handleCommunicationIssue(new IllegalStateException("Max outgoing Ping count exceeded."));
            return null;
        }

        CompletableFuture<Boolean> pongFuture = new CompletableFuture<>();
        pongQueue.add(pongFuture);

        if (treatAsInternal) {
            queueInternalOutgoing(new ProtocolMessage(PING_PROTO));
        } else {
            queueOutgoing(new ProtocolMessage(PING_PROTO));
        }

        this.needPing.set(true);
        this.statistics.incrementPingCount();
        return pongFuture;
    }

    // This is a minor speed / memory enhancement.
    // We can't reuse the same instance of any NatsMessage b/c of the "NatsMessage next" state
    // But it is safe to share the data bytes and the size since those fields are just being read
    // This constructor "ProtocolMessage(ProtocolMessage pm)" shares the data and size
    // reducing allocation of data for something that is often created and used
    // These static instances are the once that are used for copying, sendPing and sendPong
    private static final ProtocolMessage PING_PROTO = new ProtocolMessage(OP_PING_BYTES);
    private static final ProtocolMessage PONG_PROTO = new ProtocolMessage(OP_PONG_BYTES);

    void sendPong() {
        queueInternalOutgoing(new ProtocolMessage(PONG_PROTO));
    }

    // Called by the reader
    void handlePong() {
        CompletableFuture<Boolean> pongFuture = pongQueue.pollFirst();
        if (pongFuture != null) {
            pongFuture.complete(Boolean.TRUE);
        }
    }

    void readInitialInfo() throws IOException {
        byte[] readBuffer = new byte[options.getBufferSize()];
        ByteBuffer protocolBuffer = ByteBuffer.allocate(options.getBufferSize());
        boolean gotCRLF = false;
        boolean gotCR = false;

        while (!gotCRLF) {
            int read = this.dataPort.read(readBuffer, 0, readBuffer.length);

            if (read < 0) {
                break;
            }

            int i = 0;
            while (i < read) {
                byte b = readBuffer[i++];

                if (gotCR) {
                    if (b != LF) {
                        throw new IOException("Missed LF after CR waiting for INFO.");
                    } else if (i < read) {
                        throw new IOException("Read past initial info message.");
                    }

                    gotCRLF = true;
                    break;
                }

                if (b == CR) {
                    gotCR = true;
                } else {
                    if (!protocolBuffer.hasRemaining()) {
                        protocolBuffer = enlargeBuffer(protocolBuffer); // just double it
                    }
                    protocolBuffer.put(b);
                }
            }
        }

        if (!gotCRLF) {
            throw new IOException("Failed to read initial info message.");
        }

        protocolBuffer.flip();

        String infoJson = UTF_8.decode(protocolBuffer).toString();
        infoJson = infoJson.trim();
        String[] msg = infoJson.split("\\s");
        String op = msg[0].toUpperCase();

        if (!OP_INFO.equals(op)) {
            throw new IOException("Received non-info initial message.");
        }

        handleInfo(infoJson);
    }

    void handleInfo(String infoJson) {
        ServerInfo serverInfo = new ServerInfo(infoJson);
        this.serverInfo.set(serverInfo);

        List<String> urls = this.serverInfo.get().getConnectURLs();
        if (urls != null && !urls.isEmpty()) {
            if (serverPool.acceptDiscoveredUrls(urls)) {
                processConnectionEvent(Events.DISCOVERED_SERVERS);
            }
        }

        if (serverInfo.isLameDuckMode()) {
            processConnectionEvent(Events.LAME_DUCK);
        }
    }

    void queueOutgoing(NatsMessage msg) {
        if (msg.getControlLineLength() > this.options.getMaxControlLine()) {
            throw new IllegalArgumentException("Control line is too long");
        }
        if (!writer.queue(msg)) {
            options.getErrorListener().messageDiscarded(this, msg);
        }
    }

    void queueInternalOutgoing(NatsMessage msg) {
        if (msg.getControlLineLength() > this.options.getMaxControlLine()) {
            throw new IllegalArgumentException("Control line is too long");
        }
        this.writer.queueInternalMessage(msg);
    }

    void deliverMessage(NatsMessage msg) {
        this.needPing.set(false);
        this.statistics.incrementInMsgs();
        this.statistics.incrementInBytes(msg.getSizeInBytes());

        NatsSubscription sub = subscribers.get(msg.getSID());

        if (sub != null) {
            msg.setSubscription(sub);

            NatsDispatcher d = sub.getNatsDispatcher();
            NatsConsumer c = (d == null) ? sub : d;
            MessageQueue q = ((d == null) ? sub.getMessageQueue() : d.getMessageQueue());

            if (c.hasReachedPendingLimits()) {
                // Drop the message and count it
                this.statistics.incrementDroppedCount();
                c.incrementDroppedCount();

                // Notify the first time
                if (!c.isMarkedSlow()) {
                    c.markSlow();
                    processSlowConsumer(c);
                }
            } else if (q != null) {
                c.markNotSlow();

                // beforeQueueProcessor returns true if the message is allowed to be queued
                if (sub.getBeforeQueueProcessor().apply(msg)) {
                    q.push(msg);
                }
            }

        }
//        else {
//            // Drop messages we don't have a subscriber for (could be extras on an
//            // auto-unsub for example)
//        }
    }

    void processOK() {
        this.statistics.incrementOkCount();
    }

    void processSlowConsumer(Consumer consumer) {
        if (!this.callbackRunner.isShutdown()) {
            try {
                this.callbackRunner.execute(() -> {
                    try {
                        options.getErrorListener().slowConsumerDetected(this, consumer);
                    } catch (Exception ex) {
                        this.statistics.incrementExceptionCount();
                    }
                });
            } catch (RejectedExecutionException re) {
                // Timing with shutdown, let it go
            }
        }
    }

    void processException(Exception exp) {
        this.statistics.incrementExceptionCount();

        if (!this.callbackRunner.isShutdown()) {
            try {
                this.callbackRunner.execute(() -> {
                    try {
                        options.getErrorListener().exceptionOccurred(this, exp);
                    } catch (Exception ex) {
                        this.statistics.incrementExceptionCount();
                    }
                });
            } catch (RejectedExecutionException re) {
                // Timing with shutdown, let it go
            }
        }
    }

    void processError(String errorText) {
        this.statistics.incrementErrCount();

        this.lastError.set(errorText);
        this.connectError.set(errorText); // even if this isn't during connection, save it just in case

        // If we are connected && we get an authentication error, save it
        if (this.isConnected() && this.isAuthenticationError(errorText) && currentServer != null) {
            this.serverAuthErrors.put(currentServer, errorText);
        }

        if (!this.callbackRunner.isShutdown()) {
            try {
                this.callbackRunner.execute(() -> {
                    try {
                        options.getErrorListener().errorOccurred(this, errorText);
                    } catch (Exception ex) {
                        this.statistics.incrementExceptionCount();
                    }
                });
            } catch (RejectedExecutionException re) {
                // Timing with shutdown, let it go
            }
        }
    }

    interface ErrorListenerCaller {
        void call(Connection conn, ErrorListener el);
    }

    void executeCallback(ErrorListenerCaller elc) {
        if (!this.callbackRunner.isShutdown()) {
            try {
                this.callbackRunner.execute(() -> elc.call(this, options.getErrorListener()));
            } catch (RejectedExecutionException re) {
                // Timing with shutdown, let it go
            }
        }
    }

    void processConnectionEvent(Events type) {
        if (!this.callbackRunner.isShutdown()) {
            try {
                for (ConnectionListener listener : connectionListeners) {
                    this.callbackRunner.execute(() -> {
                        try {
                            listener.connectionEvent(this, type);
                        } catch (Exception ex) {
                            this.statistics.incrementExceptionCount();
                        }
                    });
                }
            } catch (RejectedExecutionException re) {
                // Timing with shutdown, let it go
            }
        }
    }

    /**
     * {@inheritDoc}
     */
    @Override
    public ServerInfo getServerInfo() {
        return getInfo();
    }

    /**
     * {@inheritDoc}
     */
    @Override
    public InetAddress getClientInetAddress() {
        try {
            return InetAddress.getByName(getInfo().getClientIp());
        }
        catch (Exception e) {
            return null;
        }
    }

    ServerInfo getInfo() {
        return this.serverInfo.get();
    }

    /**
     * {@inheritDoc}
     */
    @Override
    public Options getOptions() {
        return this.options;
    }

    /**
     * {@inheritDoc}
     */
    @Override
    public Statistics getStatistics() {
        return this.statistics;
    }

    StatisticsCollector getNatsStatistics() {
        return this.statistics;
    }

    DataPort getDataPort() {
        return this.dataPort;
    }

    // Used for testing
    int getConsumerCount() {
        return this.subscribers.size() + this.dispatchers.size();
    }

    public long getMaxPayload() {
        ServerInfo info = this.serverInfo.get();

        if (info == null) {
            return -1;
        }

        return info.getMaxPayload();
    }

    /**
     * Return the list of known server urls, including additional servers discovered
     * after a connection has been established.
     * @return this connection's list of known server URLs
     */
    public Collection<String> getServers() {
        return serverPool.getServerList();
    }

    protected List<NatsUri> resolveHost(NatsUri nuri) {
        // 1. If the host is not an ip address, let the pool resolve it.
        List<NatsUri> results = new ArrayList<>();
        if (!nuri.hostIsIpAddress()) {
            List<String> ips = serverPool.resolveHostToIps(nuri.getHost());
            if (ips != null) {
                for (String ip : ips) {
                    try {
                        results.add(nuri.reHost(ip));
                    } catch (URISyntaxException u) {
                        // ??? should never happen
                    }
                }
            }
        }

        // 2. If there were no results,
        //    - host was an ip address or
        //    - pool returned nothing or
        //    - resolving failed...
        //    so the list just becomes the original host.
        if (results.isEmpty()) {
            results.add(nuri);
        }
        return results;
    }

    /**
     * {@inheritDoc}
     */
    @Override
    public String getConnectedUrl() {
        return currentServer == null ? null : currentServer.toString();
    }

    /**
     * {@inheritDoc}
     */
    @Override
    public Status getStatus() {
        return this.status;
    }

    /**
     * {@inheritDoc}
     */
    @Override
    public String getLastError() {
        return this.lastError.get();
    }

    /**
     * {@inheritDoc}
     */
    @Override
    public void clearLastError() {
        this.lastError.set("");
    }

    ExecutorService getExecutor() {
        return executor;
    }

    void updateStatus(Status newStatus) {
        Status oldStatus = this.status;

        statusLock.lock();
        try {
            if (oldStatus == Status.CLOSED || newStatus == oldStatus) {
                return;
            }
            this.status = newStatus;
        } finally {
            statusChanged.signalAll();
            statusLock.unlock();
        }

        if (this.status == Status.DISCONNECTED) {
            processConnectionEvent(Events.DISCONNECTED);
        } else if (this.status == Status.CLOSED) {
            processConnectionEvent(Events.CLOSED);
        } else if (oldStatus == Status.RECONNECTING && this.status == Status.CONNECTED) {
            processConnectionEvent(Events.RECONNECTED);
        } else if (this.status == Status.CONNECTED) {
            processConnectionEvent(Events.CONNECTED);
        }
    }

    boolean isClosing() {
        return this.closing;
    }

    boolean isClosed() {
        return this.status == Status.CLOSED;
    }

    boolean isConnected() {
        return this.status == Status.CONNECTED;
    }

    boolean isDisconnected() {
        return this.status == Status.DISCONNECTED;
    }

    boolean isConnectedOrConnecting() {
        statusLock.lock();
        try {
            return this.status == Status.CONNECTED || this.connecting;
        } finally {
            statusLock.unlock();
        }
    }

    boolean isDisconnectingOrClosed() {
        statusLock.lock();
        try {
            return this.status == Status.CLOSED || this.disconnecting;
        } finally {
            statusLock.unlock();
        }
    }

    boolean isDisconnecting() {
        statusLock.lock();
        try {
            return this.disconnecting;
        } finally {
            statusLock.unlock();
        }
    }

    void waitForDisconnectOrClose(Duration timeout) throws InterruptedException {
        waitFor(timeout, (Void) -> this.isDisconnecting() && !this.isClosed() );
    }

    void waitForConnectOrClose(Duration timeout) throws InterruptedException {
        waitFor(timeout, (Void) -> !this.isConnected() && !this.isClosed());
    }

    void waitFor(Duration timeout, Predicate<Void> test) throws InterruptedException {
        statusLock.lock();
        try {
            long currentWaitNanos = (timeout != null) ? timeout.toNanos() : -1;
            long start = System.nanoTime();
            while (currentWaitNanos >= 0 && test.test(null)) {
                if (currentWaitNanos > 0) {
                    statusChanged.await(currentWaitNanos, TimeUnit.NANOSECONDS);
                    long now = System.nanoTime();
                    currentWaitNanos = currentWaitNanos - (now - start);
                    start = now;

                    if (currentWaitNanos <= 0) {
                        break;
                    }
                } else {
                    statusChanged.await();
                }
            }
        } finally {
            statusLock.unlock();
        }
    }

    void invokeReconnectDelayHandler(long totalRounds) {
        long currentWaitNanos = 0;

        ReconnectDelayHandler handler = options.getReconnectDelayHandler();
        if (handler == null) {
            Duration dur = options.getReconnectWait();
            if (dur != null) {
                currentWaitNanos = dur.toNanos();
                dur = serverPool.hasSecureServer() ? options.getReconnectJitterTls() : options.getReconnectJitter();
                if (dur != null) {
                    currentWaitNanos += ThreadLocalRandom.current().nextLong(dur.toNanos());
                }
            }
        }
        else {
            Duration waitTime = handler.getWaitTime(totalRounds);
            if (waitTime != null) {
                currentWaitNanos = waitTime.toNanos();
            }
        }

        this.reconnectWaiter = new CompletableFuture<>();

        long start = System.nanoTime();
        while (currentWaitNanos > 0 && !isDisconnectingOrClosed() && !isConnected() && !this.reconnectWaiter.isDone()) {
            try {
                this.reconnectWaiter.get(currentWaitNanos, TimeUnit.NANOSECONDS);
            } catch (Exception exp) {
                // ignore, try to loop again
            }
            long now = System.nanoTime();
            currentWaitNanos = currentWaitNanos - (now - start);
            start = now;
        }

        this.reconnectWaiter.complete(Boolean.TRUE);
    }

    ByteBuffer enlargeBuffer(ByteBuffer buffer) {
        int current = buffer.capacity();
        int newSize = current * 2;
        ByteBuffer newBuffer = ByteBuffer.allocate(newSize);
        buffer.flip();
        newBuffer.put(buffer);
        return newBuffer;
    }

    // For testing
    NatsConnectionReader getReader() {
        return this.reader;
    }

    // For testing
    NatsConnectionWriter getWriter() {
        return this.writer;
    }

    // For testing
    Future<DataPort> getDataPortFuture() {
        return this.dataPortFuture;
    }

    boolean isDraining() {
        return this.draining.get() != null;
    }

    boolean isDrained() {
        CompletableFuture<Boolean> tracker = this.draining.get();

        try {
            if (tracker != null && tracker.getNow(false)) {
                return true;
            }
        } catch (Exception e) {
            // These indicate the tracker was cancelled/timed out
        }

        return false;
    }

    /**
     * {@inheritDoc}
     */
    @Override
    public CompletableFuture<Boolean> drain(Duration timeout) throws TimeoutException, InterruptedException {

        if (isClosing() || isClosed()) {
            throw new IllegalStateException("A connection can't be drained during close.");
        }

        this.statusLock.lock();
        try {
            if (isDraining()) {
                return this.draining.get();
            }
            this.draining.set(new CompletableFuture<>());
        } finally {
            this.statusLock.unlock();
        }

        final CompletableFuture<Boolean> tracker = this.draining.get();
        Instant start = Instant.now();

        // Don't include subscribers with dispatchers
        HashSet<NatsSubscription> pureSubscribers = new HashSet<>(this.subscribers.values());
        pureSubscribers.removeIf((s) -> s.getDispatcher() != null);

        final HashSet<NatsConsumer> consumers = new HashSet<>();
        consumers.addAll(pureSubscribers);
        consumers.addAll(this.dispatchers.values());

        NatsDispatcher inboxer = this.inboxDispatcher.get();

        if (inboxer != null) {
            consumers.add(inboxer);
        }

        // Stop the consumers NOW so that when this method returns they are blocked
        consumers.forEach((cons) -> {
            cons.markDraining(tracker);
            cons.sendUnsubForDrain();
        });

        try {
            this.flush(timeout); // Flush and wait up to the timeout, if this fails, let the caller know
        } catch (Exception e) {
            this.close(false, false);
            throw e;
        }

        consumers.forEach(NatsConsumer::markUnsubedForDrain);

        // Wait for the timeout or the pending count to go to 0
        executor.submit(() -> {
            try {
                Instant now = Instant.now();

                while (timeout == null || timeout.equals(Duration.ZERO)
                        || Duration.between(start, now).compareTo(timeout) < 0) {
                    consumers.removeIf(NatsConsumer::isDrained);

                    if (consumers.isEmpty()) {
                        break;
                    }

                    //noinspection BusyWait
                    Thread.sleep(1); // Sleep 1 milli

                    now = Instant.now();
                }

                // Stop publishing
                this.blockPublishForDrain.set(true);

                // One last flush
                if (timeout == null || timeout.equals(Duration.ZERO)) {
                    this.flush(Duration.ZERO);
                } else {
                    now = Instant.now();

                    Duration passed = Duration.between(start, now);
                    Duration newTimeout = timeout.minus(passed);

                    if (newTimeout.toNanos() > 0) {
                        this.flush(newTimeout);
                    }
                }

                this.close(false, false); // close the connection after the last flush
                tracker.complete(consumers.isEmpty());
            } catch (TimeoutException | InterruptedException e) {
                this.processException(e);
            } finally {
                try {
                    this.close(false, false);// close the connection after the last flush
                } catch (InterruptedException e) {
                    processException(e);
                    Thread.currentThread().interrupt();
                }
                tracker.complete(false);
            }
        });

        return tracker;
    }

    boolean isAuthenticationError(String err) {
        if (err == null) {
            return false;
        }
        err = err.toLowerCase();
        return err.startsWith("user authentication")
            || err.contains("authorization violation")
            || err.startsWith("account authentication expired");
    }

    /**
     * {@inheritDoc}
     */
    @Override
    public void flushBuffer() throws IOException {
        if (!isConnected()) {
            throw new IllegalStateException("Connection is not active.");
        }
        writer.flushBuffer();
    }

    void lenientFlushBuffer()  {
        try {
            writer.flushBuffer();
        }
        catch (Exception e) {
            // ignore
        }
    }

    /**
     * {@inheritDoc}
     */
    @Override
    public StreamContext getStreamContext(String streamName) throws IOException, JetStreamApiException {
        Validator.validateStreamName(streamName, true);
        ensureNotClosing();
        return new NatsStreamContext(streamName, null, this, null);
    }

    /**
     * {@inheritDoc}
     */
    @Override
    public StreamContext getStreamContext(String streamName, JetStreamOptions options) throws IOException, JetStreamApiException {
        Validator.validateStreamName(streamName, true);
        ensureNotClosing();
        return new NatsStreamContext(streamName, null, this, options);
    }

    /**
     * {@inheritDoc}
     */
    @Override
    public ConsumerContext getConsumerContext(String streamName, String consumerName) throws IOException, JetStreamApiException {
        return getStreamContext(streamName).getConsumerContext(consumerName);
    }

    /**
     * {@inheritDoc}
     */
    @Override
    public ConsumerContext getConsumerContext(String streamName, String consumerName, JetStreamOptions options) throws IOException, JetStreamApiException {
        return getStreamContext(streamName, options).getConsumerContext(consumerName);
    }

    /**
     * {@inheritDoc}
     */
    @Override
    public JetStream jetStream() throws IOException {
        ensureNotClosing();
        return new NatsJetStream(this, null);
    }

    /**
     * {@inheritDoc}
     */
    @Override
    public JetStream jetStream(JetStreamOptions options) throws IOException {
        ensureNotClosing();
        return new NatsJetStream(this, options);
    }

    /**
     * {@inheritDoc}
     */
    @Override
    public JetStreamManagement jetStreamManagement() throws IOException {
        ensureNotClosing();
        return new NatsJetStreamManagement(this, null);
    }

    /**
     * {@inheritDoc}
     */
    @Override
    public JetStreamManagement jetStreamManagement(JetStreamOptions options) throws IOException {
        ensureNotClosing();
        return new NatsJetStreamManagement(this, options);
    }

    /**
     * {@inheritDoc}
     */
    @Override
    public KeyValue keyValue(String bucketName) throws IOException {
        Validator.validateBucketName(bucketName, true);
        ensureNotClosing();
        return new NatsKeyValue(this, bucketName, null);
    }

    /**
     * {@inheritDoc}
     */
    @Override
    public KeyValue keyValue(String bucketName, KeyValueOptions options) throws IOException {
        Validator.validateBucketName(bucketName, true);
        ensureNotClosing();
        return new NatsKeyValue(this, bucketName, options);
    }

    /**
     * {@inheritDoc}
     */
    @Override
    public KeyValueManagement keyValueManagement() throws IOException {
        ensureNotClosing();
        return new NatsKeyValueManagement(this, null);
    }

    /**
     * {@inheritDoc}
     */
    @Override
    public KeyValueManagement keyValueManagement(KeyValueOptions options) throws IOException {
        ensureNotClosing();
        return new NatsKeyValueManagement(this, options);
    }

    /**
     * {@inheritDoc}
     */
    @Override
    public ObjectStore objectStore(String bucketName) throws IOException {
        Validator.validateBucketName(bucketName, true);
        ensureNotClosing();
        return new NatsObjectStore(this, bucketName, null);
    }

    /**
     * {@inheritDoc}
     */
    @Override
    public ObjectStore objectStore(String bucketName, ObjectStoreOptions options) throws IOException {
        Validator.validateBucketName(bucketName, true);
        ensureNotClosing();
        return new NatsObjectStore(this, bucketName, options);
    }

    /**
     * {@inheritDoc}
     */
    @Override
    public ObjectStoreManagement objectStoreManagement() throws IOException {
        ensureNotClosing();
        return new NatsObjectStoreManagement(this, null);
    }

    /**
     * {@inheritDoc}
     */
    @Override
    public ObjectStoreManagement objectStoreManagement(ObjectStoreOptions options) throws IOException {
        ensureNotClosing();
        return new NatsObjectStoreManagement(this, options);
    }

    private void ensureNotClosing() throws IOException {
        if (isClosing() || isClosed()) {
            throw new IOException("A JetStream context can't be established during close.");
        }
    }
}
<|MERGE_RESOLUTION|>--- conflicted
+++ resolved
@@ -1,2418 +1,2413 @@
-// Copyright 2015-2018 The NATS Authors
-// Licensed under the Apache License, Version 2.0 (the "License");
-// you may not use this file except in compliance with the License.
-// You may obtain a copy of the License at:
-//
-// http://www.apache.org/licenses/LICENSE-2.0
-//
-// Unless required by applicable law or agreed to in writing, software
-// distributed under the License is distributed on an "AS IS" BASIS,
-// WITHOUT WARRANTIES OR CONDITIONS OF ANY KIND, either express or implied.
-// See the License for the specific language governing permissions and
-// limitations under the License.
-
-package io.nats.client.impl;
-
-import io.nats.client.*;
-import io.nats.client.ConnectionListener.Events;
-import io.nats.client.api.ServerInfo;
-import io.nats.client.support.ByteArrayBuilder;
-import io.nats.client.support.NatsRequestCompletableFuture;
-import io.nats.client.support.NatsUri;
-import io.nats.client.support.Validator;
-
-import java.io.IOException;
-import java.net.InetAddress;
-import java.net.URISyntaxException;
-import java.nio.ByteBuffer;
-import java.nio.CharBuffer;
-import java.time.Duration;
-import java.time.Instant;
-import java.util.*;
-import java.util.concurrent.*;
-import java.util.concurrent.atomic.AtomicBoolean;
-import java.util.concurrent.atomic.AtomicLong;
-import java.util.concurrent.atomic.AtomicReference;
-import java.util.concurrent.locks.Condition;
-import java.util.concurrent.locks.ReentrantLock;
-import java.util.function.Predicate;
-
-import static io.nats.client.support.NatsConstants.*;
-import static io.nats.client.support.NatsRequestCompletableFuture.CancelAction;
-import static io.nats.client.support.Validator.*;
-import static java.nio.charset.StandardCharsets.UTF_8;
-
-class NatsConnection implements Connection {
-
-    public static final double NANOS_PER_SECOND = 1_000_000_000.0;
-
-    private final Options options;
-
-    private final StatisticsCollector statistics;
-
-    private boolean connecting; // you can only connect in one thread
-    private boolean disconnecting; // you can only disconnect in one thread
-    private boolean closing; // respect a close call regardless
-    private Exception exceptionDuringConnectChange; // exception occurred in another thread while dis/connecting
-    private final ReentrantLock closeSocketLock;
-
-    private Status status;
-    private final ReentrantLock statusLock;
-    private final Condition statusChanged;
-
-    private CompletableFuture<DataPort> dataPortFuture;
-    private DataPort dataPort;
-    private NatsUri currentServer;
-    private CompletableFuture<Boolean> reconnectWaiter;
-    private final HashMap<NatsUri, String> serverAuthErrors;
-
-    private NatsConnectionReader reader;
-    private NatsConnectionWriter writer;
-
-    private final AtomicReference<ServerInfo> serverInfo;
-
-    private final Map<String, NatsSubscription> subscribers;
-    private final Map<String, NatsDispatcher> dispatchers; // use a concurrent map so we get more consistent iteration behavior
-    private final Collection<ConnectionListener> connectionListeners;
-    private final Map<String, NatsRequestCompletableFuture> responsesAwaiting;
-    private final Map<String, NatsRequestCompletableFuture> responsesRespondedTo;
-    private final ConcurrentLinkedDeque<CompletableFuture<Boolean>> pongQueue;
-
-    private final String mainInbox;
-    private final AtomicReference<NatsDispatcher> inboxDispatcher;
-    private final ReentrantLock inboxDispatcherLock;
-    private Timer timer;
-
-    private final AtomicBoolean needPing;
-
-    private final AtomicLong nextSid;
-    private final NUID nuid;
-
-    private final AtomicReference<String> connectError;
-    private final AtomicReference<String> lastError;
-    private final AtomicReference<CompletableFuture<Boolean>> draining;
-    private final AtomicBoolean blockPublishForDrain;
-    private final AtomicBoolean tryingToConnect;
-
-    private final ExecutorService callbackRunner;
-    private final ExecutorService executor;
-    private final ExecutorService connectExecutor;
-    private final boolean advancedTracking;
-
-    private final ServerPool serverPool;
-    private final DispatcherFactory dispatcherFactory;
-    final CancelAction cancelAction;
-
-    private final boolean trace;
-    private final TimeTraceLogger timeTraceLogger;
-
-    NatsConnection(Options options) {
-        trace = options.isTraceConnection();
-        timeTraceLogger = options.getTimeTraceLogger();
-        timeTraceLogger.trace("creating connection object");
-
-        this.options = options;
-
-        advancedTracking = options.isTrackAdvancedStats();
-        this.statistics = options.getStatisticsCollector() == null ? new NatsStatistics() : options.getStatisticsCollector();
-        this.statistics.setAdvancedTracking(advancedTracking);
-
-        this.closeSocketLock = new ReentrantLock();
-
-        this.statusLock = new ReentrantLock();
-        this.statusChanged = this.statusLock.newCondition();
-        this.status = Status.DISCONNECTED;
-        this.reconnectWaiter = new CompletableFuture<>();
-        this.reconnectWaiter.complete(Boolean.TRUE);
-
-        this.connectionListeners = ConcurrentHashMap.newKeySet();
-        if (options.getConnectionListener() != null) {
-            addConnectionListener(options.getConnectionListener());
-        }
-
-        this.dispatchers = new ConcurrentHashMap<>();
-        this.subscribers = new ConcurrentHashMap<>();
-        this.responsesAwaiting = new ConcurrentHashMap<>();
-        this.responsesRespondedTo = new ConcurrentHashMap<>();
-
-        this.serverAuthErrors = new HashMap<>();
-
-        this.nextSid = new AtomicLong(1);
-        timeTraceLogger.trace("creating NUID");
-        this.nuid = new NUID();
-        this.mainInbox = createInbox() + ".*";
-
-        this.lastError = new AtomicReference<>();
-        this.connectError = new AtomicReference<>();
-
-        this.serverInfo = new AtomicReference<>();
-        this.inboxDispatcher = new AtomicReference<>();
-        this.inboxDispatcherLock = new ReentrantLock();
-        this.pongQueue = new ConcurrentLinkedDeque<>();
-        this.draining = new AtomicReference<>();
-        this.blockPublishForDrain = new AtomicBoolean();
-        this.tryingToConnect = new AtomicBoolean();
-
-        timeTraceLogger.trace("creating executors");
-        this.executor = options.getExecutor();
-        this.callbackRunner = Executors.newSingleThreadExecutor();
-        this.connectExecutor = Executors.newSingleThreadExecutor();
-
-        timeTraceLogger.trace("creating reader and writer");
-        this.reader = new NatsConnectionReader(this);
-        this.writer = new NatsConnectionWriter(this, null);
-
-        this.needPing = new AtomicBoolean(true);
-
-        serverPool = options.getServerPool() == null ? new NatsServerPool() : options.getServerPool();
-        serverPool.initialize(options);
-        dispatcherFactory = options.getDispatcherFactory() == null ? new DispatcherFactory() : options.getDispatcherFactory();
-
-        cancelAction = options.isReportNoResponders() ? CancelAction.REPORT : CancelAction.CANCEL;
-
-        timeTraceLogger.trace("connection object created");
-    }
-
-    // Connect is only called after creation
-    void connect(boolean reconnectOnConnect) throws InterruptedException, IOException {
-        if (!tryingToConnect.get()) {
-            try {
-                tryingToConnect.set(true);
-                connectImpl(reconnectOnConnect);
-            }
-            finally {
-                tryingToConnect.set(false);
-            }
-        }
-    }
-
-    void connectImpl(boolean reconnectOnConnect) throws InterruptedException, IOException {
-        if (options.getServers().isEmpty()) {
-            throw new IllegalArgumentException("No servers provided in options");
-        }
-
-        boolean trace = options.isTraceConnection();
-        long start = System.nanoTime();
-
-        this.lastError.set("");
-
-        timeTraceLogger.trace("starting connect loop");
-
-        Set<NatsUri> failList = new HashSet<>();
-        boolean keepGoing = true;
-        NatsUri first = null;
-        NatsUri cur;
-        while (keepGoing && (cur = serverPool.peekNextServer()) != null) {
-            if (first == null) {
-                first = cur;
-            }
-            else if (cur.equals(first)) {
-                break;  // connect only goes through loop once
-            }
-            serverPool.nextServer(); // b/c we only peeked.
-
-            // let server pool resolve hostnames, then loop through resolved
-            List<NatsUri> resolvedList = resolveHost(cur);
-            for (NatsUri resolved : resolvedList) {
-                if (isClosed()) {
-                    keepGoing = false;
-                    break;
-                }
-                connectError.set(""); // new on each attempt
-
-                timeTraceLogger.trace("setting status to connecting");
-                updateStatus(Status.CONNECTING);
-
-                timeTraceLogger.trace("trying to connect to %s", cur);
-                tryToConnect(cur, resolved, System.nanoTime());
-
-                if (isConnected()) {
-                    serverPool.connectSucceeded(cur);
-                    keepGoing = false;
-                    break;
-                }
-
-                timeTraceLogger.trace("setting status to disconnected");
-                updateStatus(Status.DISCONNECTED);
-
-                failList.add(cur);
-                serverPool.connectFailed(cur);
-
-                String err = connectError.get();
-
-                if (this.isAuthenticationError(err)) {
-                    this.serverAuthErrors.put(resolved, err);
-                }
-            }
-        }
-
-        if (!isConnected() && !isClosed()) {
-            if (reconnectOnConnect) {
-                timeTraceLogger.trace("trying to reconnect on connect");
-                reconnectImpl(); // call the impl here otherwise the tryingToConnect guard will block the behavior
-            }
-            else {
-                timeTraceLogger.trace("connection failed, closing to cleanup");
-                close();
-
-                String err = connectError.get();
-                if (this.isAuthenticationError(err)) {
-                    throw new AuthenticationException("Authentication error connecting to NATS server: " + err);
-                }
-                throw new IOException("Unable to connect to NATS servers: " + failList);
-            }
-        }
-        else if (trace) {
-            long end = System.nanoTime();
-            double seconds = ((double) (end - start)) / NANOS_PER_SECOND;
-            timeTraceLogger.trace("connect complete in %.3f seconds", seconds);
-        }
-    }
-
-    @Override
-    public void forceReconnect() throws IOException, InterruptedException {
-        forceReconnect(null);
-    }
-
-    @Override
-    public void forceReconnect(ForceReconnectOptions options) throws IOException, InterruptedException {
-        if (!tryingToConnect.get()) {
-            try {
-                tryingToConnect.set(true);
-                forceReconnectImpl(options);
-            }
-            finally {
-                tryingToConnect.set(false);
-            }
-        }
-    }
-
-    void forceReconnectImpl(ForceReconnectOptions options) throws InterruptedException {
-        if (options != null && options.getFlushWait() != null) {
-            try {
-                flush(options.getFlushWait());
-            }
-            catch (TimeoutException e) {
-                // ignore, don't care, too bad;
-            }
-        }
-
-        closeSocketLock.lock();
-        try {
-            updateStatus(Status.DISCONNECTED);
-
-            // Close and reset the current data port and future
-            if (dataPortFuture != null) {
-                dataPortFuture.cancel(true);
-                dataPortFuture = null;
-            }
-
-            // close the data port as a task so as not to block reconnect
-            if (dataPort != null) {
-                final DataPort closeMe = dataPort;
-                dataPort = null;
-                executor.submit(() -> {
-                    try {
-                        if (options != null && options.isForceClose()) {
-                            closeMe.forceClose();
-                        }
-                        else {
-                            closeMe.close();
-                        }
-                    }
-                    catch (IOException ignore) {}
-                });
-            }
-
-            // stop i/o
-            try {
-                this.reader.stop(false).get(100, TimeUnit.MILLISECONDS);
-            } catch (Exception ex) {
-                processException(ex);
-            }
-            try {
-                this.writer.stop().get(100, TimeUnit.MILLISECONDS);
-            } catch (Exception ex) {
-                processException(ex);
-            }
-
-            // new reader/writer
-            reader = new NatsConnectionReader(this);
-            writer = new NatsConnectionWriter(this, writer);
-        }
-        finally {
-            closeSocketLock.unlock();
-        }
-
-        try {
-            // calling connect just starts like a new connection versus reconnect
-            // but we have to manually resubscribe like reconnect once it is connected
-            reconnectImpl();
-            writer.setReconnectMode(false);
-        }
-        catch (InterruptedException e) {
-            // if there is an exception close() will have been called already
-            Thread.currentThread().interrupt();
-        }
-    }
-
-   void reconnect() throws InterruptedException {
-        if (!tryingToConnect.get()) {
-            try {
-                tryingToConnect.set(true);
-                reconnectImpl();
-            }
-            finally {
-                tryingToConnect.set(false);
-            }
-        }
-    }
-
-    // Reconnect can only be called when the connection is disconnected
-    void reconnectImpl() throws InterruptedException {
-        if (isClosed()) {
-            return;
-        }
-
-        if (options.getMaxReconnect() == 0) {
-            this.close();
-            return;
-        }
-
-        writer.setReconnectMode(true);
-
-        if (!isConnected() && !isClosed() && !this.isClosing()) {
-            boolean keepGoing = true;
-            int totalRounds = 0;
-            NatsUri first = null;
-            NatsUri cur;
-            while (keepGoing && (cur = serverPool.nextServer()) != null) {
-                if (first == null) {
-                    first = cur;
-                }
-                else if (first.equals(cur)) {
-                    // went around the pool an entire time
-                    invokeReconnectDelayHandler(++totalRounds);
-                }
-
-                // let server list provider resolve hostnames
-                // then loop through resolved
-                List<NatsUri> resolvedList = resolveHost(cur);
-                for (NatsUri resolved : resolvedList) {
-                    if (isClosed()) {
-                        keepGoing = false;
-                        break;
-                    }
-                    connectError.set(""); // reset on each loop
-                    if (isDisconnectingOrClosed() || this.isClosing()) {
-                        keepGoing = false;
-                        break;
-                    }
-                    updateStatus(Status.RECONNECTING);
-
-                    timeTraceLogger.trace("reconnecting to server %s", cur);
-                    tryToConnect(cur, resolved, System.nanoTime());
-
-                    if (isConnected()) {
-                        serverPool.connectSucceeded(cur);
-                        statistics.incrementReconnects();
-                        keepGoing = false;
-                        break;
-                    }
-
-                    serverPool.connectFailed(cur);
-                    String err = connectError.get();
-                    if (this.isAuthenticationError(err)) {
-                        if (err.equals(this.serverAuthErrors.get(resolved))) {
-                            keepGoing = false; // double auth error
-                            break;
-                        }
-                        serverAuthErrors.put(resolved, err);
-                    }
-                }
-            }
-        } // end-main-loop
-
-        if (!isConnected()) {
-            this.close();
-            return;
-        }
-
-        this.subscribers.forEach((sid, sub) -> {
-            if (sub.getDispatcher() == null && !sub.isDraining()) {
-                sendSubscriptionMessage(sub.getSID(), sub.getSubject(), sub.getQueueName(), true);
-            }
-        });
-
-        this.dispatchers.forEach((nuid, d) -> {
-            if (!d.isDraining()) {
-                d.resendSubscriptions();
-            }
-        });
-
-        try {
-            this.flush(this.options.getConnectionTimeout());
-        } catch (Exception exp) {
-            this.processException(exp);
-        }
-
-        processConnectionEvent(Events.RESUBSCRIBED);
-
-        // When the flush returns we are done sending internal messages,
-        // so we can switch to the non-reconnect queue
-        this.writer.setReconnectMode(false);
-    }
-
-    long timeCheck(long endNanos, String message) throws TimeoutException {
-        long remaining = endNanos - System.nanoTime();
-        if (trace) {
-            traceTimeCheck(message, remaining);
-        }
-        if (remaining < 0) {
-            throw new TimeoutException("connection timed out");
-        }
-        return remaining;
-    }
-
-    void traceTimeCheck(String message, long remaining) {
-        if (remaining < 0) {
-            if (remaining > -1_000_000) { // less than -1 ms
-                timeTraceLogger.trace(message + String.format(", %d (ns) beyond timeout", -remaining));
-            }
-            else if (remaining > -1_000_000_000) { // less than -1 second
-                long ms = -remaining / 1_000_000;
-                timeTraceLogger.trace(message + String.format(", %d (ms) beyond timeout", ms));
-            }
-            else {
-                double seconds = ((double)-remaining) / 1_000_000_000.0;
-                timeTraceLogger.trace(message + String.format(", %.3f (s) beyond timeout", seconds));
-            }
-        }
-        else if (remaining < 1_000_000) {
-            timeTraceLogger.trace(message + String.format(", %d (ns) remaining", remaining));
-        }
-        else if (remaining < 1_000_000_000) {
-            long ms = remaining / 1_000_000;
-            timeTraceLogger.trace(message + String.format(", %d (ms) remaining", ms));
-        }
-        else {
-            double seconds = ((double) remaining) / 1_000_000_000.0;
-            timeTraceLogger.trace(message + String.format(", %.3f (s) remaining", seconds));
-        }
-    }
-
-    // is called from reconnect and connect
-    // will wait for any previous attempt to complete, using the reader.stop and
-    // writer.stop
-    void tryToConnect(NatsUri cur, NatsUri resolved, long now) {
-        currentServer = null;
-
-        try {
-            Duration connectTimeout = options.getConnectionTimeout();
-            boolean trace = options.isTraceConnection();
-            long end = now + connectTimeout.toNanos();
-            timeCheck(end, "starting connection attempt");
-
-            statusLock.lock();
-            try {
-                if (this.connecting) {
-                    return;
-                }
-                this.connecting = true;
-                statusChanged.signalAll();
-            } finally {
-                statusLock.unlock();
-            }
-
-            // Create a new future for the dataport, the reader/writer will use this
-            // to wait for the connect/failure.
-            this.dataPortFuture = new CompletableFuture<>();
-
-            // Make sure the reader and writer are stopped
-            long timeoutNanos = timeCheck(end, "waiting for reader");
-            if (reader.isRunning()) {
-                this.reader.stop().get(timeoutNanos, TimeUnit.NANOSECONDS);
-            }
-            timeoutNanos = timeCheck(end, "waiting for writer");
-            if (writer.isRunning()) {
-                this.writer.stop().get(timeoutNanos, TimeUnit.NANOSECONDS);
-            }
-
-            timeCheck(end, "cleaning pong queue");
-            cleanUpPongQueue();
-
-            timeoutNanos = timeCheck(end, "connecting data port");
-            DataPort newDataPort = this.options.buildDataPort();
-            newDataPort.connect(resolved.toString(), this, timeoutNanos);
-
-            // Notify any threads waiting on the sockets
-            this.dataPort = newDataPort;
-            this.dataPortFuture.complete(this.dataPort);
-
-            // Wait for the INFO message manually
-            // all other traffic will use the reader and writer
-            // TLS First, don't read info until after upgrade
-            Callable<Object> connectTask = () -> {
-                if (!options.isTlsFirst()) {
-                    readInitialInfo();
-                    checkVersionRequirements();
-                }
-                long start = System.nanoTime();
-                upgradeToSecureIfNeeded(resolved);
-                if (trace && options.isTLSRequired()) {
-                    // If the time appears too long it might be related to
-                    // https://github.com/nats-io/nats.java#linux-platform-note
-                    timeTraceLogger.trace("TLS upgrade took: %.3f (s)",
-                            ((double) (System.nanoTime() - start)) / NANOS_PER_SECOND);
-                }
-                if (options.isTlsFirst()) {
-                    readInitialInfo();
-                    checkVersionRequirements();
-                }
-                return null;
-            };
-
-            timeoutNanos = timeCheck(end, "reading info, version and upgrading to secure if necessary");
-            Future<Object> future = this.connectExecutor.submit(connectTask);
-            try {
-                future.get(timeoutNanos, TimeUnit.NANOSECONDS);
-            } finally {
-                future.cancel(true);
-            }
-
-            // start the reader and writer after we secured the connection, if necessary
-            timeCheck(end, "starting reader");
-            this.reader.start(this.dataPortFuture);
-            timeCheck(end, "starting writer");
-            this.writer.start(this.dataPortFuture);
-
-            timeCheck(end, "sending connect message");
-            this.sendConnect(resolved);
-
-            timeoutNanos = timeCheck(end, "sending initial ping");
-            Future<Boolean> pongFuture = sendPing();
-
-            if (pongFuture != null) {
-                pongFuture.get(timeoutNanos, TimeUnit.NANOSECONDS);
-            }
-
-            if (this.timer == null) {
-                timeCheck(end, "starting ping and cleanup timers");
-                this.timer = new Timer("Nats Connection Timer");
-
-                long pingMillis = this.options.getPingInterval().toMillis();
-
-                if (pingMillis > 0) {
-                    this.timer.schedule(new TimerTask() {
-                        public void run() {
-                            if (isConnected()) {
-                                try {
-                                    softPing(); // The timer always uses the standard queue
-                                }
-                                catch (Exception e) {
-                                    // it's running in a thread, there is no point throwing here
-                                }
-                            }
-                        }
-                    }, pingMillis, pingMillis);
-                }
-
-                long cleanMillis = this.options.getRequestCleanupInterval().toMillis();
-
-                if (cleanMillis > 0) {
-                    this.timer.schedule(new TimerTask() {
-                        public void run() {
-                            cleanResponses(false);
-                        }
-                    }, cleanMillis, cleanMillis);
-                }
-            }
-
-            // Set connected status
-            timeCheck(end, "updating status to connected");
-            statusLock.lock();
-            try {
-                this.connecting = false;
-
-                if (this.exceptionDuringConnectChange != null) {
-                    throw this.exceptionDuringConnectChange;
-                }
-
-                this.currentServer = cur;
-                this.serverAuthErrors.remove(resolved); // reset on successful connection
-                updateStatus(Status.CONNECTED); // will signal status change, we also signal in finally
-            } finally {
-                statusLock.unlock();
-            }
-            timeTraceLogger.trace("status updated");
-        } catch (Exception exp) {
-            processException(exp);
-            try {
-                // allow force reconnect since this is pretty exceptional,
-                // a connection failure while trying to connect
-                this.closeSocket(false, true);
-            } catch (InterruptedException e) {
-                processException(e);
-            }
-        } finally {
-            statusLock.lock();
-            try {
-                this.connecting = false;
-                statusChanged.signalAll();
-            } finally {
-                statusLock.unlock();
-            }
-        }
-    }
-
-    void checkVersionRequirements() throws IOException {
-        Options opts = getOptions();
-        ServerInfo info = getInfo();
-
-        if (opts.isNoEcho() && info.getProtocolVersion() < 1) {
-            throw new IOException("Server does not support no echo.");
-        }
-    }
-
-    void upgradeToSecureIfNeeded(NatsUri nuri) throws IOException {
-        // When already communicating over "https" websocket, do NOT try to upgrade to secure.
-        if (!nuri.isWebsocket()) {
-            if (options.isTlsFirst()) {
-                dataPort.upgradeToSecure();
-            }
-            else {
-                // server    | client options      | result
-                // --------- | ------------------- | --------
-                // required  | not isTLSRequired() | mismatch
-                // available | not isTLSRequired() | ok
-                // neither   | not isTLSRequired() | ok
-                // required  | isTLSRequired()     | ok
-                // available | isTLSRequired()     | ok
-                // neither   | isTLSRequired()     | mismatch
-                ServerInfo serverInfo = getInfo();
-                if (options.isTLSRequired()) {
-                    if (!serverInfo.isTLSRequired() && !serverInfo.isTLSAvailable()) {
-                        throw new IOException("SSL connection wanted by client.");
-                    }
-                    dataPort.upgradeToSecure();
-                }
-                else if (serverInfo.isTLSRequired()) {
-                    throw new IOException("SSL required by server.");
-                }
-            }
-        }
-    }
-    // Called from reader/writer thread
-    void handleCommunicationIssue(Exception io) {
-        // If we are connecting or disconnecting, note exception and leave
-        statusLock.lock();
-        try {
-            if (this.connecting || this.disconnecting || this.status == Status.CLOSED || this.isDraining()) {
-                this.exceptionDuringConnectChange = io;
-                return;
-            }
-        } finally {
-            statusLock.unlock();
-        }
-
-        processException(io);
-
-        // Spawn a thread so we don't have timing issues with
-        // waiting on read/write threads
-        executor.submit(() -> {
-            if (!tryingToConnect.get()) {
-                try {
-                    tryingToConnect.set(true);
-
-                    // any issue that brings us here is pretty serious
-                    // so we are comfortable forcing the close
-                    this.closeSocket(true, true);
-                } catch (InterruptedException e) {
-                    processException(e);
-                    Thread.currentThread().interrupt();
-                } finally {
-                    tryingToConnect.set(false);
-                }
-            }
-        });
-    }
-
-    // Close socket is called when another connect attempt is possible
-    // Close is called when the connection should shut down, period
-    void closeSocket(boolean tryReconnectIfConnected, boolean forceClose) throws InterruptedException {
-        // Ensure we close the socket exclusively within one thread.
-        closeSocketLock.lock();
-        try {
-            boolean wasConnected;
-            statusLock.lock();
-            try {
-                if (isDisconnectingOrClosed()) {
-                    waitForDisconnectOrClose(this.options.getConnectionTimeout());
-                    return;
-                }
-                this.disconnecting = true;
-                this.exceptionDuringConnectChange = null;
-                wasConnected = (this.status == Status.CONNECTED);
-                statusChanged.signalAll();
-            } finally {
-                statusLock.unlock();
-            }
-
-            closeSocketImpl(forceClose);
-
-            statusLock.lock();
-            try {
-                updateStatus(Status.DISCONNECTED);
-                this.exceptionDuringConnectChange = null; // Ignore IOExceptions during closeSocketImpl()
-                this.disconnecting = false;
-                statusChanged.signalAll();
-            } finally {
-                statusLock.unlock();
-            }
-
-            if (isClosing()) { // isClosing() means we are in the close method or were asked to be
-                close();
-            } else if (wasConnected && tryReconnectIfConnected) {
-                reconnectImpl(); // call the impl here otherwise the tryingToConnect guard will block the behavior
-            }
-        } finally {
-            closeSocketLock.unlock();
-        }
-    }
-
-    // Close socket is called when another connect attempt is possible
-    // Close is called when the connection should shut down, period
-    /**
-     * {@inheritDoc}
-     */
-    @Override
-    public void close() throws InterruptedException {
-        this.close(true, false);
-    }
-
-    void close(boolean checkDrainStatus, boolean forceClose) throws InterruptedException {
-        statusLock.lock();
-        try {
-            if (checkDrainStatus && this.isDraining()) {
-                waitForDisconnectOrClose(this.options.getConnectionTimeout());
-                return;
-            }
-
-            this.closing = true;// We were asked to close, so do it
-            if (isDisconnectingOrClosed()) {
-                waitForDisconnectOrClose(this.options.getConnectionTimeout());
-                return;
-            } else {
-                this.disconnecting = true;
-                this.exceptionDuringConnectChange = null;
-                statusChanged.signalAll();
-            }
-        } finally {
-            statusLock.unlock();
-        }
-
-        // Stop the reconnect wait timer after we stop the writer/reader (only if we are
-        // really closing, not on errors)
-        if (this.reconnectWaiter != null) {
-            this.reconnectWaiter.cancel(true);
-        }
-
-        closeSocketImpl(forceClose);
-
-        this.dispatchers.forEach((nuid, d) -> d.stop(false));
-
-        this.subscribers.forEach((sid, sub) -> sub.invalidate());
-
-        this.dispatchers.clear();
-        this.subscribers.clear();
-
-        if (timer != null) {
-            timer.cancel();
-            timer = null;
-        }
-
-        cleanResponses(true);
-
-        cleanUpPongQueue();
-
-        statusLock.lock();
-        try {
-            updateStatus(Status.CLOSED); // will signal, we also signal when we stop disconnecting
-
-            /*
-             * if (exceptionDuringConnectChange != null) {
-             * processException(exceptionDuringConnectChange); exceptionDuringConnectChange
-             * = null; }
-             */
-        } finally {
-            statusLock.unlock();
-        }
-
-        // Stop the error handling and connect executors
-        callbackRunner.shutdown();
-        try {
-            callbackRunner.awaitTermination(this.options.getConnectionTimeout().toNanos(), TimeUnit.NANOSECONDS);
-        } finally {
-            callbackRunner.shutdownNow();
-        }
-
-        // There's no need to wait for running tasks since we're told to close
-        connectExecutor.shutdownNow();
-
-        statusLock.lock();
-        try {
-            this.disconnecting = false;
-            statusChanged.signalAll();
-        } finally {
-            statusLock.unlock();
-        }
-    }
-
-    // Should only be called from closeSocket or close
-    void closeSocketImpl(boolean forceClose) {
-        this.currentServer = null;
-
-        // Signal both to stop.
-        final Future<Boolean> readStop = this.reader.stop();
-        final Future<Boolean> writeStop = this.writer.stop();
-
-        // Now wait until they both stop before closing the socket.
-        try {
-            readStop.get(1, TimeUnit.SECONDS);
-        } catch (Exception ex) {
-            //
-        }
-        try {
-            writeStop.get(1, TimeUnit.SECONDS);
-        } catch (Exception ex) {
-            //
-        }
-
-        // Close and reset the current data port and future
-        if (dataPortFuture != null) {
-            dataPortFuture.cancel(true);
-            dataPortFuture = null;
-        }
-
-        // Close the current socket and cancel anyone waiting for it
-        try {
-            if (dataPort != null) {
-                if (forceClose) {
-                    dataPort.forceClose();
-                }
-                else {
-                    dataPort.close();
-                }
-            }
-
-        } catch (IOException ex) {
-            processException(ex);
-        }
-        cleanUpPongQueue();
-
-        try {
-            this.reader.stop().get(10, TimeUnit.SECONDS);
-        } catch (Exception ex) {
-            processException(ex);
-        }
-        try {
-            this.writer.stop().get(10, TimeUnit.SECONDS);
-        } catch (Exception ex) {
-            processException(ex);
-        }
-    }
-
-    void cleanUpPongQueue() {
-        Future<Boolean> b;
-        while ((b = pongQueue.poll()) != null) {
-            b.cancel(true);
-        }
-    }
-
-    /**
-     * {@inheritDoc}
-     */
-    @Override
-    public void publish(String subject, byte[] body) {
-        publishInternal(subject, null, null, body, true);
-    }
-
-    /**
-     * {@inheritDoc}
-     */
-    @Override
-    public void publish(String subject, Headers headers, byte[] body) {
-        publishInternal(subject, null, headers, body, true);
-    }
-
-    /**
-     * {@inheritDoc}
-     */
-    @Override
-    public void publish(String subject, String replyTo, byte[] body) {
-        publishInternal(subject, replyTo, null, body, true);
-    }
-
-    /**
-     * {@inheritDoc}
-     */
-    @Override
-    public void publish(String subject, String replyTo, Headers headers, byte[] body) {
-        publishInternal(subject, replyTo, headers, body, true);
-    }
-
-    /**
-     * {@inheritDoc}
-     */
-    @Override
-    public void publish(Message message) {
-        validateNotNull(message, "Message");
-        publishInternal(message.getSubject(), message.getReplyTo(), message.getHeaders(), message.getData(), false);
-    }
-
-    void publishInternal(String subject, String replyTo, Headers headers, byte[] data, boolean validateSubjectAndReplyTo) {
-        checkPayloadSize(data);
-        NatsPublishableMessage npm = new NatsPublishableMessage(subject, replyTo, headers, data, validateSubjectAndReplyTo);
-        if (npm.hasHeaders && !serverInfo.get().isHeadersSupported()) {
-            throw new IllegalArgumentException("Headers are not supported by the server, version: " + serverInfo.get().getVersion());
-        }
-
-        if (isClosed()) {
-            throw new IllegalStateException("Connection is Closed");
-        } else if (blockPublishForDrain.get()) {
-            throw new IllegalStateException("Connection is Draining"); // Ok to publish while waiting on subs
-        }
-
-        if ((status == Status.RECONNECTING || status == Status.DISCONNECTED)
-                && !this.writer.canQueueDuringReconnect(npm)) {
-            throw new IllegalStateException(
-                    "Unable to queue any more messages during reconnect, max buffer is " + options.getReconnectBufferSize());
-        }
-
-        queueOutgoing(npm);
-    }
-
-    private void checkPayloadSize(byte[] body) {
-        if (options.clientSideLimitChecks() && body != null && body.length > this.getMaxPayload() && this.getMaxPayload() > 0) {
-            throw new IllegalArgumentException(
-                "Message payload size exceed server configuration " + body.length + " vs " + this.getMaxPayload());
-        }
-    }
-    /**
-     * {@inheritDoc}
-     */
-    @Override
-    public Subscription subscribe(String subject) {
-        validateSubject(subject, true);
-        return createSubscription(subject, null, null, null);
-    }
-
-    /**
-     * {@inheritDoc}
-     */
-    @Override
-    public Subscription subscribe(String subject, String queueName) {
-        validateSubject(subject, true);
-        validateQueueName(queueName, true);
-        return createSubscription(subject, queueName, null, null);
-    }
-
-    void invalidate(NatsSubscription sub) {
-        remove(sub);
-        sub.invalidate();
-    }
-
-    void remove(NatsSubscription sub) {
-        CharSequence sid = sub.getSID();
-        subscribers.remove(sid);
-
-        if (sub.getNatsDispatcher() != null) {
-            sub.getNatsDispatcher().remove(sub);
-        }
-    }
-
-    void unsubscribe(NatsSubscription sub, int after) {
-        if (isClosed()) { // last chance, usually sub will catch this
-            throw new IllegalStateException("Connection is Closed");
-        }
-
-        if (after <= 0) {
-            this.invalidate(sub); // Will clean it up
-        } else {
-            sub.setUnsubLimit(after);
-
-            if (sub.reachedUnsubLimit()) {
-                sub.invalidate();
-            }
-        }
-
-        if (!isConnected()) {
-            return; // We will set up sub on reconnect or ignore
-        }
-
-        sendUnsub(sub, after);
-    }
-
-    void sendUnsub(NatsSubscription sub, int after) {
-        ByteArrayBuilder bab =
-            new ByteArrayBuilder().append(UNSUB_SP_BYTES).append(sub.getSID());
-        if (after > 0) {
-            bab.append(SP).append(after);
-        }
-        queueInternalOutgoing(new ProtocolMessage(bab));
-    }
-
-    // Assumes the null/empty checks were handled elsewhere
-    NatsSubscription createSubscription(String subject, String queueName, NatsDispatcher dispatcher, NatsSubscriptionFactory factory) {
-        if (isClosed()) {
-            throw new IllegalStateException("Connection is Closed");
-        } else if (isDraining() && (dispatcher == null || dispatcher != this.inboxDispatcher.get())) {
-            throw new IllegalStateException("Connection is Draining");
-        }
-
-        NatsSubscription sub;
-        String sid = getNextSid();
-
-        if (factory == null) {
-            sub = new NatsSubscription(sid, subject, queueName, this, dispatcher);
-        }
-        else {
-            sub = factory.createNatsSubscription(sid, subject, queueName, this, dispatcher);
-        }
-        subscribers.put(sid, sub);
-
-        sendSubscriptionMessage(sid, subject, queueName, false);
-        return sub;
-    }
-
-    String getNextSid() {
-        return Long.toString(nextSid.getAndIncrement());
-    }
-
-    String reSubscribe(NatsSubscription sub, String subject, String queueName) {
-        String sid = getNextSid();
-        sendSubscriptionMessage(sid, subject, queueName, false);
-        subscribers.put(sid, sub);
-        return sid;
-    }
-
-    void sendSubscriptionMessage(String sid, String subject, String queueName, boolean treatAsInternal) {
-        if (!isConnected()) {
-            return; // We will set up sub on reconnect or ignore
-        }
-
-        ByteArrayBuilder bab = new ByteArrayBuilder(UTF_8).append(SUB_SP_BYTES).append(subject);
-        if (queueName != null) {
-            bab.append(SP).append(queueName);
-        }
-        bab.append(SP).append(sid);
-
-        NatsMessage subMsg = new ProtocolMessage(bab);
-
-        if (treatAsInternal) {
-            queueInternalOutgoing(subMsg);
-        } else {
-            queueOutgoing(subMsg);
-        }
-    }
-
-    /**
-     * {@inheritDoc}
-     */
-    @Override
-    public String createInbox() {
-        return options.getInboxPrefix() + nuid.next();
-    }
-
-    int getRespInboxLength() {
-        return options.getInboxPrefix().length() + 22 + 1; // 22 for nuid, 1 for .
-    }
-
-    String createResponseInbox(String inbox) {
-        // Substring gets rid of the * [trailing]
-        return inbox.substring(0, getRespInboxLength()) + nuid.next();
-    }
-
-    // If the inbox is long enough, pull out the end part, otherwise, just use the
-    // full thing
-    String getResponseToken(String responseInbox) {
-        int len = getRespInboxLength();
-        if (responseInbox.length() <= len) {
-            return responseInbox;
-        }
-        return responseInbox.substring(len);
-    }
-
-    void cleanResponses(boolean closing) {
-        ArrayList<String> toRemove = new ArrayList<>();
-
-        responsesAwaiting.forEach((key, future) -> {
-            boolean remove = false;
-            if (future.hasExceededTimeout()) {
-                remove = true;
-                future.cancelTimedOut();
-            }
-            else if (closing) {
-                remove = true;
-                future.cancelClosing();
-            }
-            else if (future.isDone()) {
-                // done should have already been removed, not sure if
-                // this even needs checking, but it won't hurt
-                remove = true;
-            }
-
-            if (remove) {
-                toRemove.add(key);
-                statistics.decrementOutstandingRequests();
-            }
-        });
-
-        for (String token : toRemove) {
-            responsesAwaiting.remove(token);
-        }
-
-        if (advancedTracking) {
-            toRemove.clear(); // just reuse this
-            responsesRespondedTo.forEach((key, future) -> {
-                if (future.hasExceededTimeout()) {
-                    toRemove.add(key);
-                }
-            });
-
-            for (String token : toRemove) {
-                responsesRespondedTo.remove(token);
-            }
-        }
-    }
-
-    /**
-     * {@inheritDoc}
-     */
-    @Override
-    public Message request(String subject, byte[] body, Duration timeout) throws InterruptedException {
-        return requestInternal(subject, null, body, timeout, cancelAction, true);
-    }
-
-    /**
-     * {@inheritDoc}
-     */
-    @Override
-    public Message request(String subject, Headers headers, byte[] body, Duration timeout) throws InterruptedException {
-        return requestInternal(subject, headers, body, timeout, cancelAction, true);
-    }
-
-    /**
-     * {@inheritDoc}
-     */
-    @Override
-    public Message request(Message message, Duration timeout) throws InterruptedException {
-        validateNotNull(message, "Message");
-        return requestInternal(message.getSubject(), message.getHeaders(), message.getData(), timeout, cancelAction, false);
-    }
-
-    Message requestInternal(String subject, Headers headers, byte[] data, Duration timeout, CancelAction cancelAction, boolean validateSubRep) throws InterruptedException {
-        CompletableFuture<Message> incoming = requestFutureInternal(subject, headers, data, timeout, cancelAction, validateSubRep);
-        try {
-            return incoming.get(timeout.toNanos(), TimeUnit.NANOSECONDS);
-        } catch (TimeoutException | ExecutionException | CancellationException e) {
-            return null;
-        }
-    }
-
-    /**
-     * {@inheritDoc}
-     */
-    @Override
-    public CompletableFuture<Message> request(String subject, byte[] body) {
-        return requestFutureInternal(subject, null, body, null, cancelAction, true);
-    }
-
-    /**
-     * {@inheritDoc}
-     */
-    @Override
-    public CompletableFuture<Message> request(String subject, Headers headers, byte[] body) {
-        return requestFutureInternal(subject, headers, body, null, cancelAction, true);
-    }
-
-    /**
-     * {@inheritDoc}
-     */
-    @Override
-    public CompletableFuture<Message> requestWithTimeout(String subject, byte[] body, Duration timeout) {
-        return requestFutureInternal(subject, null, body, timeout, cancelAction, true);
-    }
-
-    /**
-     * {@inheritDoc}
-     */
-    @Override
-    public CompletableFuture<Message> requestWithTimeout(String subject, Headers headers, byte[] body, Duration timeout) {
-        return requestFutureInternal(subject, headers, body, timeout, cancelAction, true);
-    }
-
-    /**
-     * {@inheritDoc}
-     */
-    @Override
-    public CompletableFuture<Message> requestWithTimeout(Message message, Duration timeout) {
-        validateNotNull(message, "Message");
-        return requestFutureInternal(message.getSubject(), message.getHeaders(), message.getData(), timeout, cancelAction, false);
-    }
-
-    /**
-     * {@inheritDoc}
-     */
-    @Override
-    public CompletableFuture<Message> request(Message message) {
-        validateNotNull(message, "Message");
-        return requestFutureInternal(message.getSubject(), message.getHeaders(), message.getData(), null, cancelAction, false);
-    }
-
-    CompletableFuture<Message> requestFutureInternal(String subject, Headers headers, byte[] data, Duration futureTimeout, CancelAction cancelAction, boolean validateSubjectAndReplyTo) {
-        checkPayloadSize(data);
-
-        if (isClosed()) {
-            throw new IllegalStateException("Connection is Closed");
-        } else if (isDraining()) {
-            throw new IllegalStateException("Connection is Draining");
-        }
-
-        if (inboxDispatcher.get() == null) {
-            inboxDispatcherLock.lock();
-            try {
-                if (inboxDispatcher.get() == null) {
-                    NatsDispatcher d = dispatcherFactory.createDispatcher(this, this::deliverReply);
-
-                    // Ensure the dispatcher is started before publishing messages
-                    String id = this.nuid.next();
-                    this.dispatchers.put(id, d);
-                    d.start(id);
-                    d.subscribe(this.mainInbox);
-                    inboxDispatcher.set(d);
-                }
-            } finally {
-                inboxDispatcherLock.unlock();
-            }
-        }
-
-        boolean oldStyle = options.isOldRequestStyle();
-        String responseInbox = oldStyle ? createInbox() : createResponseInbox(this.mainInbox);
-        String responseToken = getResponseToken(responseInbox);
-        NatsRequestCompletableFuture future =
-            new NatsRequestCompletableFuture(cancelAction,
-                futureTimeout == null ? options.getRequestCleanupInterval() : futureTimeout, options.useTimeoutException());
-
-        if (!oldStyle) {
-            responsesAwaiting.put(responseToken, future);
-        }
-        statistics.incrementOutstandingRequests();
-
-        if (oldStyle) {
-            NatsDispatcher dispatcher = this.inboxDispatcher.get();
-            NatsSubscription sub = dispatcher.subscribeReturningSubscription(responseInbox);
-            dispatcher.unsubscribe(responseInbox, 1);
-            // Unsubscribe when future is cancelled:
-            future.whenComplete((msg, exception) -> {
-                if (exception instanceof CancellationException) {
-                    dispatcher.unsubscribe(responseInbox);
-                }
-            });
-            responsesAwaiting.put(sub.getSID(), future);
-        }
-
-<<<<<<< HEAD
-        publishInternal(subject, responseInbox, headers, data, validateSubjectAndReplyTo);
-        writer.flushBuffer();
-=======
-        publishInternal(subject, responseInbox, headers, data, validateSubRep);
->>>>>>> 93ad1c26
-        statistics.incrementRequestsSent();
-
-        return future;
-    }
-
-    void deliverReply(Message msg) {
-        boolean oldStyle = options.isOldRequestStyle();
-        String subject = msg.getSubject();
-        String token = getResponseToken(subject);
-        String key = oldStyle ? msg.getSID() : token;
-        NatsRequestCompletableFuture f = responsesAwaiting.remove(key);
-        if (f != null) {
-            if (advancedTracking) {
-                responsesRespondedTo.put(key, f);
-            }
-            statistics.decrementOutstandingRequests();
-            if (msg.isStatusMessage() && msg.getStatus().getCode() == 503) {
-                switch (f.getCancelAction()) {
-                    case COMPLETE:
-                        f.complete(msg);
-                        break;
-                    case REPORT:
-                        f.completeExceptionally(new JetStreamStatusException(msg.getStatus()));
-                        break;
-                    case CANCEL:
-                    default:
-                        f.cancel(true);
-                }
-            }
-            else {
-                f.complete(msg);
-            }
-            statistics.incrementRepliesReceived();
-        }
-        else if (!oldStyle && !subject.startsWith(mainInbox)) {
-            if (advancedTracking) {
-                if (responsesRespondedTo.get(key) != null) {
-                    statistics.incrementDuplicateRepliesReceived();
-                } else {
-                    statistics.incrementOrphanRepliesReceived();
-                }
-            }
-        }
-    }
-
-    public Dispatcher createDispatcher() {
-        return createDispatcher(null);
-    }
-
-    public Dispatcher createDispatcher(MessageHandler handler) {
-        if (isClosed()) {
-            throw new IllegalStateException("Connection is Closed");
-        } else if (isDraining()) {
-            throw new IllegalStateException("Connection is Draining");
-        }
-
-        NatsDispatcher dispatcher = dispatcherFactory.createDispatcher(this, handler);
-        String id = this.nuid.next();
-        this.dispatchers.put(id, dispatcher);
-        dispatcher.start(id);
-        return dispatcher;
-    }
-
-    public void closeDispatcher(Dispatcher d) {
-        if (isClosed()) {
-            throw new IllegalStateException("Connection is Closed");
-        } else if (!(d instanceof NatsDispatcher)) {
-            throw new IllegalArgumentException("Connection can only manage its own dispatchers");
-        }
-
-        NatsDispatcher nd = ((NatsDispatcher) d);
-
-        if (nd.isDraining()) {
-            return; // No op while draining
-        }
-
-        if (!this.dispatchers.containsKey(nd.getId())) {
-            throw new IllegalArgumentException("Dispatcher is already closed.");
-        }
-
-        cleanupDispatcher(nd);
-    }
-
-    void cleanupDispatcher(NatsDispatcher nd) {
-        nd.stop(true);
-        this.dispatchers.remove(nd.getId());
-    }
-
-    Map<String, Dispatcher> getDispatchers() {
-        return Collections.unmodifiableMap(dispatchers);
-    }
-
-    public void addConnectionListener(ConnectionListener connectionListener) {
-        connectionListeners.add(connectionListener);
-    }
-
-    public void removeConnectionListener(ConnectionListener connectionListener) {
-        connectionListeners.remove(connectionListener);
-    }
-
-    public void flush(Duration timeout) throws TimeoutException, InterruptedException {
-
-        Instant start = Instant.now();
-        waitForConnectOrClose(timeout);
-
-        if (isClosed()) {
-            throw new TimeoutException("Attempted to flush while closed");
-        }
-
-        if (timeout == null) {
-            timeout = Duration.ZERO;
-        }
-
-        Instant now = Instant.now();
-        Duration waitTime = Duration.between(start, now);
-
-        if (!timeout.equals(Duration.ZERO) && waitTime.compareTo(timeout) >= 0) {
-            throw new TimeoutException("Timeout out waiting for connection before flush.");
-        }
-
-        try {
-            Future<Boolean> waitForIt = sendPing();
-
-            if (waitForIt == null) { // error in the send ping code
-                return;
-            }
-
-            long nanos = timeout.toNanos();
-
-            if (nanos > 0) {
-
-                nanos -= waitTime.toNanos();
-
-                if (nanos <= 0) {
-                    nanos = 1; // let the future timeout if it isn't resolved
-                }
-
-                waitForIt.get(nanos, TimeUnit.NANOSECONDS);
-            } else {
-                waitForIt.get();
-            }
-
-            this.statistics.incrementFlushCounter();
-        } catch (ExecutionException | CancellationException e) {
-            throw new TimeoutException(e.toString());
-        }
-    }
-
-    void sendConnect(NatsUri nuri) throws IOException {
-        try {
-            ServerInfo info = this.serverInfo.get();
-            // This is changed - we used to use info.isAuthRequired(), but are changing it to
-            // better match older versions of the server. It may change again in the future.
-            CharBuffer connectOptions = options.buildProtocolConnectOptionsString(
-                nuri.toString(), true, info.getNonce());
-            ByteArrayBuilder bab =
-                new ByteArrayBuilder(OP_CONNECT_SP_LEN + connectOptions.limit(), UTF_8)
-                    .append(CONNECT_SP_BYTES).append(connectOptions);
-            queueInternalOutgoing(new ProtocolMessage(bab));
-        } catch (Exception exp) {
-            throw new IOException("Error sending connect string", exp);
-        }
-    }
-
-    CompletableFuture<Boolean> sendPing() {
-        return this.sendPing(true);
-    }
-
-    CompletableFuture<Boolean> softPing() {
-        return this.sendPing(false);
-    }
-
-    /**
-     * {@inheritDoc}
-     */
-    @Override
-    public Duration RTT() throws IOException {
-        if (!isConnectedOrConnecting()) {
-            throw new IOException("Must be connected to do RTT.");
-        }
-
-        long timeout = options.getConnectionTimeout().toMillis();
-        CompletableFuture<Boolean> pongFuture = new CompletableFuture<>();
-        pongQueue.add(pongFuture);
-        try {
-            long time = System.nanoTime();
-            writer.queueInternalMessage(new ProtocolMessage(OP_PING_BYTES));
-            pongFuture.get(timeout, TimeUnit.MILLISECONDS);
-            return Duration.ofNanos(System.nanoTime() - time);
-        }
-        catch (ExecutionException e) {
-            throw new IOException(e.getCause());
-        }
-        catch (InterruptedException | TimeoutException e) {
-            throw new IOException(e);
-        }
-    }
-
-    // Send a ping request and push a pong future on the queue.
-    // futures are completed in order, keep this one if a thread wants to wait
-    // for a specific pong. Note, if no pong returns the wait will not return
-    // without setting a timeout.
-    CompletableFuture<Boolean> sendPing(boolean treatAsInternal) {
-        if (!isConnectedOrConnecting()) {
-            CompletableFuture<Boolean> retVal = new CompletableFuture<>();
-            retVal.complete(Boolean.FALSE);
-            return retVal;
-        }
-
-        if (!treatAsInternal && !this.needPing.get()) {
-            CompletableFuture<Boolean> retVal = new CompletableFuture<>();
-            retVal.complete(Boolean.TRUE);
-            this.needPing.set(true);
-            return retVal;
-        }
-
-        int max = options.getMaxPingsOut();
-        if (max > 0 && pongQueue.size() + 1 > max) {
-            handleCommunicationIssue(new IllegalStateException("Max outgoing Ping count exceeded."));
-            return null;
-        }
-
-        CompletableFuture<Boolean> pongFuture = new CompletableFuture<>();
-        pongQueue.add(pongFuture);
-
-        if (treatAsInternal) {
-            queueInternalOutgoing(new ProtocolMessage(PING_PROTO));
-        } else {
-            queueOutgoing(new ProtocolMessage(PING_PROTO));
-        }
-
-        this.needPing.set(true);
-        this.statistics.incrementPingCount();
-        return pongFuture;
-    }
-
-    // This is a minor speed / memory enhancement.
-    // We can't reuse the same instance of any NatsMessage b/c of the "NatsMessage next" state
-    // But it is safe to share the data bytes and the size since those fields are just being read
-    // This constructor "ProtocolMessage(ProtocolMessage pm)" shares the data and size
-    // reducing allocation of data for something that is often created and used
-    // These static instances are the once that are used for copying, sendPing and sendPong
-    private static final ProtocolMessage PING_PROTO = new ProtocolMessage(OP_PING_BYTES);
-    private static final ProtocolMessage PONG_PROTO = new ProtocolMessage(OP_PONG_BYTES);
-
-    void sendPong() {
-        queueInternalOutgoing(new ProtocolMessage(PONG_PROTO));
-    }
-
-    // Called by the reader
-    void handlePong() {
-        CompletableFuture<Boolean> pongFuture = pongQueue.pollFirst();
-        if (pongFuture != null) {
-            pongFuture.complete(Boolean.TRUE);
-        }
-    }
-
-    void readInitialInfo() throws IOException {
-        byte[] readBuffer = new byte[options.getBufferSize()];
-        ByteBuffer protocolBuffer = ByteBuffer.allocate(options.getBufferSize());
-        boolean gotCRLF = false;
-        boolean gotCR = false;
-
-        while (!gotCRLF) {
-            int read = this.dataPort.read(readBuffer, 0, readBuffer.length);
-
-            if (read < 0) {
-                break;
-            }
-
-            int i = 0;
-            while (i < read) {
-                byte b = readBuffer[i++];
-
-                if (gotCR) {
-                    if (b != LF) {
-                        throw new IOException("Missed LF after CR waiting for INFO.");
-                    } else if (i < read) {
-                        throw new IOException("Read past initial info message.");
-                    }
-
-                    gotCRLF = true;
-                    break;
-                }
-
-                if (b == CR) {
-                    gotCR = true;
-                } else {
-                    if (!protocolBuffer.hasRemaining()) {
-                        protocolBuffer = enlargeBuffer(protocolBuffer); // just double it
-                    }
-                    protocolBuffer.put(b);
-                }
-            }
-        }
-
-        if (!gotCRLF) {
-            throw new IOException("Failed to read initial info message.");
-        }
-
-        protocolBuffer.flip();
-
-        String infoJson = UTF_8.decode(protocolBuffer).toString();
-        infoJson = infoJson.trim();
-        String[] msg = infoJson.split("\\s");
-        String op = msg[0].toUpperCase();
-
-        if (!OP_INFO.equals(op)) {
-            throw new IOException("Received non-info initial message.");
-        }
-
-        handleInfo(infoJson);
-    }
-
-    void handleInfo(String infoJson) {
-        ServerInfo serverInfo = new ServerInfo(infoJson);
-        this.serverInfo.set(serverInfo);
-
-        List<String> urls = this.serverInfo.get().getConnectURLs();
-        if (urls != null && !urls.isEmpty()) {
-            if (serverPool.acceptDiscoveredUrls(urls)) {
-                processConnectionEvent(Events.DISCOVERED_SERVERS);
-            }
-        }
-
-        if (serverInfo.isLameDuckMode()) {
-            processConnectionEvent(Events.LAME_DUCK);
-        }
-    }
-
-    void queueOutgoing(NatsMessage msg) {
-        if (msg.getControlLineLength() > this.options.getMaxControlLine()) {
-            throw new IllegalArgumentException("Control line is too long");
-        }
-        if (!writer.queue(msg)) {
-            options.getErrorListener().messageDiscarded(this, msg);
-        }
-    }
-
-    void queueInternalOutgoing(NatsMessage msg) {
-        if (msg.getControlLineLength() > this.options.getMaxControlLine()) {
-            throw new IllegalArgumentException("Control line is too long");
-        }
-        this.writer.queueInternalMessage(msg);
-    }
-
-    void deliverMessage(NatsMessage msg) {
-        this.needPing.set(false);
-        this.statistics.incrementInMsgs();
-        this.statistics.incrementInBytes(msg.getSizeInBytes());
-
-        NatsSubscription sub = subscribers.get(msg.getSID());
-
-        if (sub != null) {
-            msg.setSubscription(sub);
-
-            NatsDispatcher d = sub.getNatsDispatcher();
-            NatsConsumer c = (d == null) ? sub : d;
-            MessageQueue q = ((d == null) ? sub.getMessageQueue() : d.getMessageQueue());
-
-            if (c.hasReachedPendingLimits()) {
-                // Drop the message and count it
-                this.statistics.incrementDroppedCount();
-                c.incrementDroppedCount();
-
-                // Notify the first time
-                if (!c.isMarkedSlow()) {
-                    c.markSlow();
-                    processSlowConsumer(c);
-                }
-            } else if (q != null) {
-                c.markNotSlow();
-
-                // beforeQueueProcessor returns true if the message is allowed to be queued
-                if (sub.getBeforeQueueProcessor().apply(msg)) {
-                    q.push(msg);
-                }
-            }
-
-        }
-//        else {
-//            // Drop messages we don't have a subscriber for (could be extras on an
-//            // auto-unsub for example)
-//        }
-    }
-
-    void processOK() {
-        this.statistics.incrementOkCount();
-    }
-
-    void processSlowConsumer(Consumer consumer) {
-        if (!this.callbackRunner.isShutdown()) {
-            try {
-                this.callbackRunner.execute(() -> {
-                    try {
-                        options.getErrorListener().slowConsumerDetected(this, consumer);
-                    } catch (Exception ex) {
-                        this.statistics.incrementExceptionCount();
-                    }
-                });
-            } catch (RejectedExecutionException re) {
-                // Timing with shutdown, let it go
-            }
-        }
-    }
-
-    void processException(Exception exp) {
-        this.statistics.incrementExceptionCount();
-
-        if (!this.callbackRunner.isShutdown()) {
-            try {
-                this.callbackRunner.execute(() -> {
-                    try {
-                        options.getErrorListener().exceptionOccurred(this, exp);
-                    } catch (Exception ex) {
-                        this.statistics.incrementExceptionCount();
-                    }
-                });
-            } catch (RejectedExecutionException re) {
-                // Timing with shutdown, let it go
-            }
-        }
-    }
-
-    void processError(String errorText) {
-        this.statistics.incrementErrCount();
-
-        this.lastError.set(errorText);
-        this.connectError.set(errorText); // even if this isn't during connection, save it just in case
-
-        // If we are connected && we get an authentication error, save it
-        if (this.isConnected() && this.isAuthenticationError(errorText) && currentServer != null) {
-            this.serverAuthErrors.put(currentServer, errorText);
-        }
-
-        if (!this.callbackRunner.isShutdown()) {
-            try {
-                this.callbackRunner.execute(() -> {
-                    try {
-                        options.getErrorListener().errorOccurred(this, errorText);
-                    } catch (Exception ex) {
-                        this.statistics.incrementExceptionCount();
-                    }
-                });
-            } catch (RejectedExecutionException re) {
-                // Timing with shutdown, let it go
-            }
-        }
-    }
-
-    interface ErrorListenerCaller {
-        void call(Connection conn, ErrorListener el);
-    }
-
-    void executeCallback(ErrorListenerCaller elc) {
-        if (!this.callbackRunner.isShutdown()) {
-            try {
-                this.callbackRunner.execute(() -> elc.call(this, options.getErrorListener()));
-            } catch (RejectedExecutionException re) {
-                // Timing with shutdown, let it go
-            }
-        }
-    }
-
-    void processConnectionEvent(Events type) {
-        if (!this.callbackRunner.isShutdown()) {
-            try {
-                for (ConnectionListener listener : connectionListeners) {
-                    this.callbackRunner.execute(() -> {
-                        try {
-                            listener.connectionEvent(this, type);
-                        } catch (Exception ex) {
-                            this.statistics.incrementExceptionCount();
-                        }
-                    });
-                }
-            } catch (RejectedExecutionException re) {
-                // Timing with shutdown, let it go
-            }
-        }
-    }
-
-    /**
-     * {@inheritDoc}
-     */
-    @Override
-    public ServerInfo getServerInfo() {
-        return getInfo();
-    }
-
-    /**
-     * {@inheritDoc}
-     */
-    @Override
-    public InetAddress getClientInetAddress() {
-        try {
-            return InetAddress.getByName(getInfo().getClientIp());
-        }
-        catch (Exception e) {
-            return null;
-        }
-    }
-
-    ServerInfo getInfo() {
-        return this.serverInfo.get();
-    }
-
-    /**
-     * {@inheritDoc}
-     */
-    @Override
-    public Options getOptions() {
-        return this.options;
-    }
-
-    /**
-     * {@inheritDoc}
-     */
-    @Override
-    public Statistics getStatistics() {
-        return this.statistics;
-    }
-
-    StatisticsCollector getNatsStatistics() {
-        return this.statistics;
-    }
-
-    DataPort getDataPort() {
-        return this.dataPort;
-    }
-
-    // Used for testing
-    int getConsumerCount() {
-        return this.subscribers.size() + this.dispatchers.size();
-    }
-
-    public long getMaxPayload() {
-        ServerInfo info = this.serverInfo.get();
-
-        if (info == null) {
-            return -1;
-        }
-
-        return info.getMaxPayload();
-    }
-
-    /**
-     * Return the list of known server urls, including additional servers discovered
-     * after a connection has been established.
-     * @return this connection's list of known server URLs
-     */
-    public Collection<String> getServers() {
-        return serverPool.getServerList();
-    }
-
-    protected List<NatsUri> resolveHost(NatsUri nuri) {
-        // 1. If the host is not an ip address, let the pool resolve it.
-        List<NatsUri> results = new ArrayList<>();
-        if (!nuri.hostIsIpAddress()) {
-            List<String> ips = serverPool.resolveHostToIps(nuri.getHost());
-            if (ips != null) {
-                for (String ip : ips) {
-                    try {
-                        results.add(nuri.reHost(ip));
-                    } catch (URISyntaxException u) {
-                        // ??? should never happen
-                    }
-                }
-            }
-        }
-
-        // 2. If there were no results,
-        //    - host was an ip address or
-        //    - pool returned nothing or
-        //    - resolving failed...
-        //    so the list just becomes the original host.
-        if (results.isEmpty()) {
-            results.add(nuri);
-        }
-        return results;
-    }
-
-    /**
-     * {@inheritDoc}
-     */
-    @Override
-    public String getConnectedUrl() {
-        return currentServer == null ? null : currentServer.toString();
-    }
-
-    /**
-     * {@inheritDoc}
-     */
-    @Override
-    public Status getStatus() {
-        return this.status;
-    }
-
-    /**
-     * {@inheritDoc}
-     */
-    @Override
-    public String getLastError() {
-        return this.lastError.get();
-    }
-
-    /**
-     * {@inheritDoc}
-     */
-    @Override
-    public void clearLastError() {
-        this.lastError.set("");
-    }
-
-    ExecutorService getExecutor() {
-        return executor;
-    }
-
-    void updateStatus(Status newStatus) {
-        Status oldStatus = this.status;
-
-        statusLock.lock();
-        try {
-            if (oldStatus == Status.CLOSED || newStatus == oldStatus) {
-                return;
-            }
-            this.status = newStatus;
-        } finally {
-            statusChanged.signalAll();
-            statusLock.unlock();
-        }
-
-        if (this.status == Status.DISCONNECTED) {
-            processConnectionEvent(Events.DISCONNECTED);
-        } else if (this.status == Status.CLOSED) {
-            processConnectionEvent(Events.CLOSED);
-        } else if (oldStatus == Status.RECONNECTING && this.status == Status.CONNECTED) {
-            processConnectionEvent(Events.RECONNECTED);
-        } else if (this.status == Status.CONNECTED) {
-            processConnectionEvent(Events.CONNECTED);
-        }
-    }
-
-    boolean isClosing() {
-        return this.closing;
-    }
-
-    boolean isClosed() {
-        return this.status == Status.CLOSED;
-    }
-
-    boolean isConnected() {
-        return this.status == Status.CONNECTED;
-    }
-
-    boolean isDisconnected() {
-        return this.status == Status.DISCONNECTED;
-    }
-
-    boolean isConnectedOrConnecting() {
-        statusLock.lock();
-        try {
-            return this.status == Status.CONNECTED || this.connecting;
-        } finally {
-            statusLock.unlock();
-        }
-    }
-
-    boolean isDisconnectingOrClosed() {
-        statusLock.lock();
-        try {
-            return this.status == Status.CLOSED || this.disconnecting;
-        } finally {
-            statusLock.unlock();
-        }
-    }
-
-    boolean isDisconnecting() {
-        statusLock.lock();
-        try {
-            return this.disconnecting;
-        } finally {
-            statusLock.unlock();
-        }
-    }
-
-    void waitForDisconnectOrClose(Duration timeout) throws InterruptedException {
-        waitFor(timeout, (Void) -> this.isDisconnecting() && !this.isClosed() );
-    }
-
-    void waitForConnectOrClose(Duration timeout) throws InterruptedException {
-        waitFor(timeout, (Void) -> !this.isConnected() && !this.isClosed());
-    }
-
-    void waitFor(Duration timeout, Predicate<Void> test) throws InterruptedException {
-        statusLock.lock();
-        try {
-            long currentWaitNanos = (timeout != null) ? timeout.toNanos() : -1;
-            long start = System.nanoTime();
-            while (currentWaitNanos >= 0 && test.test(null)) {
-                if (currentWaitNanos > 0) {
-                    statusChanged.await(currentWaitNanos, TimeUnit.NANOSECONDS);
-                    long now = System.nanoTime();
-                    currentWaitNanos = currentWaitNanos - (now - start);
-                    start = now;
-
-                    if (currentWaitNanos <= 0) {
-                        break;
-                    }
-                } else {
-                    statusChanged.await();
-                }
-            }
-        } finally {
-            statusLock.unlock();
-        }
-    }
-
-    void invokeReconnectDelayHandler(long totalRounds) {
-        long currentWaitNanos = 0;
-
-        ReconnectDelayHandler handler = options.getReconnectDelayHandler();
-        if (handler == null) {
-            Duration dur = options.getReconnectWait();
-            if (dur != null) {
-                currentWaitNanos = dur.toNanos();
-                dur = serverPool.hasSecureServer() ? options.getReconnectJitterTls() : options.getReconnectJitter();
-                if (dur != null) {
-                    currentWaitNanos += ThreadLocalRandom.current().nextLong(dur.toNanos());
-                }
-            }
-        }
-        else {
-            Duration waitTime = handler.getWaitTime(totalRounds);
-            if (waitTime != null) {
-                currentWaitNanos = waitTime.toNanos();
-            }
-        }
-
-        this.reconnectWaiter = new CompletableFuture<>();
-
-        long start = System.nanoTime();
-        while (currentWaitNanos > 0 && !isDisconnectingOrClosed() && !isConnected() && !this.reconnectWaiter.isDone()) {
-            try {
-                this.reconnectWaiter.get(currentWaitNanos, TimeUnit.NANOSECONDS);
-            } catch (Exception exp) {
-                // ignore, try to loop again
-            }
-            long now = System.nanoTime();
-            currentWaitNanos = currentWaitNanos - (now - start);
-            start = now;
-        }
-
-        this.reconnectWaiter.complete(Boolean.TRUE);
-    }
-
-    ByteBuffer enlargeBuffer(ByteBuffer buffer) {
-        int current = buffer.capacity();
-        int newSize = current * 2;
-        ByteBuffer newBuffer = ByteBuffer.allocate(newSize);
-        buffer.flip();
-        newBuffer.put(buffer);
-        return newBuffer;
-    }
-
-    // For testing
-    NatsConnectionReader getReader() {
-        return this.reader;
-    }
-
-    // For testing
-    NatsConnectionWriter getWriter() {
-        return this.writer;
-    }
-
-    // For testing
-    Future<DataPort> getDataPortFuture() {
-        return this.dataPortFuture;
-    }
-
-    boolean isDraining() {
-        return this.draining.get() != null;
-    }
-
-    boolean isDrained() {
-        CompletableFuture<Boolean> tracker = this.draining.get();
-
-        try {
-            if (tracker != null && tracker.getNow(false)) {
-                return true;
-            }
-        } catch (Exception e) {
-            // These indicate the tracker was cancelled/timed out
-        }
-
-        return false;
-    }
-
-    /**
-     * {@inheritDoc}
-     */
-    @Override
-    public CompletableFuture<Boolean> drain(Duration timeout) throws TimeoutException, InterruptedException {
-
-        if (isClosing() || isClosed()) {
-            throw new IllegalStateException("A connection can't be drained during close.");
-        }
-
-        this.statusLock.lock();
-        try {
-            if (isDraining()) {
-                return this.draining.get();
-            }
-            this.draining.set(new CompletableFuture<>());
-        } finally {
-            this.statusLock.unlock();
-        }
-
-        final CompletableFuture<Boolean> tracker = this.draining.get();
-        Instant start = Instant.now();
-
-        // Don't include subscribers with dispatchers
-        HashSet<NatsSubscription> pureSubscribers = new HashSet<>(this.subscribers.values());
-        pureSubscribers.removeIf((s) -> s.getDispatcher() != null);
-
-        final HashSet<NatsConsumer> consumers = new HashSet<>();
-        consumers.addAll(pureSubscribers);
-        consumers.addAll(this.dispatchers.values());
-
-        NatsDispatcher inboxer = this.inboxDispatcher.get();
-
-        if (inboxer != null) {
-            consumers.add(inboxer);
-        }
-
-        // Stop the consumers NOW so that when this method returns they are blocked
-        consumers.forEach((cons) -> {
-            cons.markDraining(tracker);
-            cons.sendUnsubForDrain();
-        });
-
-        try {
-            this.flush(timeout); // Flush and wait up to the timeout, if this fails, let the caller know
-        } catch (Exception e) {
-            this.close(false, false);
-            throw e;
-        }
-
-        consumers.forEach(NatsConsumer::markUnsubedForDrain);
-
-        // Wait for the timeout or the pending count to go to 0
-        executor.submit(() -> {
-            try {
-                Instant now = Instant.now();
-
-                while (timeout == null || timeout.equals(Duration.ZERO)
-                        || Duration.between(start, now).compareTo(timeout) < 0) {
-                    consumers.removeIf(NatsConsumer::isDrained);
-
-                    if (consumers.isEmpty()) {
-                        break;
-                    }
-
-                    //noinspection BusyWait
-                    Thread.sleep(1); // Sleep 1 milli
-
-                    now = Instant.now();
-                }
-
-                // Stop publishing
-                this.blockPublishForDrain.set(true);
-
-                // One last flush
-                if (timeout == null || timeout.equals(Duration.ZERO)) {
-                    this.flush(Duration.ZERO);
-                } else {
-                    now = Instant.now();
-
-                    Duration passed = Duration.between(start, now);
-                    Duration newTimeout = timeout.minus(passed);
-
-                    if (newTimeout.toNanos() > 0) {
-                        this.flush(newTimeout);
-                    }
-                }
-
-                this.close(false, false); // close the connection after the last flush
-                tracker.complete(consumers.isEmpty());
-            } catch (TimeoutException | InterruptedException e) {
-                this.processException(e);
-            } finally {
-                try {
-                    this.close(false, false);// close the connection after the last flush
-                } catch (InterruptedException e) {
-                    processException(e);
-                    Thread.currentThread().interrupt();
-                }
-                tracker.complete(false);
-            }
-        });
-
-        return tracker;
-    }
-
-    boolean isAuthenticationError(String err) {
-        if (err == null) {
-            return false;
-        }
-        err = err.toLowerCase();
-        return err.startsWith("user authentication")
-            || err.contains("authorization violation")
-            || err.startsWith("account authentication expired");
-    }
-
-    /**
-     * {@inheritDoc}
-     */
-    @Override
-    public void flushBuffer() throws IOException {
-        if (!isConnected()) {
-            throw new IllegalStateException("Connection is not active.");
-        }
-        writer.flushBuffer();
-    }
-
-    void lenientFlushBuffer()  {
-        try {
-            writer.flushBuffer();
-        }
-        catch (Exception e) {
-            // ignore
-        }
-    }
-
-    /**
-     * {@inheritDoc}
-     */
-    @Override
-    public StreamContext getStreamContext(String streamName) throws IOException, JetStreamApiException {
-        Validator.validateStreamName(streamName, true);
-        ensureNotClosing();
-        return new NatsStreamContext(streamName, null, this, null);
-    }
-
-    /**
-     * {@inheritDoc}
-     */
-    @Override
-    public StreamContext getStreamContext(String streamName, JetStreamOptions options) throws IOException, JetStreamApiException {
-        Validator.validateStreamName(streamName, true);
-        ensureNotClosing();
-        return new NatsStreamContext(streamName, null, this, options);
-    }
-
-    /**
-     * {@inheritDoc}
-     */
-    @Override
-    public ConsumerContext getConsumerContext(String streamName, String consumerName) throws IOException, JetStreamApiException {
-        return getStreamContext(streamName).getConsumerContext(consumerName);
-    }
-
-    /**
-     * {@inheritDoc}
-     */
-    @Override
-    public ConsumerContext getConsumerContext(String streamName, String consumerName, JetStreamOptions options) throws IOException, JetStreamApiException {
-        return getStreamContext(streamName, options).getConsumerContext(consumerName);
-    }
-
-    /**
-     * {@inheritDoc}
-     */
-    @Override
-    public JetStream jetStream() throws IOException {
-        ensureNotClosing();
-        return new NatsJetStream(this, null);
-    }
-
-    /**
-     * {@inheritDoc}
-     */
-    @Override
-    public JetStream jetStream(JetStreamOptions options) throws IOException {
-        ensureNotClosing();
-        return new NatsJetStream(this, options);
-    }
-
-    /**
-     * {@inheritDoc}
-     */
-    @Override
-    public JetStreamManagement jetStreamManagement() throws IOException {
-        ensureNotClosing();
-        return new NatsJetStreamManagement(this, null);
-    }
-
-    /**
-     * {@inheritDoc}
-     */
-    @Override
-    public JetStreamManagement jetStreamManagement(JetStreamOptions options) throws IOException {
-        ensureNotClosing();
-        return new NatsJetStreamManagement(this, options);
-    }
-
-    /**
-     * {@inheritDoc}
-     */
-    @Override
-    public KeyValue keyValue(String bucketName) throws IOException {
-        Validator.validateBucketName(bucketName, true);
-        ensureNotClosing();
-        return new NatsKeyValue(this, bucketName, null);
-    }
-
-    /**
-     * {@inheritDoc}
-     */
-    @Override
-    public KeyValue keyValue(String bucketName, KeyValueOptions options) throws IOException {
-        Validator.validateBucketName(bucketName, true);
-        ensureNotClosing();
-        return new NatsKeyValue(this, bucketName, options);
-    }
-
-    /**
-     * {@inheritDoc}
-     */
-    @Override
-    public KeyValueManagement keyValueManagement() throws IOException {
-        ensureNotClosing();
-        return new NatsKeyValueManagement(this, null);
-    }
-
-    /**
-     * {@inheritDoc}
-     */
-    @Override
-    public KeyValueManagement keyValueManagement(KeyValueOptions options) throws IOException {
-        ensureNotClosing();
-        return new NatsKeyValueManagement(this, options);
-    }
-
-    /**
-     * {@inheritDoc}
-     */
-    @Override
-    public ObjectStore objectStore(String bucketName) throws IOException {
-        Validator.validateBucketName(bucketName, true);
-        ensureNotClosing();
-        return new NatsObjectStore(this, bucketName, null);
-    }
-
-    /**
-     * {@inheritDoc}
-     */
-    @Override
-    public ObjectStore objectStore(String bucketName, ObjectStoreOptions options) throws IOException {
-        Validator.validateBucketName(bucketName, true);
-        ensureNotClosing();
-        return new NatsObjectStore(this, bucketName, options);
-    }
-
-    /**
-     * {@inheritDoc}
-     */
-    @Override
-    public ObjectStoreManagement objectStoreManagement() throws IOException {
-        ensureNotClosing();
-        return new NatsObjectStoreManagement(this, null);
-    }
-
-    /**
-     * {@inheritDoc}
-     */
-    @Override
-    public ObjectStoreManagement objectStoreManagement(ObjectStoreOptions options) throws IOException {
-        ensureNotClosing();
-        return new NatsObjectStoreManagement(this, options);
-    }
-
-    private void ensureNotClosing() throws IOException {
-        if (isClosing() || isClosed()) {
-            throw new IOException("A JetStream context can't be established during close.");
-        }
-    }
-}
+// Copyright 2015-2018 The NATS Authors
+// Licensed under the Apache License, Version 2.0 (the "License");
+// you may not use this file except in compliance with the License.
+// You may obtain a copy of the License at:
+//
+// http://www.apache.org/licenses/LICENSE-2.0
+//
+// Unless required by applicable law or agreed to in writing, software
+// distributed under the License is distributed on an "AS IS" BASIS,
+// WITHOUT WARRANTIES OR CONDITIONS OF ANY KIND, either express or implied.
+// See the License for the specific language governing permissions and
+// limitations under the License.
+
+package io.nats.client.impl;
+
+import io.nats.client.*;
+import io.nats.client.ConnectionListener.Events;
+import io.nats.client.api.ServerInfo;
+import io.nats.client.support.ByteArrayBuilder;
+import io.nats.client.support.NatsRequestCompletableFuture;
+import io.nats.client.support.NatsUri;
+import io.nats.client.support.Validator;
+
+import java.io.IOException;
+import java.net.InetAddress;
+import java.net.URISyntaxException;
+import java.nio.ByteBuffer;
+import java.nio.CharBuffer;
+import java.time.Duration;
+import java.time.Instant;
+import java.util.*;
+import java.util.concurrent.*;
+import java.util.concurrent.atomic.AtomicBoolean;
+import java.util.concurrent.atomic.AtomicLong;
+import java.util.concurrent.atomic.AtomicReference;
+import java.util.concurrent.locks.Condition;
+import java.util.concurrent.locks.ReentrantLock;
+import java.util.function.Predicate;
+
+import static io.nats.client.support.NatsConstants.*;
+import static io.nats.client.support.NatsRequestCompletableFuture.CancelAction;
+import static io.nats.client.support.Validator.*;
+import static java.nio.charset.StandardCharsets.UTF_8;
+
+class NatsConnection implements Connection {
+
+    public static final double NANOS_PER_SECOND = 1_000_000_000.0;
+
+    private final Options options;
+
+    private final StatisticsCollector statistics;
+
+    private boolean connecting; // you can only connect in one thread
+    private boolean disconnecting; // you can only disconnect in one thread
+    private boolean closing; // respect a close call regardless
+    private Exception exceptionDuringConnectChange; // exception occurred in another thread while dis/connecting
+    private final ReentrantLock closeSocketLock;
+
+    private Status status;
+    private final ReentrantLock statusLock;
+    private final Condition statusChanged;
+
+    private CompletableFuture<DataPort> dataPortFuture;
+    private DataPort dataPort;
+    private NatsUri currentServer;
+    private CompletableFuture<Boolean> reconnectWaiter;
+    private final HashMap<NatsUri, String> serverAuthErrors;
+
+    private NatsConnectionReader reader;
+    private NatsConnectionWriter writer;
+
+    private final AtomicReference<ServerInfo> serverInfo;
+
+    private final Map<String, NatsSubscription> subscribers;
+    private final Map<String, NatsDispatcher> dispatchers; // use a concurrent map so we get more consistent iteration behavior
+    private final Collection<ConnectionListener> connectionListeners;
+    private final Map<String, NatsRequestCompletableFuture> responsesAwaiting;
+    private final Map<String, NatsRequestCompletableFuture> responsesRespondedTo;
+    private final ConcurrentLinkedDeque<CompletableFuture<Boolean>> pongQueue;
+
+    private final String mainInbox;
+    private final AtomicReference<NatsDispatcher> inboxDispatcher;
+    private final ReentrantLock inboxDispatcherLock;
+    private Timer timer;
+
+    private final AtomicBoolean needPing;
+
+    private final AtomicLong nextSid;
+    private final NUID nuid;
+
+    private final AtomicReference<String> connectError;
+    private final AtomicReference<String> lastError;
+    private final AtomicReference<CompletableFuture<Boolean>> draining;
+    private final AtomicBoolean blockPublishForDrain;
+    private final AtomicBoolean tryingToConnect;
+
+    private final ExecutorService callbackRunner;
+    private final ExecutorService executor;
+    private final ExecutorService connectExecutor;
+    private final boolean advancedTracking;
+
+    private final ServerPool serverPool;
+    private final DispatcherFactory dispatcherFactory;
+    final CancelAction cancelAction;
+
+    private final boolean trace;
+    private final TimeTraceLogger timeTraceLogger;
+
+    NatsConnection(Options options) {
+        trace = options.isTraceConnection();
+        timeTraceLogger = options.getTimeTraceLogger();
+        timeTraceLogger.trace("creating connection object");
+
+        this.options = options;
+
+        advancedTracking = options.isTrackAdvancedStats();
+        this.statistics = options.getStatisticsCollector() == null ? new NatsStatistics() : options.getStatisticsCollector();
+        this.statistics.setAdvancedTracking(advancedTracking);
+
+        this.closeSocketLock = new ReentrantLock();
+
+        this.statusLock = new ReentrantLock();
+        this.statusChanged = this.statusLock.newCondition();
+        this.status = Status.DISCONNECTED;
+        this.reconnectWaiter = new CompletableFuture<>();
+        this.reconnectWaiter.complete(Boolean.TRUE);
+
+        this.connectionListeners = ConcurrentHashMap.newKeySet();
+        if (options.getConnectionListener() != null) {
+            addConnectionListener(options.getConnectionListener());
+        }
+
+        this.dispatchers = new ConcurrentHashMap<>();
+        this.subscribers = new ConcurrentHashMap<>();
+        this.responsesAwaiting = new ConcurrentHashMap<>();
+        this.responsesRespondedTo = new ConcurrentHashMap<>();
+
+        this.serverAuthErrors = new HashMap<>();
+
+        this.nextSid = new AtomicLong(1);
+        timeTraceLogger.trace("creating NUID");
+        this.nuid = new NUID();
+        this.mainInbox = createInbox() + ".*";
+
+        this.lastError = new AtomicReference<>();
+        this.connectError = new AtomicReference<>();
+
+        this.serverInfo = new AtomicReference<>();
+        this.inboxDispatcher = new AtomicReference<>();
+        this.inboxDispatcherLock = new ReentrantLock();
+        this.pongQueue = new ConcurrentLinkedDeque<>();
+        this.draining = new AtomicReference<>();
+        this.blockPublishForDrain = new AtomicBoolean();
+        this.tryingToConnect = new AtomicBoolean();
+
+        timeTraceLogger.trace("creating executors");
+        this.executor = options.getExecutor();
+        this.callbackRunner = Executors.newSingleThreadExecutor();
+        this.connectExecutor = Executors.newSingleThreadExecutor();
+
+        timeTraceLogger.trace("creating reader and writer");
+        this.reader = new NatsConnectionReader(this);
+        this.writer = new NatsConnectionWriter(this, null);
+
+        this.needPing = new AtomicBoolean(true);
+
+        serverPool = options.getServerPool() == null ? new NatsServerPool() : options.getServerPool();
+        serverPool.initialize(options);
+        dispatcherFactory = options.getDispatcherFactory() == null ? new DispatcherFactory() : options.getDispatcherFactory();
+
+        cancelAction = options.isReportNoResponders() ? CancelAction.REPORT : CancelAction.CANCEL;
+
+        timeTraceLogger.trace("connection object created");
+    }
+
+    // Connect is only called after creation
+    void connect(boolean reconnectOnConnect) throws InterruptedException, IOException {
+        if (!tryingToConnect.get()) {
+            try {
+                tryingToConnect.set(true);
+                connectImpl(reconnectOnConnect);
+            }
+            finally {
+                tryingToConnect.set(false);
+            }
+        }
+    }
+
+    void connectImpl(boolean reconnectOnConnect) throws InterruptedException, IOException {
+        if (options.getServers().isEmpty()) {
+            throw new IllegalArgumentException("No servers provided in options");
+        }
+
+        boolean trace = options.isTraceConnection();
+        long start = System.nanoTime();
+
+        this.lastError.set("");
+
+        timeTraceLogger.trace("starting connect loop");
+
+        Set<NatsUri> failList = new HashSet<>();
+        boolean keepGoing = true;
+        NatsUri first = null;
+        NatsUri cur;
+        while (keepGoing && (cur = serverPool.peekNextServer()) != null) {
+            if (first == null) {
+                first = cur;
+            }
+            else if (cur.equals(first)) {
+                break;  // connect only goes through loop once
+            }
+            serverPool.nextServer(); // b/c we only peeked.
+
+            // let server pool resolve hostnames, then loop through resolved
+            List<NatsUri> resolvedList = resolveHost(cur);
+            for (NatsUri resolved : resolvedList) {
+                if (isClosed()) {
+                    keepGoing = false;
+                    break;
+                }
+                connectError.set(""); // new on each attempt
+
+                timeTraceLogger.trace("setting status to connecting");
+                updateStatus(Status.CONNECTING);
+
+                timeTraceLogger.trace("trying to connect to %s", cur);
+                tryToConnect(cur, resolved, System.nanoTime());
+
+                if (isConnected()) {
+                    serverPool.connectSucceeded(cur);
+                    keepGoing = false;
+                    break;
+                }
+
+                timeTraceLogger.trace("setting status to disconnected");
+                updateStatus(Status.DISCONNECTED);
+
+                failList.add(cur);
+                serverPool.connectFailed(cur);
+
+                String err = connectError.get();
+
+                if (this.isAuthenticationError(err)) {
+                    this.serverAuthErrors.put(resolved, err);
+                }
+            }
+        }
+
+        if (!isConnected() && !isClosed()) {
+            if (reconnectOnConnect) {
+                timeTraceLogger.trace("trying to reconnect on connect");
+                reconnectImpl(); // call the impl here otherwise the tryingToConnect guard will block the behavior
+            }
+            else {
+                timeTraceLogger.trace("connection failed, closing to cleanup");
+                close();
+
+                String err = connectError.get();
+                if (this.isAuthenticationError(err)) {
+                    throw new AuthenticationException("Authentication error connecting to NATS server: " + err);
+                }
+                throw new IOException("Unable to connect to NATS servers: " + failList);
+            }
+        }
+        else if (trace) {
+            long end = System.nanoTime();
+            double seconds = ((double) (end - start)) / NANOS_PER_SECOND;
+            timeTraceLogger.trace("connect complete in %.3f seconds", seconds);
+        }
+    }
+
+    @Override
+    public void forceReconnect() throws IOException, InterruptedException {
+        forceReconnect(null);
+    }
+
+    @Override
+    public void forceReconnect(ForceReconnectOptions options) throws IOException, InterruptedException {
+        if (!tryingToConnect.get()) {
+            try {
+                tryingToConnect.set(true);
+                forceReconnectImpl(options);
+            }
+            finally {
+                tryingToConnect.set(false);
+            }
+        }
+    }
+
+    void forceReconnectImpl(ForceReconnectOptions options) throws InterruptedException {
+        if (options != null && options.getFlushWait() != null) {
+            try {
+                flush(options.getFlushWait());
+            }
+            catch (TimeoutException e) {
+                // ignore, don't care, too bad;
+            }
+        }
+
+        closeSocketLock.lock();
+        try {
+            updateStatus(Status.DISCONNECTED);
+
+            // Close and reset the current data port and future
+            if (dataPortFuture != null) {
+                dataPortFuture.cancel(true);
+                dataPortFuture = null;
+            }
+
+            // close the data port as a task so as not to block reconnect
+            if (dataPort != null) {
+                final DataPort closeMe = dataPort;
+                dataPort = null;
+                executor.submit(() -> {
+                    try {
+                        if (options != null && options.isForceClose()) {
+                            closeMe.forceClose();
+                        }
+                        else {
+                            closeMe.close();
+                        }
+                    }
+                    catch (IOException ignore) {}
+                });
+            }
+
+            // stop i/o
+            try {
+                this.reader.stop(false).get(100, TimeUnit.MILLISECONDS);
+            } catch (Exception ex) {
+                processException(ex);
+            }
+            try {
+                this.writer.stop().get(100, TimeUnit.MILLISECONDS);
+            } catch (Exception ex) {
+                processException(ex);
+            }
+
+            // new reader/writer
+            reader = new NatsConnectionReader(this);
+            writer = new NatsConnectionWriter(this, writer);
+        }
+        finally {
+            closeSocketLock.unlock();
+        }
+
+        try {
+            // calling connect just starts like a new connection versus reconnect
+            // but we have to manually resubscribe like reconnect once it is connected
+            reconnectImpl();
+            writer.setReconnectMode(false);
+        }
+        catch (InterruptedException e) {
+            // if there is an exception close() will have been called already
+            Thread.currentThread().interrupt();
+        }
+    }
+
+   void reconnect() throws InterruptedException {
+        if (!tryingToConnect.get()) {
+            try {
+                tryingToConnect.set(true);
+                reconnectImpl();
+            }
+            finally {
+                tryingToConnect.set(false);
+            }
+        }
+    }
+
+    // Reconnect can only be called when the connection is disconnected
+    void reconnectImpl() throws InterruptedException {
+        if (isClosed()) {
+            return;
+        }
+
+        if (options.getMaxReconnect() == 0) {
+            this.close();
+            return;
+        }
+
+        writer.setReconnectMode(true);
+
+        if (!isConnected() && !isClosed() && !this.isClosing()) {
+            boolean keepGoing = true;
+            int totalRounds = 0;
+            NatsUri first = null;
+            NatsUri cur;
+            while (keepGoing && (cur = serverPool.nextServer()) != null) {
+                if (first == null) {
+                    first = cur;
+                }
+                else if (first.equals(cur)) {
+                    // went around the pool an entire time
+                    invokeReconnectDelayHandler(++totalRounds);
+                }
+
+                // let server list provider resolve hostnames
+                // then loop through resolved
+                List<NatsUri> resolvedList = resolveHost(cur);
+                for (NatsUri resolved : resolvedList) {
+                    if (isClosed()) {
+                        keepGoing = false;
+                        break;
+                    }
+                    connectError.set(""); // reset on each loop
+                    if (isDisconnectingOrClosed() || this.isClosing()) {
+                        keepGoing = false;
+                        break;
+                    }
+                    updateStatus(Status.RECONNECTING);
+
+                    timeTraceLogger.trace("reconnecting to server %s", cur);
+                    tryToConnect(cur, resolved, System.nanoTime());
+
+                    if (isConnected()) {
+                        serverPool.connectSucceeded(cur);
+                        statistics.incrementReconnects();
+                        keepGoing = false;
+                        break;
+                    }
+
+                    serverPool.connectFailed(cur);
+                    String err = connectError.get();
+                    if (this.isAuthenticationError(err)) {
+                        if (err.equals(this.serverAuthErrors.get(resolved))) {
+                            keepGoing = false; // double auth error
+                            break;
+                        }
+                        serverAuthErrors.put(resolved, err);
+                    }
+                }
+            }
+        } // end-main-loop
+
+        if (!isConnected()) {
+            this.close();
+            return;
+        }
+
+        this.subscribers.forEach((sid, sub) -> {
+            if (sub.getDispatcher() == null && !sub.isDraining()) {
+                sendSubscriptionMessage(sub.getSID(), sub.getSubject(), sub.getQueueName(), true);
+            }
+        });
+
+        this.dispatchers.forEach((nuid, d) -> {
+            if (!d.isDraining()) {
+                d.resendSubscriptions();
+            }
+        });
+
+        try {
+            this.flush(this.options.getConnectionTimeout());
+        } catch (Exception exp) {
+            this.processException(exp);
+        }
+
+        processConnectionEvent(Events.RESUBSCRIBED);
+
+        // When the flush returns we are done sending internal messages,
+        // so we can switch to the non-reconnect queue
+        this.writer.setReconnectMode(false);
+    }
+
+    long timeCheck(long endNanos, String message) throws TimeoutException {
+        long remaining = endNanos - System.nanoTime();
+        if (trace) {
+            traceTimeCheck(message, remaining);
+        }
+        if (remaining < 0) {
+            throw new TimeoutException("connection timed out");
+        }
+        return remaining;
+    }
+
+    void traceTimeCheck(String message, long remaining) {
+        if (remaining < 0) {
+            if (remaining > -1_000_000) { // less than -1 ms
+                timeTraceLogger.trace(message + String.format(", %d (ns) beyond timeout", -remaining));
+            }
+            else if (remaining > -1_000_000_000) { // less than -1 second
+                long ms = -remaining / 1_000_000;
+                timeTraceLogger.trace(message + String.format(", %d (ms) beyond timeout", ms));
+            }
+            else {
+                double seconds = ((double)-remaining) / 1_000_000_000.0;
+                timeTraceLogger.trace(message + String.format(", %.3f (s) beyond timeout", seconds));
+            }
+        }
+        else if (remaining < 1_000_000) {
+            timeTraceLogger.trace(message + String.format(", %d (ns) remaining", remaining));
+        }
+        else if (remaining < 1_000_000_000) {
+            long ms = remaining / 1_000_000;
+            timeTraceLogger.trace(message + String.format(", %d (ms) remaining", ms));
+        }
+        else {
+            double seconds = ((double) remaining) / 1_000_000_000.0;
+            timeTraceLogger.trace(message + String.format(", %.3f (s) remaining", seconds));
+        }
+    }
+
+    // is called from reconnect and connect
+    // will wait for any previous attempt to complete, using the reader.stop and
+    // writer.stop
+    void tryToConnect(NatsUri cur, NatsUri resolved, long now) {
+        currentServer = null;
+
+        try {
+            Duration connectTimeout = options.getConnectionTimeout();
+            boolean trace = options.isTraceConnection();
+            long end = now + connectTimeout.toNanos();
+            timeCheck(end, "starting connection attempt");
+
+            statusLock.lock();
+            try {
+                if (this.connecting) {
+                    return;
+                }
+                this.connecting = true;
+                statusChanged.signalAll();
+            } finally {
+                statusLock.unlock();
+            }
+
+            // Create a new future for the dataport, the reader/writer will use this
+            // to wait for the connect/failure.
+            this.dataPortFuture = new CompletableFuture<>();
+
+            // Make sure the reader and writer are stopped
+            long timeoutNanos = timeCheck(end, "waiting for reader");
+            if (reader.isRunning()) {
+                this.reader.stop().get(timeoutNanos, TimeUnit.NANOSECONDS);
+            }
+            timeoutNanos = timeCheck(end, "waiting for writer");
+            if (writer.isRunning()) {
+                this.writer.stop().get(timeoutNanos, TimeUnit.NANOSECONDS);
+            }
+
+            timeCheck(end, "cleaning pong queue");
+            cleanUpPongQueue();
+
+            timeoutNanos = timeCheck(end, "connecting data port");
+            DataPort newDataPort = this.options.buildDataPort();
+            newDataPort.connect(resolved.toString(), this, timeoutNanos);
+
+            // Notify any threads waiting on the sockets
+            this.dataPort = newDataPort;
+            this.dataPortFuture.complete(this.dataPort);
+
+            // Wait for the INFO message manually
+            // all other traffic will use the reader and writer
+            // TLS First, don't read info until after upgrade
+            Callable<Object> connectTask = () -> {
+                if (!options.isTlsFirst()) {
+                    readInitialInfo();
+                    checkVersionRequirements();
+                }
+                long start = System.nanoTime();
+                upgradeToSecureIfNeeded(resolved);
+                if (trace && options.isTLSRequired()) {
+                    // If the time appears too long it might be related to
+                    // https://github.com/nats-io/nats.java#linux-platform-note
+                    timeTraceLogger.trace("TLS upgrade took: %.3f (s)",
+                            ((double) (System.nanoTime() - start)) / NANOS_PER_SECOND);
+                }
+                if (options.isTlsFirst()) {
+                    readInitialInfo();
+                    checkVersionRequirements();
+                }
+                return null;
+            };
+
+            timeoutNanos = timeCheck(end, "reading info, version and upgrading to secure if necessary");
+            Future<Object> future = this.connectExecutor.submit(connectTask);
+            try {
+                future.get(timeoutNanos, TimeUnit.NANOSECONDS);
+            } finally {
+                future.cancel(true);
+            }
+
+            // start the reader and writer after we secured the connection, if necessary
+            timeCheck(end, "starting reader");
+            this.reader.start(this.dataPortFuture);
+            timeCheck(end, "starting writer");
+            this.writer.start(this.dataPortFuture);
+
+            timeCheck(end, "sending connect message");
+            this.sendConnect(resolved);
+
+            timeoutNanos = timeCheck(end, "sending initial ping");
+            Future<Boolean> pongFuture = sendPing();
+
+            if (pongFuture != null) {
+                pongFuture.get(timeoutNanos, TimeUnit.NANOSECONDS);
+            }
+
+            if (this.timer == null) {
+                timeCheck(end, "starting ping and cleanup timers");
+                this.timer = new Timer("Nats Connection Timer");
+
+                long pingMillis = this.options.getPingInterval().toMillis();
+
+                if (pingMillis > 0) {
+                    this.timer.schedule(new TimerTask() {
+                        public void run() {
+                            if (isConnected()) {
+                                try {
+                                    softPing(); // The timer always uses the standard queue
+                                }
+                                catch (Exception e) {
+                                    // it's running in a thread, there is no point throwing here
+                                }
+                            }
+                        }
+                    }, pingMillis, pingMillis);
+                }
+
+                long cleanMillis = this.options.getRequestCleanupInterval().toMillis();
+
+                if (cleanMillis > 0) {
+                    this.timer.schedule(new TimerTask() {
+                        public void run() {
+                            cleanResponses(false);
+                        }
+                    }, cleanMillis, cleanMillis);
+                }
+            }
+
+            // Set connected status
+            timeCheck(end, "updating status to connected");
+            statusLock.lock();
+            try {
+                this.connecting = false;
+
+                if (this.exceptionDuringConnectChange != null) {
+                    throw this.exceptionDuringConnectChange;
+                }
+
+                this.currentServer = cur;
+                this.serverAuthErrors.remove(resolved); // reset on successful connection
+                updateStatus(Status.CONNECTED); // will signal status change, we also signal in finally
+            } finally {
+                statusLock.unlock();
+            }
+            timeTraceLogger.trace("status updated");
+        } catch (Exception exp) {
+            processException(exp);
+            try {
+                // allow force reconnect since this is pretty exceptional,
+                // a connection failure while trying to connect
+                this.closeSocket(false, true);
+            } catch (InterruptedException e) {
+                processException(e);
+            }
+        } finally {
+            statusLock.lock();
+            try {
+                this.connecting = false;
+                statusChanged.signalAll();
+            } finally {
+                statusLock.unlock();
+            }
+        }
+    }
+
+    void checkVersionRequirements() throws IOException {
+        Options opts = getOptions();
+        ServerInfo info = getInfo();
+
+        if (opts.isNoEcho() && info.getProtocolVersion() < 1) {
+            throw new IOException("Server does not support no echo.");
+        }
+    }
+
+    void upgradeToSecureIfNeeded(NatsUri nuri) throws IOException {
+        // When already communicating over "https" websocket, do NOT try to upgrade to secure.
+        if (!nuri.isWebsocket()) {
+            if (options.isTlsFirst()) {
+                dataPort.upgradeToSecure();
+            }
+            else {
+                // server    | client options      | result
+                // --------- | ------------------- | --------
+                // required  | not isTLSRequired() | mismatch
+                // available | not isTLSRequired() | ok
+                // neither   | not isTLSRequired() | ok
+                // required  | isTLSRequired()     | ok
+                // available | isTLSRequired()     | ok
+                // neither   | isTLSRequired()     | mismatch
+                ServerInfo serverInfo = getInfo();
+                if (options.isTLSRequired()) {
+                    if (!serverInfo.isTLSRequired() && !serverInfo.isTLSAvailable()) {
+                        throw new IOException("SSL connection wanted by client.");
+                    }
+                    dataPort.upgradeToSecure();
+                }
+                else if (serverInfo.isTLSRequired()) {
+                    throw new IOException("SSL required by server.");
+                }
+            }
+        }
+    }
+    // Called from reader/writer thread
+    void handleCommunicationIssue(Exception io) {
+        // If we are connecting or disconnecting, note exception and leave
+        statusLock.lock();
+        try {
+            if (this.connecting || this.disconnecting || this.status == Status.CLOSED || this.isDraining()) {
+                this.exceptionDuringConnectChange = io;
+                return;
+            }
+        } finally {
+            statusLock.unlock();
+        }
+
+        processException(io);
+
+        // Spawn a thread so we don't have timing issues with
+        // waiting on read/write threads
+        executor.submit(() -> {
+            if (!tryingToConnect.get()) {
+                try {
+                    tryingToConnect.set(true);
+
+                    // any issue that brings us here is pretty serious
+                    // so we are comfortable forcing the close
+                    this.closeSocket(true, true);
+                } catch (InterruptedException e) {
+                    processException(e);
+                    Thread.currentThread().interrupt();
+                } finally {
+                    tryingToConnect.set(false);
+                }
+            }
+        });
+    }
+
+    // Close socket is called when another connect attempt is possible
+    // Close is called when the connection should shut down, period
+    void closeSocket(boolean tryReconnectIfConnected, boolean forceClose) throws InterruptedException {
+        // Ensure we close the socket exclusively within one thread.
+        closeSocketLock.lock();
+        try {
+            boolean wasConnected;
+            statusLock.lock();
+            try {
+                if (isDisconnectingOrClosed()) {
+                    waitForDisconnectOrClose(this.options.getConnectionTimeout());
+                    return;
+                }
+                this.disconnecting = true;
+                this.exceptionDuringConnectChange = null;
+                wasConnected = (this.status == Status.CONNECTED);
+                statusChanged.signalAll();
+            } finally {
+                statusLock.unlock();
+            }
+
+            closeSocketImpl(forceClose);
+
+            statusLock.lock();
+            try {
+                updateStatus(Status.DISCONNECTED);
+                this.exceptionDuringConnectChange = null; // Ignore IOExceptions during closeSocketImpl()
+                this.disconnecting = false;
+                statusChanged.signalAll();
+            } finally {
+                statusLock.unlock();
+            }
+
+            if (isClosing()) { // isClosing() means we are in the close method or were asked to be
+                close();
+            } else if (wasConnected && tryReconnectIfConnected) {
+                reconnectImpl(); // call the impl here otherwise the tryingToConnect guard will block the behavior
+            }
+        } finally {
+            closeSocketLock.unlock();
+        }
+    }
+
+    // Close socket is called when another connect attempt is possible
+    // Close is called when the connection should shut down, period
+    /**
+     * {@inheritDoc}
+     */
+    @Override
+    public void close() throws InterruptedException {
+        this.close(true, false);
+    }
+
+    void close(boolean checkDrainStatus, boolean forceClose) throws InterruptedException {
+        statusLock.lock();
+        try {
+            if (checkDrainStatus && this.isDraining()) {
+                waitForDisconnectOrClose(this.options.getConnectionTimeout());
+                return;
+            }
+
+            this.closing = true;// We were asked to close, so do it
+            if (isDisconnectingOrClosed()) {
+                waitForDisconnectOrClose(this.options.getConnectionTimeout());
+                return;
+            } else {
+                this.disconnecting = true;
+                this.exceptionDuringConnectChange = null;
+                statusChanged.signalAll();
+            }
+        } finally {
+            statusLock.unlock();
+        }
+
+        // Stop the reconnect wait timer after we stop the writer/reader (only if we are
+        // really closing, not on errors)
+        if (this.reconnectWaiter != null) {
+            this.reconnectWaiter.cancel(true);
+        }
+
+        closeSocketImpl(forceClose);
+
+        this.dispatchers.forEach((nuid, d) -> d.stop(false));
+
+        this.subscribers.forEach((sid, sub) -> sub.invalidate());
+
+        this.dispatchers.clear();
+        this.subscribers.clear();
+
+        if (timer != null) {
+            timer.cancel();
+            timer = null;
+        }
+
+        cleanResponses(true);
+
+        cleanUpPongQueue();
+
+        statusLock.lock();
+        try {
+            updateStatus(Status.CLOSED); // will signal, we also signal when we stop disconnecting
+
+            /*
+             * if (exceptionDuringConnectChange != null) {
+             * processException(exceptionDuringConnectChange); exceptionDuringConnectChange
+             * = null; }
+             */
+        } finally {
+            statusLock.unlock();
+        }
+
+        // Stop the error handling and connect executors
+        callbackRunner.shutdown();
+        try {
+            callbackRunner.awaitTermination(this.options.getConnectionTimeout().toNanos(), TimeUnit.NANOSECONDS);
+        } finally {
+            callbackRunner.shutdownNow();
+        }
+
+        // There's no need to wait for running tasks since we're told to close
+        connectExecutor.shutdownNow();
+
+        statusLock.lock();
+        try {
+            this.disconnecting = false;
+            statusChanged.signalAll();
+        } finally {
+            statusLock.unlock();
+        }
+    }
+
+    // Should only be called from closeSocket or close
+    void closeSocketImpl(boolean forceClose) {
+        this.currentServer = null;
+
+        // Signal both to stop.
+        final Future<Boolean> readStop = this.reader.stop();
+        final Future<Boolean> writeStop = this.writer.stop();
+
+        // Now wait until they both stop before closing the socket.
+        try {
+            readStop.get(1, TimeUnit.SECONDS);
+        } catch (Exception ex) {
+            //
+        }
+        try {
+            writeStop.get(1, TimeUnit.SECONDS);
+        } catch (Exception ex) {
+            //
+        }
+
+        // Close and reset the current data port and future
+        if (dataPortFuture != null) {
+            dataPortFuture.cancel(true);
+            dataPortFuture = null;
+        }
+
+        // Close the current socket and cancel anyone waiting for it
+        try {
+            if (dataPort != null) {
+                if (forceClose) {
+                    dataPort.forceClose();
+                }
+                else {
+                    dataPort.close();
+                }
+            }
+
+        } catch (IOException ex) {
+            processException(ex);
+        }
+        cleanUpPongQueue();
+
+        try {
+            this.reader.stop().get(10, TimeUnit.SECONDS);
+        } catch (Exception ex) {
+            processException(ex);
+        }
+        try {
+            this.writer.stop().get(10, TimeUnit.SECONDS);
+        } catch (Exception ex) {
+            processException(ex);
+        }
+    }
+
+    void cleanUpPongQueue() {
+        Future<Boolean> b;
+        while ((b = pongQueue.poll()) != null) {
+            b.cancel(true);
+        }
+    }
+
+    /**
+     * {@inheritDoc}
+     */
+    @Override
+    public void publish(String subject, byte[] body) {
+        publishInternal(subject, null, null, body, true);
+    }
+
+    /**
+     * {@inheritDoc}
+     */
+    @Override
+    public void publish(String subject, Headers headers, byte[] body) {
+        publishInternal(subject, null, headers, body, true);
+    }
+
+    /**
+     * {@inheritDoc}
+     */
+    @Override
+    public void publish(String subject, String replyTo, byte[] body) {
+        publishInternal(subject, replyTo, null, body, true);
+    }
+
+    /**
+     * {@inheritDoc}
+     */
+    @Override
+    public void publish(String subject, String replyTo, Headers headers, byte[] body) {
+        publishInternal(subject, replyTo, headers, body, true);
+    }
+
+    /**
+     * {@inheritDoc}
+     */
+    @Override
+    public void publish(Message message) {
+        validateNotNull(message, "Message");
+        publishInternal(message.getSubject(), message.getReplyTo(), message.getHeaders(), message.getData(), false);
+    }
+
+    void publishInternal(String subject, String replyTo, Headers headers, byte[] data, boolean validateSubjectAndReplyTo) {
+        checkPayloadSize(data);
+        NatsPublishableMessage npm = new NatsPublishableMessage(subject, replyTo, headers, data, validateSubjectAndReplyTo);
+        if (npm.hasHeaders && !serverInfo.get().isHeadersSupported()) {
+            throw new IllegalArgumentException("Headers are not supported by the server, version: " + serverInfo.get().getVersion());
+        }
+
+        if (isClosed()) {
+            throw new IllegalStateException("Connection is Closed");
+        } else if (blockPublishForDrain.get()) {
+            throw new IllegalStateException("Connection is Draining"); // Ok to publish while waiting on subs
+        }
+
+        if ((status == Status.RECONNECTING || status == Status.DISCONNECTED)
+                && !this.writer.canQueueDuringReconnect(npm)) {
+            throw new IllegalStateException(
+                    "Unable to queue any more messages during reconnect, max buffer is " + options.getReconnectBufferSize());
+        }
+
+        queueOutgoing(npm);
+    }
+
+    private void checkPayloadSize(byte[] body) {
+        if (options.clientSideLimitChecks() && body != null && body.length > this.getMaxPayload() && this.getMaxPayload() > 0) {
+            throw new IllegalArgumentException(
+                "Message payload size exceed server configuration " + body.length + " vs " + this.getMaxPayload());
+        }
+    }
+    /**
+     * {@inheritDoc}
+     */
+    @Override
+    public Subscription subscribe(String subject) {
+        validateSubject(subject, true);
+        return createSubscription(subject, null, null, null);
+    }
+
+    /**
+     * {@inheritDoc}
+     */
+    @Override
+    public Subscription subscribe(String subject, String queueName) {
+        validateSubject(subject, true);
+        validateQueueName(queueName, true);
+        return createSubscription(subject, queueName, null, null);
+    }
+
+    void invalidate(NatsSubscription sub) {
+        remove(sub);
+        sub.invalidate();
+    }
+
+    void remove(NatsSubscription sub) {
+        CharSequence sid = sub.getSID();
+        subscribers.remove(sid);
+
+        if (sub.getNatsDispatcher() != null) {
+            sub.getNatsDispatcher().remove(sub);
+        }
+    }
+
+    void unsubscribe(NatsSubscription sub, int after) {
+        if (isClosed()) { // last chance, usually sub will catch this
+            throw new IllegalStateException("Connection is Closed");
+        }
+
+        if (after <= 0) {
+            this.invalidate(sub); // Will clean it up
+        } else {
+            sub.setUnsubLimit(after);
+
+            if (sub.reachedUnsubLimit()) {
+                sub.invalidate();
+            }
+        }
+
+        if (!isConnected()) {
+            return; // We will set up sub on reconnect or ignore
+        }
+
+        sendUnsub(sub, after);
+    }
+
+    void sendUnsub(NatsSubscription sub, int after) {
+        ByteArrayBuilder bab =
+            new ByteArrayBuilder().append(UNSUB_SP_BYTES).append(sub.getSID());
+        if (after > 0) {
+            bab.append(SP).append(after);
+        }
+        queueInternalOutgoing(new ProtocolMessage(bab));
+    }
+
+    // Assumes the null/empty checks were handled elsewhere
+    NatsSubscription createSubscription(String subject, String queueName, NatsDispatcher dispatcher, NatsSubscriptionFactory factory) {
+        if (isClosed()) {
+            throw new IllegalStateException("Connection is Closed");
+        } else if (isDraining() && (dispatcher == null || dispatcher != this.inboxDispatcher.get())) {
+            throw new IllegalStateException("Connection is Draining");
+        }
+
+        NatsSubscription sub;
+        String sid = getNextSid();
+
+        if (factory == null) {
+            sub = new NatsSubscription(sid, subject, queueName, this, dispatcher);
+        }
+        else {
+            sub = factory.createNatsSubscription(sid, subject, queueName, this, dispatcher);
+        }
+        subscribers.put(sid, sub);
+
+        sendSubscriptionMessage(sid, subject, queueName, false);
+        return sub;
+    }
+
+    String getNextSid() {
+        return Long.toString(nextSid.getAndIncrement());
+    }
+
+    String reSubscribe(NatsSubscription sub, String subject, String queueName) {
+        String sid = getNextSid();
+        sendSubscriptionMessage(sid, subject, queueName, false);
+        subscribers.put(sid, sub);
+        return sid;
+    }
+
+    void sendSubscriptionMessage(String sid, String subject, String queueName, boolean treatAsInternal) {
+        if (!isConnected()) {
+            return; // We will set up sub on reconnect or ignore
+        }
+
+        ByteArrayBuilder bab = new ByteArrayBuilder(UTF_8).append(SUB_SP_BYTES).append(subject);
+        if (queueName != null) {
+            bab.append(SP).append(queueName);
+        }
+        bab.append(SP).append(sid);
+
+        NatsMessage subMsg = new ProtocolMessage(bab);
+
+        if (treatAsInternal) {
+            queueInternalOutgoing(subMsg);
+        } else {
+            queueOutgoing(subMsg);
+        }
+    }
+
+    /**
+     * {@inheritDoc}
+     */
+    @Override
+    public String createInbox() {
+        return options.getInboxPrefix() + nuid.next();
+    }
+
+    int getRespInboxLength() {
+        return options.getInboxPrefix().length() + 22 + 1; // 22 for nuid, 1 for .
+    }
+
+    String createResponseInbox(String inbox) {
+        // Substring gets rid of the * [trailing]
+        return inbox.substring(0, getRespInboxLength()) + nuid.next();
+    }
+
+    // If the inbox is long enough, pull out the end part, otherwise, just use the
+    // full thing
+    String getResponseToken(String responseInbox) {
+        int len = getRespInboxLength();
+        if (responseInbox.length() <= len) {
+            return responseInbox;
+        }
+        return responseInbox.substring(len);
+    }
+
+    void cleanResponses(boolean closing) {
+        ArrayList<String> toRemove = new ArrayList<>();
+
+        responsesAwaiting.forEach((key, future) -> {
+            boolean remove = false;
+            if (future.hasExceededTimeout()) {
+                remove = true;
+                future.cancelTimedOut();
+            }
+            else if (closing) {
+                remove = true;
+                future.cancelClosing();
+            }
+            else if (future.isDone()) {
+                // done should have already been removed, not sure if
+                // this even needs checking, but it won't hurt
+                remove = true;
+            }
+
+            if (remove) {
+                toRemove.add(key);
+                statistics.decrementOutstandingRequests();
+            }
+        });
+
+        for (String token : toRemove) {
+            responsesAwaiting.remove(token);
+        }
+
+        if (advancedTracking) {
+            toRemove.clear(); // just reuse this
+            responsesRespondedTo.forEach((key, future) -> {
+                if (future.hasExceededTimeout()) {
+                    toRemove.add(key);
+                }
+            });
+
+            for (String token : toRemove) {
+                responsesRespondedTo.remove(token);
+            }
+        }
+    }
+
+    /**
+     * {@inheritDoc}
+     */
+    @Override
+    public Message request(String subject, byte[] body, Duration timeout) throws InterruptedException {
+        return requestInternal(subject, null, body, timeout, cancelAction, true);
+    }
+
+    /**
+     * {@inheritDoc}
+     */
+    @Override
+    public Message request(String subject, Headers headers, byte[] body, Duration timeout) throws InterruptedException {
+        return requestInternal(subject, headers, body, timeout, cancelAction, true);
+    }
+
+    /**
+     * {@inheritDoc}
+     */
+    @Override
+    public Message request(Message message, Duration timeout) throws InterruptedException {
+        validateNotNull(message, "Message");
+        return requestInternal(message.getSubject(), message.getHeaders(), message.getData(), timeout, cancelAction, false);
+    }
+
+    Message requestInternal(String subject, Headers headers, byte[] data, Duration timeout, CancelAction cancelAction, boolean validateSubRep) throws InterruptedException {
+        CompletableFuture<Message> incoming = requestFutureInternal(subject, headers, data, timeout, cancelAction, validateSubRep);
+        try {
+            return incoming.get(timeout.toNanos(), TimeUnit.NANOSECONDS);
+        } catch (TimeoutException | ExecutionException | CancellationException e) {
+            return null;
+        }
+    }
+
+    /**
+     * {@inheritDoc}
+     */
+    @Override
+    public CompletableFuture<Message> request(String subject, byte[] body) {
+        return requestFutureInternal(subject, null, body, null, cancelAction, true);
+    }
+
+    /**
+     * {@inheritDoc}
+     */
+    @Override
+    public CompletableFuture<Message> request(String subject, Headers headers, byte[] body) {
+        return requestFutureInternal(subject, headers, body, null, cancelAction, true);
+    }
+
+    /**
+     * {@inheritDoc}
+     */
+    @Override
+    public CompletableFuture<Message> requestWithTimeout(String subject, byte[] body, Duration timeout) {
+        return requestFutureInternal(subject, null, body, timeout, cancelAction, true);
+    }
+
+    /**
+     * {@inheritDoc}
+     */
+    @Override
+    public CompletableFuture<Message> requestWithTimeout(String subject, Headers headers, byte[] body, Duration timeout) {
+        return requestFutureInternal(subject, headers, body, timeout, cancelAction, true);
+    }
+
+    /**
+     * {@inheritDoc}
+     */
+    @Override
+    public CompletableFuture<Message> requestWithTimeout(Message message, Duration timeout) {
+        validateNotNull(message, "Message");
+        return requestFutureInternal(message.getSubject(), message.getHeaders(), message.getData(), timeout, cancelAction, false);
+    }
+
+    /**
+     * {@inheritDoc}
+     */
+    @Override
+    public CompletableFuture<Message> request(Message message) {
+        validateNotNull(message, "Message");
+        return requestFutureInternal(message.getSubject(), message.getHeaders(), message.getData(), null, cancelAction, false);
+    }
+
+    CompletableFuture<Message> requestFutureInternal(String subject, Headers headers, byte[] data, Duration futureTimeout, CancelAction cancelAction, boolean validateSubjectAndReplyTo) {
+        checkPayloadSize(data);
+
+        if (isClosed()) {
+            throw new IllegalStateException("Connection is Closed");
+        } else if (isDraining()) {
+            throw new IllegalStateException("Connection is Draining");
+        }
+
+        if (inboxDispatcher.get() == null) {
+            inboxDispatcherLock.lock();
+            try {
+                if (inboxDispatcher.get() == null) {
+                    NatsDispatcher d = dispatcherFactory.createDispatcher(this, this::deliverReply);
+
+                    // Ensure the dispatcher is started before publishing messages
+                    String id = this.nuid.next();
+                    this.dispatchers.put(id, d);
+                    d.start(id);
+                    d.subscribe(this.mainInbox);
+                    inboxDispatcher.set(d);
+                }
+            } finally {
+                inboxDispatcherLock.unlock();
+            }
+        }
+
+        boolean oldStyle = options.isOldRequestStyle();
+        String responseInbox = oldStyle ? createInbox() : createResponseInbox(this.mainInbox);
+        String responseToken = getResponseToken(responseInbox);
+        NatsRequestCompletableFuture future =
+            new NatsRequestCompletableFuture(cancelAction,
+                futureTimeout == null ? options.getRequestCleanupInterval() : futureTimeout, options.useTimeoutException());
+
+        if (!oldStyle) {
+            responsesAwaiting.put(responseToken, future);
+        }
+        statistics.incrementOutstandingRequests();
+
+        if (oldStyle) {
+            NatsDispatcher dispatcher = this.inboxDispatcher.get();
+            NatsSubscription sub = dispatcher.subscribeReturningSubscription(responseInbox);
+            dispatcher.unsubscribe(responseInbox, 1);
+            // Unsubscribe when future is cancelled:
+            future.whenComplete((msg, exception) -> {
+                if (exception instanceof CancellationException) {
+                    dispatcher.unsubscribe(responseInbox);
+                }
+            });
+            responsesAwaiting.put(sub.getSID(), future);
+        }
+
+        publishInternal(subject, responseInbox, headers, data, validateSubRep);
+        statistics.incrementRequestsSent();
+
+        return future;
+    }
+
+    void deliverReply(Message msg) {
+        boolean oldStyle = options.isOldRequestStyle();
+        String subject = msg.getSubject();
+        String token = getResponseToken(subject);
+        String key = oldStyle ? msg.getSID() : token;
+        NatsRequestCompletableFuture f = responsesAwaiting.remove(key);
+        if (f != null) {
+            if (advancedTracking) {
+                responsesRespondedTo.put(key, f);
+            }
+            statistics.decrementOutstandingRequests();
+            if (msg.isStatusMessage() && msg.getStatus().getCode() == 503) {
+                switch (f.getCancelAction()) {
+                    case COMPLETE:
+                        f.complete(msg);
+                        break;
+                    case REPORT:
+                        f.completeExceptionally(new JetStreamStatusException(msg.getStatus()));
+                        break;
+                    case CANCEL:
+                    default:
+                        f.cancel(true);
+                }
+            }
+            else {
+                f.complete(msg);
+            }
+            statistics.incrementRepliesReceived();
+        }
+        else if (!oldStyle && !subject.startsWith(mainInbox)) {
+            if (advancedTracking) {
+                if (responsesRespondedTo.get(key) != null) {
+                    statistics.incrementDuplicateRepliesReceived();
+                } else {
+                    statistics.incrementOrphanRepliesReceived();
+                }
+            }
+        }
+    }
+
+    public Dispatcher createDispatcher() {
+        return createDispatcher(null);
+    }
+
+    public Dispatcher createDispatcher(MessageHandler handler) {
+        if (isClosed()) {
+            throw new IllegalStateException("Connection is Closed");
+        } else if (isDraining()) {
+            throw new IllegalStateException("Connection is Draining");
+        }
+
+        NatsDispatcher dispatcher = dispatcherFactory.createDispatcher(this, handler);
+        String id = this.nuid.next();
+        this.dispatchers.put(id, dispatcher);
+        dispatcher.start(id);
+        return dispatcher;
+    }
+
+    public void closeDispatcher(Dispatcher d) {
+        if (isClosed()) {
+            throw new IllegalStateException("Connection is Closed");
+        } else if (!(d instanceof NatsDispatcher)) {
+            throw new IllegalArgumentException("Connection can only manage its own dispatchers");
+        }
+
+        NatsDispatcher nd = ((NatsDispatcher) d);
+
+        if (nd.isDraining()) {
+            return; // No op while draining
+        }
+
+        if (!this.dispatchers.containsKey(nd.getId())) {
+            throw new IllegalArgumentException("Dispatcher is already closed.");
+        }
+
+        cleanupDispatcher(nd);
+    }
+
+    void cleanupDispatcher(NatsDispatcher nd) {
+        nd.stop(true);
+        this.dispatchers.remove(nd.getId());
+    }
+
+    Map<String, Dispatcher> getDispatchers() {
+        return Collections.unmodifiableMap(dispatchers);
+    }
+
+    public void addConnectionListener(ConnectionListener connectionListener) {
+        connectionListeners.add(connectionListener);
+    }
+
+    public void removeConnectionListener(ConnectionListener connectionListener) {
+        connectionListeners.remove(connectionListener);
+    }
+
+    public void flush(Duration timeout) throws TimeoutException, InterruptedException {
+
+        Instant start = Instant.now();
+        waitForConnectOrClose(timeout);
+
+        if (isClosed()) {
+            throw new TimeoutException("Attempted to flush while closed");
+        }
+
+        if (timeout == null) {
+            timeout = Duration.ZERO;
+        }
+
+        Instant now = Instant.now();
+        Duration waitTime = Duration.between(start, now);
+
+        if (!timeout.equals(Duration.ZERO) && waitTime.compareTo(timeout) >= 0) {
+            throw new TimeoutException("Timeout out waiting for connection before flush.");
+        }
+
+        try {
+            Future<Boolean> waitForIt = sendPing();
+
+            if (waitForIt == null) { // error in the send ping code
+                return;
+            }
+
+            long nanos = timeout.toNanos();
+
+            if (nanos > 0) {
+
+                nanos -= waitTime.toNanos();
+
+                if (nanos <= 0) {
+                    nanos = 1; // let the future timeout if it isn't resolved
+                }
+
+                waitForIt.get(nanos, TimeUnit.NANOSECONDS);
+            } else {
+                waitForIt.get();
+            }
+
+            this.statistics.incrementFlushCounter();
+        } catch (ExecutionException | CancellationException e) {
+            throw new TimeoutException(e.toString());
+        }
+    }
+
+    void sendConnect(NatsUri nuri) throws IOException {
+        try {
+            ServerInfo info = this.serverInfo.get();
+            // This is changed - we used to use info.isAuthRequired(), but are changing it to
+            // better match older versions of the server. It may change again in the future.
+            CharBuffer connectOptions = options.buildProtocolConnectOptionsString(
+                nuri.toString(), true, info.getNonce());
+            ByteArrayBuilder bab =
+                new ByteArrayBuilder(OP_CONNECT_SP_LEN + connectOptions.limit(), UTF_8)
+                    .append(CONNECT_SP_BYTES).append(connectOptions);
+            queueInternalOutgoing(new ProtocolMessage(bab));
+        } catch (Exception exp) {
+            throw new IOException("Error sending connect string", exp);
+        }
+    }
+
+    CompletableFuture<Boolean> sendPing() {
+        return this.sendPing(true);
+    }
+
+    CompletableFuture<Boolean> softPing() {
+        return this.sendPing(false);
+    }
+
+    /**
+     * {@inheritDoc}
+     */
+    @Override
+    public Duration RTT() throws IOException {
+        if (!isConnectedOrConnecting()) {
+            throw new IOException("Must be connected to do RTT.");
+        }
+
+        long timeout = options.getConnectionTimeout().toMillis();
+        CompletableFuture<Boolean> pongFuture = new CompletableFuture<>();
+        pongQueue.add(pongFuture);
+        try {
+            long time = System.nanoTime();
+            writer.queueInternalMessage(new ProtocolMessage(OP_PING_BYTES));
+            pongFuture.get(timeout, TimeUnit.MILLISECONDS);
+            return Duration.ofNanos(System.nanoTime() - time);
+        }
+        catch (ExecutionException e) {
+            throw new IOException(e.getCause());
+        }
+        catch (InterruptedException | TimeoutException e) {
+            throw new IOException(e);
+        }
+    }
+
+    // Send a ping request and push a pong future on the queue.
+    // futures are completed in order, keep this one if a thread wants to wait
+    // for a specific pong. Note, if no pong returns the wait will not return
+    // without setting a timeout.
+    CompletableFuture<Boolean> sendPing(boolean treatAsInternal) {
+        if (!isConnectedOrConnecting()) {
+            CompletableFuture<Boolean> retVal = new CompletableFuture<>();
+            retVal.complete(Boolean.FALSE);
+            return retVal;
+        }
+
+        if (!treatAsInternal && !this.needPing.get()) {
+            CompletableFuture<Boolean> retVal = new CompletableFuture<>();
+            retVal.complete(Boolean.TRUE);
+            this.needPing.set(true);
+            return retVal;
+        }
+
+        int max = options.getMaxPingsOut();
+        if (max > 0 && pongQueue.size() + 1 > max) {
+            handleCommunicationIssue(new IllegalStateException("Max outgoing Ping count exceeded."));
+            return null;
+        }
+
+        CompletableFuture<Boolean> pongFuture = new CompletableFuture<>();
+        pongQueue.add(pongFuture);
+
+        if (treatAsInternal) {
+            queueInternalOutgoing(new ProtocolMessage(PING_PROTO));
+        } else {
+            queueOutgoing(new ProtocolMessage(PING_PROTO));
+        }
+
+        this.needPing.set(true);
+        this.statistics.incrementPingCount();
+        return pongFuture;
+    }
+
+    // This is a minor speed / memory enhancement.
+    // We can't reuse the same instance of any NatsMessage b/c of the "NatsMessage next" state
+    // But it is safe to share the data bytes and the size since those fields are just being read
+    // This constructor "ProtocolMessage(ProtocolMessage pm)" shares the data and size
+    // reducing allocation of data for something that is often created and used
+    // These static instances are the once that are used for copying, sendPing and sendPong
+    private static final ProtocolMessage PING_PROTO = new ProtocolMessage(OP_PING_BYTES);
+    private static final ProtocolMessage PONG_PROTO = new ProtocolMessage(OP_PONG_BYTES);
+
+    void sendPong() {
+        queueInternalOutgoing(new ProtocolMessage(PONG_PROTO));
+    }
+
+    // Called by the reader
+    void handlePong() {
+        CompletableFuture<Boolean> pongFuture = pongQueue.pollFirst();
+        if (pongFuture != null) {
+            pongFuture.complete(Boolean.TRUE);
+        }
+    }
+
+    void readInitialInfo() throws IOException {
+        byte[] readBuffer = new byte[options.getBufferSize()];
+        ByteBuffer protocolBuffer = ByteBuffer.allocate(options.getBufferSize());
+        boolean gotCRLF = false;
+        boolean gotCR = false;
+
+        while (!gotCRLF) {
+            int read = this.dataPort.read(readBuffer, 0, readBuffer.length);
+
+            if (read < 0) {
+                break;
+            }
+
+            int i = 0;
+            while (i < read) {
+                byte b = readBuffer[i++];
+
+                if (gotCR) {
+                    if (b != LF) {
+                        throw new IOException("Missed LF after CR waiting for INFO.");
+                    } else if (i < read) {
+                        throw new IOException("Read past initial info message.");
+                    }
+
+                    gotCRLF = true;
+                    break;
+                }
+
+                if (b == CR) {
+                    gotCR = true;
+                } else {
+                    if (!protocolBuffer.hasRemaining()) {
+                        protocolBuffer = enlargeBuffer(protocolBuffer); // just double it
+                    }
+                    protocolBuffer.put(b);
+                }
+            }
+        }
+
+        if (!gotCRLF) {
+            throw new IOException("Failed to read initial info message.");
+        }
+
+        protocolBuffer.flip();
+
+        String infoJson = UTF_8.decode(protocolBuffer).toString();
+        infoJson = infoJson.trim();
+        String[] msg = infoJson.split("\\s");
+        String op = msg[0].toUpperCase();
+
+        if (!OP_INFO.equals(op)) {
+            throw new IOException("Received non-info initial message.");
+        }
+
+        handleInfo(infoJson);
+    }
+
+    void handleInfo(String infoJson) {
+        ServerInfo serverInfo = new ServerInfo(infoJson);
+        this.serverInfo.set(serverInfo);
+
+        List<String> urls = this.serverInfo.get().getConnectURLs();
+        if (urls != null && !urls.isEmpty()) {
+            if (serverPool.acceptDiscoveredUrls(urls)) {
+                processConnectionEvent(Events.DISCOVERED_SERVERS);
+            }
+        }
+
+        if (serverInfo.isLameDuckMode()) {
+            processConnectionEvent(Events.LAME_DUCK);
+        }
+    }
+
+    void queueOutgoing(NatsMessage msg) {
+        if (msg.getControlLineLength() > this.options.getMaxControlLine()) {
+            throw new IllegalArgumentException("Control line is too long");
+        }
+        if (!writer.queue(msg)) {
+            options.getErrorListener().messageDiscarded(this, msg);
+        }
+    }
+
+    void queueInternalOutgoing(NatsMessage msg) {
+        if (msg.getControlLineLength() > this.options.getMaxControlLine()) {
+            throw new IllegalArgumentException("Control line is too long");
+        }
+        this.writer.queueInternalMessage(msg);
+    }
+
+    void deliverMessage(NatsMessage msg) {
+        this.needPing.set(false);
+        this.statistics.incrementInMsgs();
+        this.statistics.incrementInBytes(msg.getSizeInBytes());
+
+        NatsSubscription sub = subscribers.get(msg.getSID());
+
+        if (sub != null) {
+            msg.setSubscription(sub);
+
+            NatsDispatcher d = sub.getNatsDispatcher();
+            NatsConsumer c = (d == null) ? sub : d;
+            MessageQueue q = ((d == null) ? sub.getMessageQueue() : d.getMessageQueue());
+
+            if (c.hasReachedPendingLimits()) {
+                // Drop the message and count it
+                this.statistics.incrementDroppedCount();
+                c.incrementDroppedCount();
+
+                // Notify the first time
+                if (!c.isMarkedSlow()) {
+                    c.markSlow();
+                    processSlowConsumer(c);
+                }
+            } else if (q != null) {
+                c.markNotSlow();
+
+                // beforeQueueProcessor returns true if the message is allowed to be queued
+                if (sub.getBeforeQueueProcessor().apply(msg)) {
+                    q.push(msg);
+                }
+            }
+
+        }
+//        else {
+//            // Drop messages we don't have a subscriber for (could be extras on an
+//            // auto-unsub for example)
+//        }
+    }
+
+    void processOK() {
+        this.statistics.incrementOkCount();
+    }
+
+    void processSlowConsumer(Consumer consumer) {
+        if (!this.callbackRunner.isShutdown()) {
+            try {
+                this.callbackRunner.execute(() -> {
+                    try {
+                        options.getErrorListener().slowConsumerDetected(this, consumer);
+                    } catch (Exception ex) {
+                        this.statistics.incrementExceptionCount();
+                    }
+                });
+            } catch (RejectedExecutionException re) {
+                // Timing with shutdown, let it go
+            }
+        }
+    }
+
+    void processException(Exception exp) {
+        this.statistics.incrementExceptionCount();
+
+        if (!this.callbackRunner.isShutdown()) {
+            try {
+                this.callbackRunner.execute(() -> {
+                    try {
+                        options.getErrorListener().exceptionOccurred(this, exp);
+                    } catch (Exception ex) {
+                        this.statistics.incrementExceptionCount();
+                    }
+                });
+            } catch (RejectedExecutionException re) {
+                // Timing with shutdown, let it go
+            }
+        }
+    }
+
+    void processError(String errorText) {
+        this.statistics.incrementErrCount();
+
+        this.lastError.set(errorText);
+        this.connectError.set(errorText); // even if this isn't during connection, save it just in case
+
+        // If we are connected && we get an authentication error, save it
+        if (this.isConnected() && this.isAuthenticationError(errorText) && currentServer != null) {
+            this.serverAuthErrors.put(currentServer, errorText);
+        }
+
+        if (!this.callbackRunner.isShutdown()) {
+            try {
+                this.callbackRunner.execute(() -> {
+                    try {
+                        options.getErrorListener().errorOccurred(this, errorText);
+                    } catch (Exception ex) {
+                        this.statistics.incrementExceptionCount();
+                    }
+                });
+            } catch (RejectedExecutionException re) {
+                // Timing with shutdown, let it go
+            }
+        }
+    }
+
+    interface ErrorListenerCaller {
+        void call(Connection conn, ErrorListener el);
+    }
+
+    void executeCallback(ErrorListenerCaller elc) {
+        if (!this.callbackRunner.isShutdown()) {
+            try {
+                this.callbackRunner.execute(() -> elc.call(this, options.getErrorListener()));
+            } catch (RejectedExecutionException re) {
+                // Timing with shutdown, let it go
+            }
+        }
+    }
+
+    void processConnectionEvent(Events type) {
+        if (!this.callbackRunner.isShutdown()) {
+            try {
+                for (ConnectionListener listener : connectionListeners) {
+                    this.callbackRunner.execute(() -> {
+                        try {
+                            listener.connectionEvent(this, type);
+                        } catch (Exception ex) {
+                            this.statistics.incrementExceptionCount();
+                        }
+                    });
+                }
+            } catch (RejectedExecutionException re) {
+                // Timing with shutdown, let it go
+            }
+        }
+    }
+
+    /**
+     * {@inheritDoc}
+     */
+    @Override
+    public ServerInfo getServerInfo() {
+        return getInfo();
+    }
+
+    /**
+     * {@inheritDoc}
+     */
+    @Override
+    public InetAddress getClientInetAddress() {
+        try {
+            return InetAddress.getByName(getInfo().getClientIp());
+        }
+        catch (Exception e) {
+            return null;
+        }
+    }
+
+    ServerInfo getInfo() {
+        return this.serverInfo.get();
+    }
+
+    /**
+     * {@inheritDoc}
+     */
+    @Override
+    public Options getOptions() {
+        return this.options;
+    }
+
+    /**
+     * {@inheritDoc}
+     */
+    @Override
+    public Statistics getStatistics() {
+        return this.statistics;
+    }
+
+    StatisticsCollector getNatsStatistics() {
+        return this.statistics;
+    }
+
+    DataPort getDataPort() {
+        return this.dataPort;
+    }
+
+    // Used for testing
+    int getConsumerCount() {
+        return this.subscribers.size() + this.dispatchers.size();
+    }
+
+    public long getMaxPayload() {
+        ServerInfo info = this.serverInfo.get();
+
+        if (info == null) {
+            return -1;
+        }
+
+        return info.getMaxPayload();
+    }
+
+    /**
+     * Return the list of known server urls, including additional servers discovered
+     * after a connection has been established.
+     * @return this connection's list of known server URLs
+     */
+    public Collection<String> getServers() {
+        return serverPool.getServerList();
+    }
+
+    protected List<NatsUri> resolveHost(NatsUri nuri) {
+        // 1. If the host is not an ip address, let the pool resolve it.
+        List<NatsUri> results = new ArrayList<>();
+        if (!nuri.hostIsIpAddress()) {
+            List<String> ips = serverPool.resolveHostToIps(nuri.getHost());
+            if (ips != null) {
+                for (String ip : ips) {
+                    try {
+                        results.add(nuri.reHost(ip));
+                    } catch (URISyntaxException u) {
+                        // ??? should never happen
+                    }
+                }
+            }
+        }
+
+        // 2. If there were no results,
+        //    - host was an ip address or
+        //    - pool returned nothing or
+        //    - resolving failed...
+        //    so the list just becomes the original host.
+        if (results.isEmpty()) {
+            results.add(nuri);
+        }
+        return results;
+    }
+
+    /**
+     * {@inheritDoc}
+     */
+    @Override
+    public String getConnectedUrl() {
+        return currentServer == null ? null : currentServer.toString();
+    }
+
+    /**
+     * {@inheritDoc}
+     */
+    @Override
+    public Status getStatus() {
+        return this.status;
+    }
+
+    /**
+     * {@inheritDoc}
+     */
+    @Override
+    public String getLastError() {
+        return this.lastError.get();
+    }
+
+    /**
+     * {@inheritDoc}
+     */
+    @Override
+    public void clearLastError() {
+        this.lastError.set("");
+    }
+
+    ExecutorService getExecutor() {
+        return executor;
+    }
+
+    void updateStatus(Status newStatus) {
+        Status oldStatus = this.status;
+
+        statusLock.lock();
+        try {
+            if (oldStatus == Status.CLOSED || newStatus == oldStatus) {
+                return;
+            }
+            this.status = newStatus;
+        } finally {
+            statusChanged.signalAll();
+            statusLock.unlock();
+        }
+
+        if (this.status == Status.DISCONNECTED) {
+            processConnectionEvent(Events.DISCONNECTED);
+        } else if (this.status == Status.CLOSED) {
+            processConnectionEvent(Events.CLOSED);
+        } else if (oldStatus == Status.RECONNECTING && this.status == Status.CONNECTED) {
+            processConnectionEvent(Events.RECONNECTED);
+        } else if (this.status == Status.CONNECTED) {
+            processConnectionEvent(Events.CONNECTED);
+        }
+    }
+
+    boolean isClosing() {
+        return this.closing;
+    }
+
+    boolean isClosed() {
+        return this.status == Status.CLOSED;
+    }
+
+    boolean isConnected() {
+        return this.status == Status.CONNECTED;
+    }
+
+    boolean isDisconnected() {
+        return this.status == Status.DISCONNECTED;
+    }
+
+    boolean isConnectedOrConnecting() {
+        statusLock.lock();
+        try {
+            return this.status == Status.CONNECTED || this.connecting;
+        } finally {
+            statusLock.unlock();
+        }
+    }
+
+    boolean isDisconnectingOrClosed() {
+        statusLock.lock();
+        try {
+            return this.status == Status.CLOSED || this.disconnecting;
+        } finally {
+            statusLock.unlock();
+        }
+    }
+
+    boolean isDisconnecting() {
+        statusLock.lock();
+        try {
+            return this.disconnecting;
+        } finally {
+            statusLock.unlock();
+        }
+    }
+
+    void waitForDisconnectOrClose(Duration timeout) throws InterruptedException {
+        waitFor(timeout, (Void) -> this.isDisconnecting() && !this.isClosed() );
+    }
+
+    void waitForConnectOrClose(Duration timeout) throws InterruptedException {
+        waitFor(timeout, (Void) -> !this.isConnected() && !this.isClosed());
+    }
+
+    void waitFor(Duration timeout, Predicate<Void> test) throws InterruptedException {
+        statusLock.lock();
+        try {
+            long currentWaitNanos = (timeout != null) ? timeout.toNanos() : -1;
+            long start = System.nanoTime();
+            while (currentWaitNanos >= 0 && test.test(null)) {
+                if (currentWaitNanos > 0) {
+                    statusChanged.await(currentWaitNanos, TimeUnit.NANOSECONDS);
+                    long now = System.nanoTime();
+                    currentWaitNanos = currentWaitNanos - (now - start);
+                    start = now;
+
+                    if (currentWaitNanos <= 0) {
+                        break;
+                    }
+                } else {
+                    statusChanged.await();
+                }
+            }
+        } finally {
+            statusLock.unlock();
+        }
+    }
+
+    void invokeReconnectDelayHandler(long totalRounds) {
+        long currentWaitNanos = 0;
+
+        ReconnectDelayHandler handler = options.getReconnectDelayHandler();
+        if (handler == null) {
+            Duration dur = options.getReconnectWait();
+            if (dur != null) {
+                currentWaitNanos = dur.toNanos();
+                dur = serverPool.hasSecureServer() ? options.getReconnectJitterTls() : options.getReconnectJitter();
+                if (dur != null) {
+                    currentWaitNanos += ThreadLocalRandom.current().nextLong(dur.toNanos());
+                }
+            }
+        }
+        else {
+            Duration waitTime = handler.getWaitTime(totalRounds);
+            if (waitTime != null) {
+                currentWaitNanos = waitTime.toNanos();
+            }
+        }
+
+        this.reconnectWaiter = new CompletableFuture<>();
+
+        long start = System.nanoTime();
+        while (currentWaitNanos > 0 && !isDisconnectingOrClosed() && !isConnected() && !this.reconnectWaiter.isDone()) {
+            try {
+                this.reconnectWaiter.get(currentWaitNanos, TimeUnit.NANOSECONDS);
+            } catch (Exception exp) {
+                // ignore, try to loop again
+            }
+            long now = System.nanoTime();
+            currentWaitNanos = currentWaitNanos - (now - start);
+            start = now;
+        }
+
+        this.reconnectWaiter.complete(Boolean.TRUE);
+    }
+
+    ByteBuffer enlargeBuffer(ByteBuffer buffer) {
+        int current = buffer.capacity();
+        int newSize = current * 2;
+        ByteBuffer newBuffer = ByteBuffer.allocate(newSize);
+        buffer.flip();
+        newBuffer.put(buffer);
+        return newBuffer;
+    }
+
+    // For testing
+    NatsConnectionReader getReader() {
+        return this.reader;
+    }
+
+    // For testing
+    NatsConnectionWriter getWriter() {
+        return this.writer;
+    }
+
+    // For testing
+    Future<DataPort> getDataPortFuture() {
+        return this.dataPortFuture;
+    }
+
+    boolean isDraining() {
+        return this.draining.get() != null;
+    }
+
+    boolean isDrained() {
+        CompletableFuture<Boolean> tracker = this.draining.get();
+
+        try {
+            if (tracker != null && tracker.getNow(false)) {
+                return true;
+            }
+        } catch (Exception e) {
+            // These indicate the tracker was cancelled/timed out
+        }
+
+        return false;
+    }
+
+    /**
+     * {@inheritDoc}
+     */
+    @Override
+    public CompletableFuture<Boolean> drain(Duration timeout) throws TimeoutException, InterruptedException {
+
+        if (isClosing() || isClosed()) {
+            throw new IllegalStateException("A connection can't be drained during close.");
+        }
+
+        this.statusLock.lock();
+        try {
+            if (isDraining()) {
+                return this.draining.get();
+            }
+            this.draining.set(new CompletableFuture<>());
+        } finally {
+            this.statusLock.unlock();
+        }
+
+        final CompletableFuture<Boolean> tracker = this.draining.get();
+        Instant start = Instant.now();
+
+        // Don't include subscribers with dispatchers
+        HashSet<NatsSubscription> pureSubscribers = new HashSet<>(this.subscribers.values());
+        pureSubscribers.removeIf((s) -> s.getDispatcher() != null);
+
+        final HashSet<NatsConsumer> consumers = new HashSet<>();
+        consumers.addAll(pureSubscribers);
+        consumers.addAll(this.dispatchers.values());
+
+        NatsDispatcher inboxer = this.inboxDispatcher.get();
+
+        if (inboxer != null) {
+            consumers.add(inboxer);
+        }
+
+        // Stop the consumers NOW so that when this method returns they are blocked
+        consumers.forEach((cons) -> {
+            cons.markDraining(tracker);
+            cons.sendUnsubForDrain();
+        });
+
+        try {
+            this.flush(timeout); // Flush and wait up to the timeout, if this fails, let the caller know
+        } catch (Exception e) {
+            this.close(false, false);
+            throw e;
+        }
+
+        consumers.forEach(NatsConsumer::markUnsubedForDrain);
+
+        // Wait for the timeout or the pending count to go to 0
+        executor.submit(() -> {
+            try {
+                Instant now = Instant.now();
+
+                while (timeout == null || timeout.equals(Duration.ZERO)
+                        || Duration.between(start, now).compareTo(timeout) < 0) {
+                    consumers.removeIf(NatsConsumer::isDrained);
+
+                    if (consumers.isEmpty()) {
+                        break;
+                    }
+
+                    //noinspection BusyWait
+                    Thread.sleep(1); // Sleep 1 milli
+
+                    now = Instant.now();
+                }
+
+                // Stop publishing
+                this.blockPublishForDrain.set(true);
+
+                // One last flush
+                if (timeout == null || timeout.equals(Duration.ZERO)) {
+                    this.flush(Duration.ZERO);
+                } else {
+                    now = Instant.now();
+
+                    Duration passed = Duration.between(start, now);
+                    Duration newTimeout = timeout.minus(passed);
+
+                    if (newTimeout.toNanos() > 0) {
+                        this.flush(newTimeout);
+                    }
+                }
+
+                this.close(false, false); // close the connection after the last flush
+                tracker.complete(consumers.isEmpty());
+            } catch (TimeoutException | InterruptedException e) {
+                this.processException(e);
+            } finally {
+                try {
+                    this.close(false, false);// close the connection after the last flush
+                } catch (InterruptedException e) {
+                    processException(e);
+                    Thread.currentThread().interrupt();
+                }
+                tracker.complete(false);
+            }
+        });
+
+        return tracker;
+    }
+
+    boolean isAuthenticationError(String err) {
+        if (err == null) {
+            return false;
+        }
+        err = err.toLowerCase();
+        return err.startsWith("user authentication")
+            || err.contains("authorization violation")
+            || err.startsWith("account authentication expired");
+    }
+
+    /**
+     * {@inheritDoc}
+     */
+    @Override
+    public void flushBuffer() throws IOException {
+        if (!isConnected()) {
+            throw new IllegalStateException("Connection is not active.");
+        }
+        writer.flushBuffer();
+    }
+
+    void lenientFlushBuffer()  {
+        try {
+            writer.flushBuffer();
+        }
+        catch (Exception e) {
+            // ignore
+        }
+    }
+
+    /**
+     * {@inheritDoc}
+     */
+    @Override
+    public StreamContext getStreamContext(String streamName) throws IOException, JetStreamApiException {
+        Validator.validateStreamName(streamName, true);
+        ensureNotClosing();
+        return new NatsStreamContext(streamName, null, this, null);
+    }
+
+    /**
+     * {@inheritDoc}
+     */
+    @Override
+    public StreamContext getStreamContext(String streamName, JetStreamOptions options) throws IOException, JetStreamApiException {
+        Validator.validateStreamName(streamName, true);
+        ensureNotClosing();
+        return new NatsStreamContext(streamName, null, this, options);
+    }
+
+    /**
+     * {@inheritDoc}
+     */
+    @Override
+    public ConsumerContext getConsumerContext(String streamName, String consumerName) throws IOException, JetStreamApiException {
+        return getStreamContext(streamName).getConsumerContext(consumerName);
+    }
+
+    /**
+     * {@inheritDoc}
+     */
+    @Override
+    public ConsumerContext getConsumerContext(String streamName, String consumerName, JetStreamOptions options) throws IOException, JetStreamApiException {
+        return getStreamContext(streamName, options).getConsumerContext(consumerName);
+    }
+
+    /**
+     * {@inheritDoc}
+     */
+    @Override
+    public JetStream jetStream() throws IOException {
+        ensureNotClosing();
+        return new NatsJetStream(this, null);
+    }
+
+    /**
+     * {@inheritDoc}
+     */
+    @Override
+    public JetStream jetStream(JetStreamOptions options) throws IOException {
+        ensureNotClosing();
+        return new NatsJetStream(this, options);
+    }
+
+    /**
+     * {@inheritDoc}
+     */
+    @Override
+    public JetStreamManagement jetStreamManagement() throws IOException {
+        ensureNotClosing();
+        return new NatsJetStreamManagement(this, null);
+    }
+
+    /**
+     * {@inheritDoc}
+     */
+    @Override
+    public JetStreamManagement jetStreamManagement(JetStreamOptions options) throws IOException {
+        ensureNotClosing();
+        return new NatsJetStreamManagement(this, options);
+    }
+
+    /**
+     * {@inheritDoc}
+     */
+    @Override
+    public KeyValue keyValue(String bucketName) throws IOException {
+        Validator.validateBucketName(bucketName, true);
+        ensureNotClosing();
+        return new NatsKeyValue(this, bucketName, null);
+    }
+
+    /**
+     * {@inheritDoc}
+     */
+    @Override
+    public KeyValue keyValue(String bucketName, KeyValueOptions options) throws IOException {
+        Validator.validateBucketName(bucketName, true);
+        ensureNotClosing();
+        return new NatsKeyValue(this, bucketName, options);
+    }
+
+    /**
+     * {@inheritDoc}
+     */
+    @Override
+    public KeyValueManagement keyValueManagement() throws IOException {
+        ensureNotClosing();
+        return new NatsKeyValueManagement(this, null);
+    }
+
+    /**
+     * {@inheritDoc}
+     */
+    @Override
+    public KeyValueManagement keyValueManagement(KeyValueOptions options) throws IOException {
+        ensureNotClosing();
+        return new NatsKeyValueManagement(this, options);
+    }
+
+    /**
+     * {@inheritDoc}
+     */
+    @Override
+    public ObjectStore objectStore(String bucketName) throws IOException {
+        Validator.validateBucketName(bucketName, true);
+        ensureNotClosing();
+        return new NatsObjectStore(this, bucketName, null);
+    }
+
+    /**
+     * {@inheritDoc}
+     */
+    @Override
+    public ObjectStore objectStore(String bucketName, ObjectStoreOptions options) throws IOException {
+        Validator.validateBucketName(bucketName, true);
+        ensureNotClosing();
+        return new NatsObjectStore(this, bucketName, options);
+    }
+
+    /**
+     * {@inheritDoc}
+     */
+    @Override
+    public ObjectStoreManagement objectStoreManagement() throws IOException {
+        ensureNotClosing();
+        return new NatsObjectStoreManagement(this, null);
+    }
+
+    /**
+     * {@inheritDoc}
+     */
+    @Override
+    public ObjectStoreManagement objectStoreManagement(ObjectStoreOptions options) throws IOException {
+        ensureNotClosing();
+        return new NatsObjectStoreManagement(this, options);
+    }
+
+    private void ensureNotClosing() throws IOException {
+        if (isClosing() || isClosed()) {
+            throw new IOException("A JetStream context can't be established during close.");
+        }
+    }
+}