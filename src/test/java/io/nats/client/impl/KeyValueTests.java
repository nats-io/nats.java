// Copyright 2021 The NATS Authors
// Licensed under the Apache License, Version 2.0 (the "License");
// you may not use this file except in compliance with the License.
// You may obtain a copy of the License at:
//
// http://www.apache.org/licenses/LICENSE-2.0
//
// Unless required by applicable law or agreed to in writing, software
// distributed under the License is distributed on an "AS IS" BASIS,
// WITHOUT WARRANTIES OR CONDITIONS OF ANY KIND, either express or implied.
// See the License for the specific language governing permissions and
// limitations under the License.
package io.nats.client.impl;

import io.nats.client.*;
import io.nats.client.api.*;
import io.nats.client.support.NatsKeyValueUtil;
import org.junit.jupiter.api.Test;

import java.io.IOException;
import java.time.Duration;
import java.time.ZoneId;
import java.time.ZonedDateTime;
import java.util.ArrayList;
import java.util.Arrays;
import java.util.List;

import static io.nats.client.api.KeyValueWatchOption.*;
import static io.nats.client.support.NatsConstants.DOT;
import static org.junit.jupiter.api.Assertions.*;

public class KeyValueTests extends JetStreamTestBase {

    @Test
    public void testWorkflow() throws Exception {
        long now = ZonedDateTime.now().toEpochSecond();

        String byteKey = "byteKey";
        String stringKey = "stringKey";
        String longKey = "longKey";
        String notFoundKey = "notFound";
        String byteValue1 = "Byte Value 1";
        String byteValue2 = "Byte Value 2";
        String stringValue1 = "String Value 1";
        String stringValue2 = "String Value 2";

        runInJsServer(nc -> {
            // get the kv management context
            KeyValueManagement kvm = nc.keyValueManagement();

            // create the bucket
            KeyValueConfiguration kvc = KeyValueConfiguration.builder()
                .name(BUCKET)
                .description(PLAIN)
                .maxHistoryPerKey(3)
                .storageType(StorageType.Memory)
                .build();

<<<<<<< HEAD
            assertStatusAfterCreate(kvm.create(kvc));
            assertStatusAfterCreate(kvm.getBucketInfo(BUCKET));

            // get the kv context for the specific bucket
            KeyValue kv = nc.keyValue(BUCKET);
            assertStatusAfterCreate(kv.getStatus());
=======
            KeyValueStatus status = kvm.create(kvc);
            assertStatus(status);

            // get the kv context for the specific bucket
            KeyValue kv = nc.keyValue(BUCKET);
            assertEquals(BUCKET, kv.getBucketName());
            status = kv.getStatus();
            assertStatus(status);
>>>>>>> f6046133

            // Put some keys. Each key is put in a subject in the bucket (stream)
            // The put returns the sequence number in the bucket (stream)
            assertEquals(1, kv.put(byteKey, byteValue1.getBytes()));
            assertEquals(2, kv.put(stringKey, stringValue1));
            assertEquals(3, kv.put(longKey, 1));

            // retrieve the values. all types are stored as bytes
            // so you can always get the bytes directly
            assertEquals(byteValue1, new String(kv.get(byteKey).getValue()));
            assertEquals(stringValue1, new String(kv.get(stringKey).getValue()));
            assertEquals("1", new String(kv.get(longKey).getValue()));

            // if you know the value is not binary and can safely be read
            // as a UTF-8 string, the getStringValue method is ok to use
            assertEquals(byteValue1, kv.get(byteKey).getValueAsString());
            assertEquals(stringValue1, kv.get(stringKey).getValueAsString());
            assertEquals("1", kv.get(longKey).getValueAsString());

            // if you know the value is a long, you can use
            // the getLongValue method
            // if it's not a number a NumberFormatException is thrown
            assertEquals(1, kv.get(longKey).getValueAsLong());
            assertThrows(NumberFormatException.class, () -> kv.get(stringKey).getValueAsLong());

            // going to manually track history for verification later
            List<KeyValueEntry> byteHistory = new ArrayList<>();
            List<KeyValueEntry> stringHistory = new ArrayList<>();
            List<KeyValueEntry> longHistory = new ArrayList<>();

            // entry gives detail about latest entry of the key
            byteHistory.add(
                    assertEntry(BUCKET, byteKey, KeyValueOperation.PUT, 1, byteValue1, now, kv.get(byteKey)));

            stringHistory.add(
                    assertEntry(BUCKET, stringKey, KeyValueOperation.PUT, 2, stringValue1, now, kv.get(stringKey)));

            longHistory.add(
                    assertEntry(BUCKET, longKey, KeyValueOperation.PUT, 3, "1", now, kv.get(longKey)));

            // history gives detail about the key
            assertHistory(byteHistory, kv.history(byteKey));
            assertHistory(stringHistory, kv.history(stringKey));
            assertHistory(longHistory, kv.history(longKey));

            // let's check the bucket info
            KeyValueStatus status = kvm.getBucketInfo(BUCKET);
            assertEquals(3, status.getEntryCount());
            assertEquals(3, status.getBackingStreamInfo().getStreamState().getLastSequence());

            // delete a key. Its entry will still exist, but it's value is null
            kv.delete(byteKey);

            byteHistory.add(
                    assertEntry(BUCKET, byteKey, KeyValueOperation.DELETE, 4, null, now, kv.get(byteKey)));
            assertHistory(byteHistory, kv.history(byteKey));

            // hashCode coverage
            assertEquals(byteHistory.get(0).hashCode(), byteHistory.get(0).hashCode());
            assertNotEquals(byteHistory.get(0).hashCode(), byteHistory.get(1).hashCode());

            // let's check the bucket info
            status = kvm.getBucketInfo(BUCKET);
            assertEquals(4, status.getEntryCount());
            assertEquals(4, status.getBackingStreamInfo().getStreamState().getLastSequence());

            // if the key has been deleted
            // all varieties of get will return null
            assertNull(kv.get(byteKey).getValue());
            assertNull(kv.get(byteKey).getValueAsString());
            assertNull(kv.get(byteKey).getValueAsLong());

            // if the key does not exist (no history) there is no entry
            assertNull(kv.get(notFoundKey));

            // Update values. You can even update a deleted key
            assertEquals(5, kv.put(byteKey, byteValue2.getBytes()));
            assertEquals(6, kv.put(stringKey, stringValue2));
            assertEquals(7, kv.put(longKey, 2));

            // values after updates
            assertEquals(byteValue2, new String(kv.get(byteKey).getValue()));
            assertEquals(stringValue2, kv.get(stringKey).getValueAsString());
            assertEquals(2, kv.get(longKey).getValueAsLong());

            // entry and history after update
            byteHistory.add(
                    assertEntry(BUCKET, byteKey, KeyValueOperation.PUT, 5, byteValue2, now, kv.get(byteKey)));
            assertHistory(byteHistory, kv.history(byteKey));

            stringHistory.add(
                    assertEntry(BUCKET, stringKey, KeyValueOperation.PUT, 6, stringValue2, now, kv.get(stringKey)));
            assertHistory(stringHistory, kv.history(stringKey));

            longHistory.add(
                    assertEntry(BUCKET, longKey, KeyValueOperation.PUT, 7, "2", now, kv.get(longKey)));
            assertHistory(longHistory, kv.history(longKey));

            // let's check the bucket info
            status = kvm.getBucketInfo(BUCKET);
            assertEquals(7, status.getEntryCount());
            assertEquals(7, status.getBackingStreamInfo().getStreamState().getLastSequence());

            // make sure it only keeps the correct amount of history
            assertEquals(8, kv.put(longKey, 3));
            assertEquals(3, kv.get(longKey).getValueAsLong());

            longHistory.add(
                    assertEntry(BUCKET, longKey, KeyValueOperation.PUT, 8, "3", now, kv.get(longKey)));
            assertHistory(longHistory, kv.history(longKey));

            status = kvm.getBucketInfo(BUCKET);
            assertEquals(8, status.getEntryCount());
            assertEquals(8, status.getBackingStreamInfo().getStreamState().getLastSequence());

            // this would be the 4th entry for the longKey
            // sp the total records will stay the same
            assertEquals(9, kv.put(longKey, 4));
            assertEquals(4, kv.get(longKey).getValueAsLong());

            // history only retains 3 records
            longHistory.remove(0);
            longHistory.add(
                    assertEntry(BUCKET, longKey, KeyValueOperation.PUT, 9, "4", now, kv.get(longKey)));
            assertHistory(longHistory, kv.history(longKey));

            // record count does not increase
            status = kvm.getBucketInfo(BUCKET);
            assertEquals(8, status.getEntryCount());
            assertEquals(9, status.getBackingStreamInfo().getStreamState().getLastSequence());

            // should have exactly these 3 keys
            assertKeys(kv.keys(), byteKey, stringKey, longKey);

            // purge
            kv.purge(longKey);
            longHistory.clear();
            longHistory.add(
                assertEntry(BUCKET, longKey, KeyValueOperation.PURGE, 10, null, now, kv.get(longKey)));
            assertHistory(longHistory, kv.history(longKey));

            status = kvm.getBucketInfo(BUCKET);
            assertEquals(6, status.getEntryCount()); // includes 1 purge
            assertEquals(10, status.getBackingStreamInfo().getStreamState().getLastSequence());

            // only 2 keys now
            assertKeys(kv.keys(), byteKey, stringKey);

            kv.purge(byteKey);
            byteHistory.clear();
            byteHistory.add(
                assertEntry(BUCKET, byteKey, KeyValueOperation.PURGE, 11, null, now, kv.get(byteKey)));
            assertHistory(byteHistory, kv.history(byteKey));

            status = kvm.getBucketInfo(BUCKET);
            assertEquals(4, status.getEntryCount()); // includes 2 purges
            assertEquals(11, status.getBackingStreamInfo().getStreamState().getLastSequence());

            // only 1 key now
            assertKeys(kv.keys(), stringKey);

            kv.purge(stringKey);
            stringHistory.clear();
            stringHistory.add(
                assertEntry(BUCKET, stringKey, KeyValueOperation.PURGE, 12, null, now, kv.get(stringKey)));
            assertHistory(stringHistory, kv.history(stringKey));

            status = kvm.getBucketInfo(BUCKET);
            assertEquals(3, status.getEntryCount()); // 3 purges
            assertEquals(12, status.getBackingStreamInfo().getStreamState().getLastSequence());

            // no more keys left
            assertKeys(kv.keys());

            // clear things
            KeyValuePurgeOptions kvpo = KeyValuePurgeOptions.builder().deleteMarkersNoThreshold().build();
            kv.purgeDeletes(kvpo);
            status = kvm.getBucketInfo(BUCKET);
            assertEquals(0, status.getEntryCount()); // purges are all gone
            assertEquals(12, status.getBackingStreamInfo().getStreamState().getLastSequence());

            longHistory.clear();
            assertHistory(longHistory, kv.history(longKey));

            stringHistory.clear();
            assertHistory(stringHistory, kv.history(stringKey));

            // put some more
            assertEquals(13, kv.put(longKey, 110));
            longHistory.add(
                    assertEntry(BUCKET, longKey, KeyValueOperation.PUT, 13, "110", now, kv.get(longKey)));

            assertEquals(14, kv.put(longKey, 111));
            longHistory.add(
                    assertEntry(BUCKET, longKey, KeyValueOperation.PUT, 14, "111", now, kv.get(longKey)));

            assertEquals(15, kv.put(longKey, 112));
            longHistory.add(
                    assertEntry(BUCKET, longKey, KeyValueOperation.PUT, 15, "112", now, kv.get(longKey)));

            assertEquals(16, kv.put(stringKey, stringValue1));
            stringHistory.add(
                    assertEntry(BUCKET, stringKey, KeyValueOperation.PUT, 16, stringValue1, now, kv.get(stringKey)));

            assertEquals(17, kv.put(stringKey, stringValue2));
            stringHistory.add(
                    assertEntry(BUCKET, stringKey, KeyValueOperation.PUT, 17, stringValue2, now, kv.get(stringKey)));

            assertHistory(longHistory, kv.history(longKey));
            assertHistory(stringHistory, kv.history(stringKey));

            status = kvm.getBucketInfo(BUCKET);
            assertEquals(5, status.getEntryCount());
            assertEquals(17, status.getBackingStreamInfo().getStreamState().getLastSequence());

            // delete the bucket
            kvm.delete(BUCKET);
            assertThrows(JetStreamApiException.class, () -> kvm.delete(BUCKET));
            assertThrows(JetStreamApiException.class, () -> kvm.getBucketInfo(BUCKET));

            assertEquals(0, kvm.getBucketNames().size());
        });
    }

<<<<<<< HEAD
    private void assertStatusAfterCreate(KeyValueStatus status) {
        KeyValueConfiguration kvc = status.getConfiguration();
        assertEquals(BUCKET, status.getBucketName());
        assertEquals(BUCKET, kvc.getBucketName());
=======
    private void assertStatus(KeyValueStatus status) {
        KeyValueConfiguration kvc;
        kvc = status.getConfiguration();
        assertEquals(BUCKET, status.getBucketName());
        assertEquals(BUCKET, kvc.getBucketName());
        assertEquals(PLAIN, status.getDescription());
        assertEquals(PLAIN, kvc.getDescription());
>>>>>>> f6046133
        assertEquals(NatsKeyValueUtil.toStreamName(BUCKET), kvc.getBackingConfig().getName());
        assertEquals(3, status.getMaxHistoryPerKey());
        assertEquals(3, kvc.getMaxHistoryPerKey());
        assertEquals(-1, status.getMaxBucketSize());
        assertEquals(-1, kvc.getMaxBucketSize());
        assertEquals(-1, status.getMaxValueSize());
        assertEquals(-1, kvc.getMaxValueSize());
        assertEquals(Duration.ZERO, status.getTtl());
        assertEquals(Duration.ZERO, kvc.getTtl());
        assertEquals(StorageType.Memory, status.getStorageType());
        assertEquals(StorageType.Memory, kvc.getStorageType());
        assertEquals(1, status.getReplicas());
        assertEquals(1, kvc.getReplicas());
        assertEquals(0, status.getEntryCount());
        assertEquals("JetStream", status.getBackingStore());
<<<<<<< HEAD
=======

        assertTrue(status.toString().contains(BUCKET));
        assertTrue(status.toString().contains(PLAIN));
    }

    @Test
    public void testGetRevision() throws Exception {
        runInJsServer(nc -> {
            KeyValueManagement kvm = nc.keyValueManagement();

            kvm.create(KeyValueConfiguration.builder()
                .name(BUCKET)
                .storageType(StorageType.Memory)
                .maxHistoryPerKey(2)
                .build());

            KeyValue kv = nc.keyValue(BUCKET);
            long seq1 = kv.put(KEY, 1);
            long seq2 = kv.put(KEY, 2);
            long seq3 = kv.put(KEY, 3);

            KeyValueEntry kve = kv.get(KEY);
            assertNotNull(kve);
            assertEquals(3, kve.getValueAsLong());

            kve = kv.get(KEY, seq3);
            assertNotNull(kve);
            assertEquals(3, kve.getValueAsLong());

            kve = kv.get(KEY, seq2);
            assertNotNull(kve);
            assertEquals(2, kve.getValueAsLong());

            kve = kv.get(KEY, seq1);
            assertNull(kve);

            kve = kv.get("notkey", seq3);
            assertNull(kve);
        });
>>>>>>> f6046133
    }

    @Test
    public void testKeys() throws Exception {
        runInJsServer(nc -> {
            KeyValueManagement kvm = nc.keyValueManagement();

            // create bucket
            kvm.create(KeyValueConfiguration.builder()
                .name(BUCKET)
                .storageType(StorageType.Memory)
                .build());

            KeyValue kv = nc.keyValue(BUCKET);
            for (int x = 1; x <= 10; x++) {
                kv.put("k" + x, x);
            }

            List<String> keys = kv.keys();
            assertEquals(10, keys.size());

            kv.delete("k1");
            kv.delete("k3");
            kv.delete("k5");
            kv.purge("k7");
            kv.purge("k9");

            keys = kv.keys();
            assertEquals(5, keys.size());

            for (int x = 2; x <= 10; x += 2) {
                assertTrue(keys.contains("k" + x));
            }

            String keyWithDot = "part1.part2.part3";
            kv.put(keyWithDot, "key has dot");
            KeyValueEntry kve = kv.get(keyWithDot);
            assertEquals(keyWithDot, kve.getKey());
        });
    }

    @Test
    public void testMaxHistoryPerKey() throws Exception {
        runInJsServer(nc -> {
            KeyValueManagement kvm = nc.keyValueManagement();

            // default maxHistoryPerKey is 1
            kvm.create(KeyValueConfiguration.builder()
                .name(bucket(1))
                .storageType(StorageType.Memory)
                .build());

            KeyValue kv = nc.keyValue(bucket(1));
            kv.put(KEY, 1);
            kv.put(KEY, 2);

            List<KeyValueEntry> history = kv.history(KEY);
            assertEquals(1, history.size());
            assertEquals(2, history.get(0).getValueAsLong());

            kvm.create(KeyValueConfiguration.builder()
                .name(bucket(2))
                .maxHistoryPerKey(2)
                .storageType(StorageType.Memory)
                .build());

            kv = nc.keyValue(bucket(2));
            kv.put(KEY, 1);
            kv.put(KEY, 2);
            kv.put(KEY, 3);

            history = kv.history(KEY);
            assertEquals(2, history.size());
            assertEquals(2, history.get(0).getValueAsLong());
            assertEquals(3, history.get(1).getValueAsLong());
        });
    }

    @Test
    public void testHistoryDeletePurge() throws Exception {
        runInJsServer(nc -> {
            KeyValueManagement kvm = nc.keyValueManagement();

            // create bucket
            kvm.create(KeyValueConfiguration.builder()
                .name(BUCKET)
                .storageType(StorageType.Memory)
                .maxHistoryPerKey(64)
                .build());

            KeyValue kv = nc.keyValue(BUCKET);
            kv.put(KEY, "a");
            kv.put(KEY, "b");
            kv.put(KEY, "c");
            List<KeyValueEntry> list = kv.history(KEY);
            assertEquals(3, list.size());

            kv.delete(KEY);
            list = kv.history(KEY);
            assertEquals(4, list.size());

            kv.purge(KEY);
            list = kv.history(KEY);
            assertEquals(1, list.size());
        });
    }

    @Test
    public void testPurgeDeletes() throws Exception {
        runInJsServer(nc -> {
            KeyValueManagement kvm = nc.keyValueManagement();

            // create bucket
            kvm.create(KeyValueConfiguration.builder()
                .name(BUCKET)
                .storageType(StorageType.Memory)
                .maxHistoryPerKey(64)
                .build());

            KeyValue kv = nc.keyValue(BUCKET);
            kv.put(key(1), "a");
            kv.delete(key(1));
            kv.put(key(2), "b");
            kv.put(key(3), "c");
            kv.put(key(4), "d");
            kv.purge(key(4));

            JetStream js = nc.jetStream();
            assertPurgeDeleteEntries(js, new String[]{"a", null, "b", "c", null});

            // default purge deletes uses the default threshold of 30 minutes
            // so no markers will be deleted
            kv.purgeDeletes();
            assertPurgeDeleteEntries(js, new String[]{null, "b", "c", null});

            // no threshold causes all to be removed
            kv.purgeDeletes(KeyValuePurgeOptions.builder().deleteMarkersNoThreshold().build());
            assertPurgeDeleteEntries(js, new String[]{"b", "c"});
        });
    }

    private void assertPurgeDeleteEntries(JetStream js, String[] expected) throws IOException, JetStreamApiException, InterruptedException {
        JetStreamSubscription sub = js.subscribe(NatsKeyValueUtil.toStreamSubject(BUCKET));

        for (String s : expected) {
            Message m = sub.nextMessage(1000);
            KeyValueEntry kve = new KeyValueEntry(m);
            if (s == null) {
                assertNotEquals(KeyValueOperation.PUT, kve.getOperation());
                assertEquals(0, kve.getDataLen());
            }
            else {
                assertEquals(KeyValueOperation.PUT, kve.getOperation());
                assertEquals(s, kve.getValueAsString());
            }
        }

        sub.unsubscribe();
    }

    @Test
    public void testCreateAndUpdate() throws Exception {
        runInJsServer(nc -> {
            KeyValueManagement kvm = nc.keyValueManagement();

            // create bucket
            kvm.create(KeyValueConfiguration.builder()
                .name(BUCKET)
                .storageType(StorageType.Memory)
                .maxHistoryPerKey(64)
                .build());

            KeyValue kv = nc.keyValue(BUCKET);

            // 1. allowed to create something that does not exist
            long rev1 = kv.create(KEY, "a".getBytes());

            // 2. allowed to update with proper revision
            kv.update(KEY, "ab".getBytes(), rev1);

            // 3. not allowed to update with wrong revision
            assertThrows(JetStreamApiException.class, () -> kv.update(KEY, "zzz".getBytes(), rev1));

            // 4. not allowed to create a key that exists
            assertThrows(JetStreamApiException.class, () -> kv.create(KEY, "zzz".getBytes()));

            // 5. not allowed to update a key that does not exist
            assertThrows(JetStreamApiException.class, () -> kv.update(KEY, "zzz".getBytes(), 1));

            // 6. allowed to create a key that is deleted
            kv.delete(KEY);
            kv.create(KEY, "abc".getBytes());

            // 7. allowed to update a key that is deleted, as long as you have it's revision
            kv.delete(KEY);

            sleep(200); // a little pause to make sure things get flushed
            List<KeyValueEntry> hist = kv.history(KEY);
            kv.update(KEY, "abcd".getBytes(), hist.get(hist.size()-1).getRevision());

            // 8. allowed to create a key that is purged
            kv.purge(KEY);
            kv.create(KEY, "abcde".getBytes());

            // 9. allowed to update a key that is deleted, as long as you have it's revision
            kv.purge(KEY);

            sleep(200); // a little pause to make sure things get flushed
            hist = kv.history(KEY);
            kv.update(KEY, "abcdef".getBytes(), hist.get(hist.size()-1).getRevision());
        });
    }

    @Test
    public void testManageGetBucketNames() throws Exception {
        runInJsServer(nc -> {
            KeyValueManagement kvm = nc.keyValueManagement();

            // create bucket 1
            kvm.create(KeyValueConfiguration.builder()
                    .name(bucket(1))
                    .storageType(StorageType.Memory)
                    .build());

            // create bucket 2
            kvm.create(KeyValueConfiguration.builder()
                    .name(bucket(2))
                    .storageType(StorageType.Memory)
                    .build());

            createMemoryStream(nc, stream(1));
            createMemoryStream(nc, stream(2));

            List<String> buckets = kvm.getBucketNames();
            assertEquals(2, buckets.size());
            assertTrue(buckets.contains(bucket(1)));
            assertTrue(buckets.contains(bucket(2)));
        });
    }

    private void assertKeys(List<String> apiKeys, String... manualKeys) {
        assertEquals(manualKeys.length, apiKeys.size());
        for (String k : manualKeys) {
            assertTrue(apiKeys.contains(k));
        }
    }

    private void assertHistory(List<KeyValueEntry> manualHistory, List<KeyValueEntry> apiHistory) {
        assertEquals(apiHistory.size(), manualHistory.size());
        for (int x = 0; x < apiHistory.size(); x++) {
            assertKvEquals(apiHistory.get(x), manualHistory.get(x));
        }
    }

    @SuppressWarnings("SameParameterValue")
    private KeyValueEntry assertEntry(String bucket, String key, KeyValueOperation op, long seq, String value, long now, KeyValueEntry entry) {
        assertEquals(bucket, entry.getBucket());
        assertEquals(key, entry.getKey());
        assertEquals(op, entry.getOperation());
        assertEquals(seq, entry.getRevision());
        assertEquals(0, entry.getDelta());
        if (op == KeyValueOperation.PUT) {
            assertEquals(value, new String(entry.getValue()));
        }
        else {
            assertNull(entry.getValue());
        }
        assertTrue(now <= entry.getCreated().toEpochSecond());

        // coverage
        assertNotNull(entry.toString());
        return entry;
    }

    private void assertKvEquals(KeyValueEntry kv1, KeyValueEntry kv2) {
        assertEquals(kv1.getOperation(), kv2.getOperation());
        assertEquals(kv1.getRevision(), kv2.getRevision());
        assertEquals(kv1.getBucket(), kv2.getBucket());
        assertEquals(kv1.getKey(), kv2.getKey());
        assertTrue(Arrays.equals(kv1.getValue(), kv2.getValue()));
        long es1 = kv1.getCreated().toEpochSecond();
        long es2 = kv2.getCreated().toEpochSecond();
        assertEquals(es1, es2);
    }

    static class TestKeyValueWatcher implements KeyValueWatcher {
        public String name;
        public List<KeyValueEntry> entries = new ArrayList<>();
        public KeyValueWatchOption[] watchOptions;
        public boolean beforeWatcher;
        public boolean metaOnly;
        public int endOfDataReceived;
        public boolean endBeforeEntries;

        public TestKeyValueWatcher(String name, boolean beforeWatcher, KeyValueWatchOption... watchOptions) {
            this.name = name;
            this.beforeWatcher = beforeWatcher;
            this.watchOptions = watchOptions;
            for (KeyValueWatchOption wo : watchOptions) {
                if (wo == META_ONLY) {
                    metaOnly = true;
                    break;
                }
            }
        }

        @Override
        public String toString() {
            return "TestKeyValueWatcher{" +
                "name='" + name + '\'' +
                ", beforeWatcher=" + beforeWatcher +
                ", metaOnly=" + metaOnly +
                ", watchOptions=" + Arrays.toString(watchOptions) +
                '}';
        }

        @Override
        public void watch(KeyValueEntry kve) {
            entries.add(kve);
        }

        @Override
        public void endOfData() {
            if (++endOfDataReceived == 1 && entries.size() == 0) {
                endBeforeEntries = true;
            }
        }
    }

    static String TEST_WATCH_KEY_NULL = "key.nl";
    static String TEST_WATCH_KEY_1 = "key.1";
    static String TEST_WATCH_KEY_2 = "key.2";

    interface TestWatchSubSupplier {
        NatsKeyValueWatchSubscription get(KeyValue kv) throws Exception;
    }

    @Test
    public void testWatch() throws Exception {
        Object[] key1AllExpecteds = new Object[] {
            "a", "aa", KeyValueOperation.DELETE, "aaa", KeyValueOperation.DELETE, KeyValueOperation.PURGE
        };

        Object[] noExpecteds = new Object[0];
        Object[] purgeOnlyExpecteds = new Object[] { KeyValueOperation.PURGE };

        Object[] key2AllExpecteds = new Object[] {
            "z", "zz", KeyValueOperation.DELETE, "zzz"
        };

        Object[] key2AfterExpecteds = new Object[] { "zzz" };

        Object[] allExpecteds = new Object[] {
            "a", "aa", "z", "zz",
            KeyValueOperation.DELETE, KeyValueOperation.DELETE,
            "aaa", "zzz",
            KeyValueOperation.DELETE, KeyValueOperation.PURGE,
            null
        };

        Object[] allPutsExpecteds = new Object[] {
            "a", "aa", "z", "zz", "aaa", "zzz", null
        };

        TestKeyValueWatcher key1FullWatcher = new TestKeyValueWatcher("key1FullWatcher", true);
        TestKeyValueWatcher key1MetaWatcher = new TestKeyValueWatcher("key1MetaWatcher", true, META_ONLY);
        TestKeyValueWatcher key1StartNewWatcher = new TestKeyValueWatcher("key1StartNewWatcher", true, META_ONLY);
        TestKeyValueWatcher key1StartAllWatcher = new TestKeyValueWatcher("key1StartAllWatcher", true, META_ONLY);
        TestKeyValueWatcher key2FullWatcher = new TestKeyValueWatcher("key2FullWatcher", true);
        TestKeyValueWatcher key2MetaWatcher = new TestKeyValueWatcher("key2MetaWatcher", true, META_ONLY);
        TestKeyValueWatcher allAllFullWatcher = new TestKeyValueWatcher("allAllFullWatcher", true);
        TestKeyValueWatcher allAllMetaWatcher = new TestKeyValueWatcher("allAllMetaWatcher", true, META_ONLY);
        TestKeyValueWatcher allIgDelFullWatcher = new TestKeyValueWatcher("allIgDelFullWatcher", true, IGNORE_DELETE);
        TestKeyValueWatcher allIgDelMetaWatcher = new TestKeyValueWatcher("allIgDelMetaWatcher", true, META_ONLY, IGNORE_DELETE);
        TestKeyValueWatcher starFullWatcher = new TestKeyValueWatcher("starFullWatcher", true);
        TestKeyValueWatcher starMetaWatcher = new TestKeyValueWatcher("starMetaWatcher", true, META_ONLY);
        TestKeyValueWatcher gtFullWatcher = new TestKeyValueWatcher("gtFullWatcher", true);
        TestKeyValueWatcher gtMetaWatcher = new TestKeyValueWatcher("gtMetaWatcher", true, META_ONLY);
        TestKeyValueWatcher key1AfterWatcher = new TestKeyValueWatcher("key1AfterWatcher", false, META_ONLY);
        TestKeyValueWatcher key1AfterIgDelWatcher = new TestKeyValueWatcher("key1AfterIgDelWatcher", false, META_ONLY, IGNORE_DELETE);
        TestKeyValueWatcher key1AfterStartNewWatcher = new TestKeyValueWatcher("key1AfterStartNewWatcher", false, META_ONLY, UPDATES_ONLY);
        TestKeyValueWatcher key1AfterStartFirstWatcher = new TestKeyValueWatcher("key1AfterStartFirstWatcher", false, META_ONLY, INCLUDE_HISTORY);
        TestKeyValueWatcher key2AfterWatcher = new TestKeyValueWatcher("key2AfterWatcher", false, META_ONLY);
        TestKeyValueWatcher key2AfterStartNewWatcher = new TestKeyValueWatcher("key2AfterStartNewWatcher", false, META_ONLY, UPDATES_ONLY);
        TestKeyValueWatcher key2AfterStartFirstWatcher = new TestKeyValueWatcher("key2AfterStartFirstWatcher", false, META_ONLY, INCLUDE_HISTORY);

        runInJsServer(nc -> {
            _testWatch(nc, key1FullWatcher, key1AllExpecteds, kv -> kv.watch(TEST_WATCH_KEY_1, key1FullWatcher, key1FullWatcher.watchOptions));
            _testWatch(nc, key1MetaWatcher, key1AllExpecteds, kv -> kv.watch(TEST_WATCH_KEY_1, key1MetaWatcher, key1MetaWatcher.watchOptions));
            _testWatch(nc, key1StartNewWatcher, key1AllExpecteds, kv -> kv.watch(TEST_WATCH_KEY_1, key1StartNewWatcher, key1StartNewWatcher.watchOptions));
            _testWatch(nc, key1StartAllWatcher, key1AllExpecteds, kv -> kv.watch(TEST_WATCH_KEY_1, key1StartAllWatcher, key1StartAllWatcher.watchOptions));
            _testWatch(nc, key2FullWatcher, key2AllExpecteds, kv -> kv.watch(TEST_WATCH_KEY_2, key2FullWatcher, key2FullWatcher.watchOptions));
            _testWatch(nc, key2MetaWatcher, key2AllExpecteds, kv -> kv.watch(TEST_WATCH_KEY_2, key2MetaWatcher, key2MetaWatcher.watchOptions));
            _testWatch(nc, allAllFullWatcher, allExpecteds, kv -> kv.watchAll(allAllFullWatcher, allAllFullWatcher.watchOptions));
            _testWatch(nc, allAllMetaWatcher, allExpecteds, kv -> kv.watchAll(allAllMetaWatcher, allAllMetaWatcher.watchOptions));
            _testWatch(nc, allIgDelFullWatcher, allPutsExpecteds, kv -> kv.watchAll(allIgDelFullWatcher, allIgDelFullWatcher.watchOptions));
            _testWatch(nc, allIgDelMetaWatcher, allPutsExpecteds, kv -> kv.watchAll(allIgDelMetaWatcher, allIgDelMetaWatcher.watchOptions));
            _testWatch(nc, starFullWatcher, allExpecteds, kv -> kv.watch("key.*", starFullWatcher, starFullWatcher.watchOptions));
            _testWatch(nc, starMetaWatcher, allExpecteds, kv -> kv.watch("key.*", starMetaWatcher, starMetaWatcher.watchOptions));
            _testWatch(nc, gtFullWatcher, allExpecteds, kv -> kv.watch("key.>", gtFullWatcher, gtFullWatcher.watchOptions));
            _testWatch(nc, gtMetaWatcher, allExpecteds, kv -> kv.watch("key.>", gtMetaWatcher, gtMetaWatcher.watchOptions));
            _testWatch(nc, key1AfterWatcher, purgeOnlyExpecteds, kv -> kv.watch(TEST_WATCH_KEY_1, key1AfterWatcher, key1AfterWatcher.watchOptions));
            _testWatch(nc, key1AfterIgDelWatcher, noExpecteds, kv -> kv.watch(TEST_WATCH_KEY_1, key1AfterIgDelWatcher, key1AfterIgDelWatcher.watchOptions));
            _testWatch(nc, key1AfterStartNewWatcher, noExpecteds, kv -> kv.watch(TEST_WATCH_KEY_1, key1AfterStartNewWatcher, key1AfterStartNewWatcher.watchOptions));
            _testWatch(nc, key1AfterStartFirstWatcher, purgeOnlyExpecteds, kv -> kv.watch(TEST_WATCH_KEY_1, key1AfterStartFirstWatcher, key1AfterStartFirstWatcher.watchOptions));
            _testWatch(nc, key2AfterWatcher, key2AfterExpecteds, kv -> kv.watch(TEST_WATCH_KEY_2, key2AfterWatcher, key2AfterWatcher.watchOptions));
            _testWatch(nc, key2AfterStartNewWatcher, noExpecteds, kv -> kv.watch(TEST_WATCH_KEY_2, key2AfterStartNewWatcher, key2AfterStartNewWatcher.watchOptions));
            _testWatch(nc, key2AfterStartFirstWatcher, key2AllExpecteds, kv -> kv.watch(TEST_WATCH_KEY_2, key2AfterStartFirstWatcher, key2AfterStartFirstWatcher.watchOptions));
        });
    }

    private void _testWatch(Connection nc, TestKeyValueWatcher watcher, Object[] expectedKves, TestWatchSubSupplier supplier) throws Exception {
        KeyValueManagement kvm = nc.keyValueManagement();

        String bucket = BUCKET + watcher.name;
        kvm.create(KeyValueConfiguration.builder()
            .name(bucket)
            .maxHistoryPerKey(10)
            .storageType(StorageType.Memory)
            .build());

        KeyValue kv = nc.keyValue(bucket);

        // subs created before data
        NatsKeyValueWatchSubscription sub = null;

        if (watcher.beforeWatcher) {
            sub = supplier.get(kv);
        }

        kv.put(TEST_WATCH_KEY_1, "a");
        kv.put(TEST_WATCH_KEY_1, "aa");
        kv.put(TEST_WATCH_KEY_2, "z");
        kv.put(TEST_WATCH_KEY_2, "zz");
        kv.delete(TEST_WATCH_KEY_1);
        kv.delete(TEST_WATCH_KEY_2);
        kv.put(TEST_WATCH_KEY_1, "aaa");
        kv.put(TEST_WATCH_KEY_2, "zzz");
        kv.delete(TEST_WATCH_KEY_1);
        kv.purge(TEST_WATCH_KEY_1);
        kv.put(TEST_WATCH_KEY_NULL, (byte[])null);

        if (!watcher.beforeWatcher) {
            sub = supplier.get(kv);
        }

        sleep(1500); // give time for the watches to get messages

        validateWatcher(expectedKves, watcher);
        //noinspection ConstantConditions
        sub.unsubscribe();
        kvm.delete(bucket);
    }

    private void validateWatcher(Object[] expectedKves, TestKeyValueWatcher watcher) {
        assertEquals(expectedKves.length, watcher.entries.size());
        assertEquals(1, watcher.endOfDataReceived);

        if (expectedKves.length > 0) {
            assertEquals(watcher.beforeWatcher, watcher.endBeforeEntries);
        }

        int aix = 0;
        ZonedDateTime lastCreated = ZonedDateTime.of(2000, 4, 1, 0, 0, 0, 0, ZoneId.systemDefault());
        long lastRevision = -1;

        for (KeyValueEntry kve : watcher.entries) {

            assertTrue(kve.getCreated().isAfter(lastCreated) || kve.getCreated().isEqual(lastCreated));
            lastCreated = kve.getCreated();

            assertTrue(lastRevision < kve.getRevision());
            lastRevision = kve.getRevision();

            Object expected = expectedKves[aix++];
            if (expected == null) {
                assertSame(KeyValueOperation.PUT, kve.getOperation());
                assertTrue(kve.getValue() == null || kve.getValue().length == 0);
                assertEquals(0, kve.getDataLen());
            }
            else if (expected instanceof String) {
                assertSame(KeyValueOperation.PUT, kve.getOperation());
                String s = (String) expected;
                if (watcher.metaOnly) {
                    assertTrue(kve.getValue() == null || kve.getValue().length == 0);
                    assertEquals(s.length(), kve.getDataLen());
                }
                else {
                    assertNotNull(kve.getValue());
                    assertEquals(s.length(), kve.getDataLen());
                    assertEquals(s, kve.getValueAsString());
                }
            }
            else {
                assertTrue(kve.getValue() == null || kve.getValue().length == 0);
                assertEquals(0, kve.getDataLen());
                assertSame(expected, kve.getOperation());
            }
        }
    }

    static final String BUCKET_CREATED_BY_USER_A = "bucketA";
    static final String BUCKET_CREATED_BY_USER_I = "bucketI";

    @Test
    public void testWithAccount() throws Exception {

        try (NatsTestServer ts = new NatsTestServer("src/test/resources/kv_account.conf", false)) {
            Options acctA = new Options.Builder().server(ts.getURI()).userInfo("a", "a").build();
            Options acctI = new Options.Builder().server(ts.getURI()).userInfo("i", "i").inboxPrefix("ForI").build();

            try (Connection connUserA = Nats.connect(acctA); Connection connUserI = Nats.connect(acctI) ) {

                // some prep
                KeyValueOptions jsOpt_UserI_BucketA_WithPrefix =
                    KeyValueOptions.builder().jsPrefix("FromA").build();

                assertNotNull(jsOpt_UserI_BucketA_WithPrefix.getJetStreamOptions());

                KeyValueOptions jsOpt_UserI_BucketI_WithPrefix =
                    KeyValueOptions.builder().jsPrefix("FromA").build();

                assertNotNull(jsOpt_UserI_BucketI_WithPrefix.getJetStreamOptions());

                KeyValueManagement kvmUserA = connUserA.keyValueManagement();
                KeyValueManagement kvmUserIBcktA = connUserI.keyValueManagement(jsOpt_UserI_BucketA_WithPrefix);
                KeyValueManagement kvmUserIBcktI = connUserI.keyValueManagement(jsOpt_UserI_BucketI_WithPrefix);

                KeyValueConfiguration kvcA = KeyValueConfiguration.builder()
                    .name(BUCKET_CREATED_BY_USER_A).storageType(StorageType.Memory).maxHistoryPerKey(64).build();

                KeyValueConfiguration kvcI = KeyValueConfiguration.builder()
                    .name(BUCKET_CREATED_BY_USER_I).storageType(StorageType.Memory).maxHistoryPerKey(64).build();

                // testing KVM API
                assertEquals(BUCKET_CREATED_BY_USER_A, kvmUserA.create(kvcA).getBucketName());
                assertEquals(BUCKET_CREATED_BY_USER_I, kvmUserIBcktI.create(kvcI).getBucketName());

                assertKvAccountBucketNames(kvmUserA.getBucketNames());
                assertKvAccountBucketNames(kvmUserIBcktI.getBucketNames());

                assertEquals(BUCKET_CREATED_BY_USER_A, kvmUserA.getBucketInfo(BUCKET_CREATED_BY_USER_A).getBucketName());
                assertEquals(BUCKET_CREATED_BY_USER_A, kvmUserIBcktA.getBucketInfo(BUCKET_CREATED_BY_USER_A).getBucketName());
                assertEquals(BUCKET_CREATED_BY_USER_I, kvmUserA.getBucketInfo(BUCKET_CREATED_BY_USER_I).getBucketName());
                assertEquals(BUCKET_CREATED_BY_USER_I, kvmUserIBcktI.getBucketInfo(BUCKET_CREATED_BY_USER_I).getBucketName());

                // some more prep
                KeyValue kv_connA_bucketA = connUserA.keyValue(BUCKET_CREATED_BY_USER_A);
                KeyValue kv_connA_bucketI = connUserA.keyValue(BUCKET_CREATED_BY_USER_I);
                KeyValue kv_connI_bucketA = connUserI.keyValue(BUCKET_CREATED_BY_USER_A, jsOpt_UserI_BucketA_WithPrefix);
                KeyValue kv_connI_bucketI = connUserI.keyValue(BUCKET_CREATED_BY_USER_I, jsOpt_UserI_BucketI_WithPrefix);

                // check the names
                assertEquals(BUCKET_CREATED_BY_USER_A, kv_connA_bucketA.getStoreName());
                assertEquals(BUCKET_CREATED_BY_USER_A, kv_connI_bucketA.getStoreName());
                assertEquals(BUCKET_CREATED_BY_USER_I, kv_connA_bucketI.getStoreName());
                assertEquals(BUCKET_CREATED_BY_USER_I, kv_connI_bucketI.getStoreName());

                TestKeyValueWatcher watcher_connA_BucketA = new TestKeyValueWatcher("watcher_connA_BucketA", true);
                TestKeyValueWatcher watcher_connA_BucketI = new TestKeyValueWatcher("watcher_connA_BucketI", true);
                TestKeyValueWatcher watcher_connI_BucketA = new TestKeyValueWatcher("watcher_connI_BucketA", true);
                TestKeyValueWatcher watcher_connI_BucketI = new TestKeyValueWatcher("watcher_connI_BucketI", true);

                kv_connA_bucketA.watchAll(watcher_connA_BucketA);
                kv_connA_bucketI.watchAll(watcher_connA_BucketI);
                kv_connI_bucketA.watchAll(watcher_connI_BucketA);
                kv_connI_bucketI.watchAll(watcher_connI_BucketI);

                // bucket a from user a: AA, check AA, IA
                assertKveAccount(kv_connA_bucketA, key(11), kv_connA_bucketA, kv_connI_bucketA);

                // bucket a from user i: IA, check AA, IA
                assertKveAccount(kv_connI_bucketA, key(12), kv_connA_bucketA, kv_connI_bucketA);

                // bucket i from user a: AI, check AI, II
                assertKveAccount(kv_connA_bucketI, key(21), kv_connA_bucketI, kv_connI_bucketI);

                // bucket i from user i: II, check AI, II
                assertKveAccount(kv_connI_bucketI, key(22), kv_connA_bucketI, kv_connI_bucketI);

                // check keys from each kv
                assertKvAccountKeys(kv_connA_bucketA.keys(), key(11), key(12));
                assertKvAccountKeys(kv_connI_bucketA.keys(), key(11), key(12));
                assertKvAccountKeys(kv_connA_bucketI.keys(), key(21), key(22));
                assertKvAccountKeys(kv_connI_bucketI.keys(), key(21), key(22));

                Object[] expecteds = new Object[] {
                    data(0), data(1), KeyValueOperation.DELETE, KeyValueOperation.PURGE, data(2),
                    data(0), data(1), KeyValueOperation.DELETE, KeyValueOperation.PURGE, data(2)
                };

                validateWatcher(expecteds, watcher_connA_BucketA);
                validateWatcher(expecteds, watcher_connA_BucketI);
                validateWatcher(expecteds, watcher_connI_BucketA);
                validateWatcher(expecteds, watcher_connI_BucketI);
            }
        }
    }

    private void assertKvAccountBucketNames(List<String> bnames) {
        assertEquals(2, bnames.size());
        assertTrue(bnames.contains(BUCKET_CREATED_BY_USER_A));
        assertTrue(bnames.contains(BUCKET_CREATED_BY_USER_I));
    }

    private void assertKvAccountKeys(List<String> keys, String key1, String key2) {
        assertEquals(2, keys.size());
        assertTrue(keys.contains(key1));
        assertTrue(keys.contains(key2));
    }

    private void assertKveAccount(KeyValue kvWorker, String key, KeyValue kvUserA, KeyValue kvUserI) throws IOException, JetStreamApiException, InterruptedException {
        kvWorker.create(key, dataBytes(0));
        assertKveAccountGet(kvUserA, kvUserI, key, data(0));

        kvWorker.put(key, dataBytes(1));
        assertKveAccountGet(kvUserA, kvUserI, key, data(1));

        kvWorker.delete(key);
        KeyValueEntry kveUserA = kvUserA.get(key);
        KeyValueEntry kveUserI = kvUserI.get(key);
        assertNotNull(kveUserA);
        assertNotNull(kveUserI);
        assertEquals(kveUserA, kveUserI);
        assertEquals(KeyValueOperation.DELETE, kveUserA.getOperation());

        assertKveAccountHistory(kvUserA.history(key), data(0), data(1), KeyValueOperation.DELETE);
        assertKveAccountHistory(kvUserI.history(key), data(0), data(1), KeyValueOperation.DELETE);

        kvWorker.purge(key);
        assertKveAccountHistory(kvUserA.history(key), KeyValueOperation.PURGE);
        assertKveAccountHistory(kvUserI.history(key), KeyValueOperation.PURGE);

        // leave data for keys checking
        kvWorker.put(key, dataBytes(2));
        assertKveAccountGet(kvUserA, kvUserI, key, data(2));
    }

    private void assertKveAccountHistory(List<KeyValueEntry> history, Object... expecteds) {
        assertEquals(expecteds.length, history.size());
        for (int x = 0; x < expecteds.length; x++) {
            if (expecteds[x] instanceof String) {
                assertEquals(expecteds[x], history.get(x).getValueAsString());
            }
            else {
                assertEquals(expecteds[x], history.get(x).getOperation());
            }
        }
    }

    private void assertKveAccountGet(KeyValue kvUserA, KeyValue kvUserI, String key, String data) throws IOException, JetStreamApiException {
        KeyValueEntry kveUserA = kvUserA.get(key);
        KeyValueEntry kveUserI = kvUserI.get(key);
        assertNotNull(kveUserA);
        assertNotNull(kveUserI);
        assertEquals(kveUserA, kveUserI);
        assertEquals(data, kveUserA.getValueAsString());
        assertEquals(KeyValueOperation.PUT, kveUserA.getOperation());
    }

    @Test
    public void testCoverBucketAndKey() {
        NatsKeyValueUtil.BucketAndKey bak1 = new NatsKeyValueUtil.BucketAndKey(DOT + BUCKET + DOT + KEY);
        NatsKeyValueUtil.BucketAndKey bak2 = new NatsKeyValueUtil.BucketAndKey(DOT + BUCKET + DOT + KEY);
        NatsKeyValueUtil.BucketAndKey bak3 = new NatsKeyValueUtil.BucketAndKey(DOT + bucket(1) + DOT + KEY);
        NatsKeyValueUtil.BucketAndKey bak4 = new NatsKeyValueUtil.BucketAndKey(DOT + BUCKET + DOT + key(1));

        assertEquals(BUCKET, bak1.bucket);
        assertEquals(KEY, bak1.key);
        assertEquals(bak1, bak1);
        assertEquals(bak1, bak2);
        assertEquals(bak2, bak1);
        assertNotEquals(bak1, bak3);
        assertNotEquals(bak1, bak4);
        assertNotEquals(bak3, bak1);
        assertNotEquals(bak4, bak1);

        assertFalse(bak4.equals(null));
        assertFalse(bak4.equals(new Object()));
    }

    @Test
    public void testKeyValueEntryEqualsImpl() throws Exception {
        runInJsServer(nc -> {
            KeyValueManagement kvm = nc.keyValueManagement();

            // create bucket 1
            kvm.create(KeyValueConfiguration.builder()
                .name(bucket(1))
                .storageType(StorageType.Memory)
                .build());

            // create bucket 2
            kvm.create(KeyValueConfiguration.builder()
                .name(bucket(2))
                .storageType(StorageType.Memory)
                .build());

            KeyValue kv1 = nc.keyValue(bucket(1));
            KeyValue kv2 = nc.keyValue(bucket(2));
            kv1.put(key(1), "ONE");
            kv1.put(key(2), "TWO");
            kv2.put(key(1), "ONE");

            KeyValueEntry kve1_1 = kv1.get(key(1));
            KeyValueEntry kve1_2 = kv1.get(key(2));
            KeyValueEntry kve2_1 = kv2.get(key(1));

            assertEquals(kve1_1, kve1_1);
            assertEquals(kve1_1, kv1.get(key(1)));
            assertNotEquals(kve1_1, kve1_2);
            assertNotEquals(kve1_1, kve2_1);

            kv1.put(key(1), "ONE-PRIME");
            assertNotEquals(kve1_1, kv1.get(key(1)));

            // coverage
            assertFalse(kve1_1.equals(null));
            assertFalse(kve1_1.equals(new Object()));
        });
    }
}<|MERGE_RESOLUTION|>--- conflicted
+++ resolved
@@ -56,14 +56,6 @@
                 .storageType(StorageType.Memory)
                 .build();
 
-<<<<<<< HEAD
-            assertStatusAfterCreate(kvm.create(kvc));
-            assertStatusAfterCreate(kvm.getBucketInfo(BUCKET));
-
-            // get the kv context for the specific bucket
-            KeyValue kv = nc.keyValue(BUCKET);
-            assertStatusAfterCreate(kv.getStatus());
-=======
             KeyValueStatus status = kvm.create(kvc);
             assertStatus(status);
 
@@ -72,7 +64,6 @@
             assertEquals(BUCKET, kv.getBucketName());
             status = kv.getStatus();
             assertStatus(status);
->>>>>>> f6046133
 
             // Put some keys. Each key is put in a subject in the bucket (stream)
             // The put returns the sequence number in the bucket (stream)
@@ -119,7 +110,7 @@
             assertHistory(longHistory, kv.history(longKey));
 
             // let's check the bucket info
-            KeyValueStatus status = kvm.getBucketInfo(BUCKET);
+            status = kvm.getBucketInfo(BUCKET);
             assertEquals(3, status.getEntryCount());
             assertEquals(3, status.getBackingStreamInfo().getStreamState().getLastSequence());
 
@@ -297,12 +288,6 @@
         });
     }
 
-<<<<<<< HEAD
-    private void assertStatusAfterCreate(KeyValueStatus status) {
-        KeyValueConfiguration kvc = status.getConfiguration();
-        assertEquals(BUCKET, status.getBucketName());
-        assertEquals(BUCKET, kvc.getBucketName());
-=======
     private void assertStatus(KeyValueStatus status) {
         KeyValueConfiguration kvc;
         kvc = status.getConfiguration();
@@ -310,7 +295,6 @@
         assertEquals(BUCKET, kvc.getBucketName());
         assertEquals(PLAIN, status.getDescription());
         assertEquals(PLAIN, kvc.getDescription());
->>>>>>> f6046133
         assertEquals(NatsKeyValueUtil.toStreamName(BUCKET), kvc.getBackingConfig().getName());
         assertEquals(3, status.getMaxHistoryPerKey());
         assertEquals(3, kvc.getMaxHistoryPerKey());
@@ -326,8 +310,6 @@
         assertEquals(1, kvc.getReplicas());
         assertEquals(0, status.getEntryCount());
         assertEquals("JetStream", status.getBackingStore());
-<<<<<<< HEAD
-=======
 
         assertTrue(status.toString().contains(BUCKET));
         assertTrue(status.toString().contains(PLAIN));
@@ -367,7 +349,6 @@
             kve = kv.get("notkey", seq3);
             assertNull(kve);
         });
->>>>>>> f6046133
     }
 
     @Test
@@ -921,10 +902,10 @@
                 KeyValue kv_connI_bucketI = connUserI.keyValue(BUCKET_CREATED_BY_USER_I, jsOpt_UserI_BucketI_WithPrefix);
 
                 // check the names
-                assertEquals(BUCKET_CREATED_BY_USER_A, kv_connA_bucketA.getStoreName());
-                assertEquals(BUCKET_CREATED_BY_USER_A, kv_connI_bucketA.getStoreName());
-                assertEquals(BUCKET_CREATED_BY_USER_I, kv_connA_bucketI.getStoreName());
-                assertEquals(BUCKET_CREATED_BY_USER_I, kv_connI_bucketI.getStoreName());
+                assertEquals(BUCKET_CREATED_BY_USER_A, kv_connA_bucketA.getBucketName());
+                assertEquals(BUCKET_CREATED_BY_USER_A, kv_connI_bucketA.getBucketName());
+                assertEquals(BUCKET_CREATED_BY_USER_I, kv_connA_bucketI.getBucketName());
+                assertEquals(BUCKET_CREATED_BY_USER_I, kv_connI_bucketI.getBucketName());
 
                 TestKeyValueWatcher watcher_connA_BucketA = new TestKeyValueWatcher("watcher_connA_BucketA", true);
                 TestKeyValueWatcher watcher_connA_BucketI = new TestKeyValueWatcher("watcher_connA_BucketI", true);
