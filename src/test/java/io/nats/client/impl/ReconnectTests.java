// Copyright 2015-2018 The NATS Authors
// Licensed under the Apache License, Version 2.0 (the "License");
// you may not use this file except in compliance with the License.
// You may obtain a copy of the License at:
//
// http://www.apache.org/licenses/LICENSE-2.0
//
// Unless required by applicable law or agreed to in writing, software
// distributed under the License is distributed on an "AS IS" BASIS,
// WITHOUT WARRANTIES OR CONDITIONS OF ANY KIND, either express or implied.
// See the License for the specific language governing permissions and
// limitations under the License.

package io.nats.client.impl;

import io.nats.NatsServerRunner;
import io.nats.client.*;
import io.nats.client.ConnectionListener.Events;
import io.nats.client.api.ServerInfo;
import io.nats.client.support.Listener;
import io.nats.client.utils.ConnectionUtils;
import org.junit.jupiter.api.Test;
import org.junit.jupiter.api.parallel.Isolated;

import java.io.IOException;
import java.net.URI;
import java.nio.charset.StandardCharsets;
import java.time.Duration;
import java.util.concurrent.CompletableFuture;
import java.util.concurrent.CountDownLatch;
import java.util.concurrent.Future;
import java.util.concurrent.TimeUnit;
import java.util.concurrent.atomic.AtomicBoolean;
import java.util.concurrent.atomic.AtomicInteger;
import java.util.concurrent.atomic.AtomicReference;
import java.util.function.BiConsumer;

import static io.nats.client.AuthTests.getUserCredsAuthHander;
import static io.nats.client.NatsTestServer.configFileBuilder;
import static io.nats.client.NatsTestServer.getLocalhostUri;
import static io.nats.client.support.Listener.VERY_LONG_VALIDATE_TIMEOUT;
import static io.nats.client.support.NatsConstants.OUTPUT_QUEUE_IS_FULL;
import static io.nats.client.utils.ConnectionUtils.*;
import static io.nats.client.utils.OptionsUtils.*;
import static io.nats.client.utils.TestBase.*;
import static io.nats.client.utils.ThreadUtils.sleep;
import static org.junit.jupiter.api.Assertions.*;

@Isolated
public class ReconnectTests {

    void checkNotConnected(Connection nc) {
        Connection.Status status = nc.getStatus();
        assertTrue(Connection.Status.RECONNECTING == status || Connection.Status.DISCONNECTED == status, "Reconnecting status");
    }

    @Test
    public void testSimpleReconnect() throws Exception { //Includes test for subscriptions and dispatchers across reconnect
        _testReconnect(NatsServerRunner.builder(), (ts, optionsBuilder) -> optionsBuilder.server(ts.getServerUri()));
    }

    @Test
    public void testWsReconnect() throws Exception { //Includes test for subscriptions and dispatchers across reconnect
        _testReconnect(configFileBuilder("ws_operator.conf"),
            (ts, optionsBuilder) -> optionsBuilder.server(ts.getLocalhostUri(WS)).authHandler(getUserCredsAuthHander()));
    }

    private void _testReconnect(NatsServerRunner.Builder nsrb, BiConsumer<NatsTestServer, Options.Builder> optSetter) throws Exception {
        int port = NatsTestServer.nextPort();
        nsrb.port(port); // set the port into the builder
        Listener listener = new Listener();
        NatsConnection nc;
        Subscription sub;
        long start;
        long end;
        String subsubject = random();
        String dispatchSubject = random();
        try (NatsTestServer ts = new NatsTestServer(nsrb)) {
            Options.Builder builder = optionsBuilder() // server intentionally not set
                .maxReconnects(-1)
                .reconnectWait(Duration.ofMillis(1000))
                .connectionListener(listener);
            optSetter.accept(ts, builder);
            Options options = builder.build();

            nc = (NatsConnection) managedConnect(options);

            sub = nc.subscribe(subsubject);

            final NatsConnection nnc = nc; // final for the lambda
            Dispatcher d = nc.createDispatcher(msg -> nnc.publish(msg.getReplyTo(), msg.getData()) );
            d.subscribe(dispatchSubject);
            flushConnection(nc);

            Future<Message> inc = nc.request(dispatchSubject, "test".getBytes(StandardCharsets.UTF_8));
            Message msg = inc.get();
            assertNotNull(msg);

            nc.publish(subsubject, null);
            msg = sub.nextMessage(Duration.ofMillis(100));
            assertNotNull(msg);

            listener.queueConnectionEvent(Events.DISCONNECTED);
            start = System.nanoTime();
        }

        flushConnection(nc);
        listener.validate();

        listener.queueConnectionEvent(Events.RESUBSCRIBED);

        try (NatsTestServer ignored = new NatsTestServer(nsrb)) {
            confirmConnected(nc); // wait for reconnect
            listener.validate();

            end = System.nanoTime();

            assertTrue(1_000_000 * (end-start) > 1000, "reconnect wait");

            // Make sure dispatcher and subscription are still there
            Future<Message> inc = nc.request(dispatchSubject, "test".getBytes(StandardCharsets.UTF_8));
            Message msg = inc.get(500, TimeUnit.MILLISECONDS);
            assertNotNull(msg);

            // make sure the subscription survived
            nc.publish(subsubject, null);
            msg = sub.nextMessage(Duration.ofMillis(100));
            assertNotNull(msg);
        }

        assertEquals(1, nc.getStatisticsCollector().getReconnects(), "reconnect count");
        assertTrue(nc.getStatisticsCollector().getExceptions() > 0, "exception count");
        closeAndConfirm(nc);
    }

    @Test
    public void testSubscribeDuringReconnect() throws Exception {
        NatsConnection nc;
        Listener listener = new Listener();
        int port;
        Subscription sub;

        try (NatsTestServer ts = new NatsTestServer()) {
            Options options = optionsBuilder(ts)
                .maxReconnects(-1)
                .reconnectWait(Duration.ofMillis(20))
                .connectionListener(listener)
                .build();
            port = ts.getPort();
            nc = (NatsConnection) managedConnect(options);
            listener.queueConnectionEvent(Events.DISCONNECTED);
        }

        flushConnection(nc);
        listener.validate();

        String subsubject = random();
        String dispatchSubject = random();
        sub = nc.subscribe(subsubject);

        final NatsConnection nnc = nc;
        Dispatcher d = nc.createDispatcher(msg -> nnc.publish(msg.getReplyTo(), msg.getData()));
        d.subscribe(dispatchSubject);

        listener.queueConnectionEvent(Events.RECONNECTED);

        try (NatsTestServer ignored = new NatsTestServer(port)) {
            confirmConnected(nc); // wait for reconnect
            listener.validate();

            // Make sure the dispatcher and subscription are still there
            Future<Message> inc = nc.request(dispatchSubject, "test".getBytes(StandardCharsets.UTF_8));
            Message msg = inc.get();
            assertNotNull(msg);

            // make sure the subscription survived
            nc.publish(subsubject, null);
            msg = sub.nextMessage(Duration.ofMillis(100));
            assertNotNull(msg);
        }

        assertEquals(1, nc.getStatisticsCollector().getReconnects(), "reconnect count");
        assertTrue(nc.getStatisticsCollector().getExceptions() > 0, "exception count");
        closeAndConfirm(nc);
    }

    @Test
    public void testReconnectBuffer() throws Exception {
        NatsConnection nc;
        Listener listener = new Listener();
        int port = NatsTestServer.nextPort();
        Subscription sub;
        long start;
        long end;
        String[] customArgs = {"--user","stephen","--pass","password"};
        String subsubject = random();
        String dispatchSubject = random();

        try (NatsTestServer ts = new NatsTestServer(customArgs, port)) {
            Options options = optionsBuilder(ts)
                .maxReconnects(-1)
                .userInfo("stephen".toCharArray(), "password".toCharArray())
                .reconnectWait(Duration.ofMillis(1000))
                .connectionListener(listener)
                .build();
            nc = (NatsConnection) managedConnect(options);

            sub = nc.subscribe(subsubject);

            final NatsConnection nnc = nc;
            Dispatcher d = nc.createDispatcher(msg -> nnc.publish(msg.getReplyTo(), msg.getData()));
            d.subscribe(dispatchSubject);
            nc.flush(Duration.ofMillis(1000));

            Future<Message> inc = nc.request(dispatchSubject, "test".getBytes(StandardCharsets.UTF_8));
            Message msg = inc.get();
            assertNotNull(msg);

            nc.publish(subsubject, null);
            msg = sub.nextMessage(Duration.ofMillis(100));
            assertNotNull(msg);

            listener.queueConnectionEvent(Events.DISCONNECTED);
            start = System.nanoTime();
        }

        flushConnection(nc);
        listener.validate();

        // Send a message to the dispatcher and one to the subscriber
        // These should be sent on reconnect
        Future<Message> inc = nc.request(dispatchSubject, "test".getBytes(StandardCharsets.UTF_8));
        nc.publish(subsubject, null);
        nc.publish(subsubject, null);

        listener.queueConnectionEvent(Events.RESUBSCRIBED);

        try (NatsTestServer ignored = new NatsTestServer(customArgs, port)) {
            confirmConnected(nc); // wait for reconnect
            listener.validate();

            end = System.nanoTime();

            assertTrue(1_000_000 * (end-start) > 1000, "reconnect wait");

            // Check the message we sent to the dispatcher
            Message msg = inc.get(500, TimeUnit.MILLISECONDS);
            assertNotNull(msg);

            // Check the two we sent to subscriber
            msg = sub.nextMessage(Duration.ofMillis(500));
            assertNotNull(msg);

            msg = sub.nextMessage(Duration.ofMillis(500));
            assertNotNull(msg);
        }

        assertEquals(1, nc.getStatisticsCollector().getReconnects(), "reconnect count");
        assertTrue(nc.getStatisticsCollector().getExceptions() > 0, "exception count");
        closeAndConfirm(nc);
    }

    @Test
    public void testMaxReconnects() throws Exception {
        Connection nc;
        Listener listener = new Listener();
        int port = NatsTestServer.nextPort();

        try (NatsTestServer ts = new NatsTestServer(port)) {
            Options options = optionsBuilder(ts)
                .maxReconnects(1)
                .connectionListener(listener)
                .reconnectWait(Duration.ofMillis(10))
                .build();
            nc = managedConnect(options);
            listener.queueConnectionEvent(Events.CLOSED);
        }
        flushConnection(nc);
        listener.validate();
    }

    @Test
    public void testReconnectToSecondServerInBootstrap() throws Exception {
        NatsConnection nc;
        Listener listener = new Listener();
        try (NatsTestServer ts1 = new NatsTestServer()) {
            try (NatsTestServer ts2 = new NatsTestServer()) {
                // need both in bootstrap b/c these are not clustered
                Options options = optionsBuilder(ts2.getServerUri(), ts1.getServerUri())
                    .noRandomize()
                    .connectionListener(listener)
                    .maxReconnects(-1)
                    .build();
                nc = (NatsConnection) managedConnect(options);
                assertEquals(ts2.getServerUri(), nc.getConnectedUrl());
                listener.queueConnectionEvent(Events.RECONNECTED);
            }

            flushConnection(nc);
            listener.validate();
            assertConnected(nc);
            assertEquals(ts1.getServerUri(), nc.getConnectedUrl());
            closeAndConfirm(nc);
        }
    }

    @Test
    public void testNoRandomizeReconnectToSecondServer() throws Exception {
        NatsConnection nc;
        Listener listener = new Listener();
        try (NatsTestServer ts = new NatsTestServer()) {
            try (NatsTestServer ts2 = new NatsTestServer()) {
                Options options = optionsBuilder(ts2.getServerUri(), ts.getServerUri())
                    .noRandomize()
                    .connectionListener(listener)
                    .maxReconnects(-1)
                    .build();
                nc = (NatsConnection) managedConnect(options);
                assertEquals(ts2.getServerUri(), nc.getConnectedUrl());
                listener.queueConnectionEvent(Events.RECONNECTED);
            }

            flushConnection(nc);
            listener.validate();
            assertConnected(nc);
            assertEquals(ts.getServerUri(), nc.getConnectedUrl());
            closeAndConfirm(nc);
        }
    }

    @Test
    public void testReconnectToSecondServerFromInfo() throws Exception {
        Listener listener = new Listener();
        runInSharedServer(ts -> {
            Connection nc;
            String striped = ts.getServerUri().substring("nats://".length()); // info doesn't have protocol
            String customInfo = "{\"server_id\":\"myid\", \"version\":\"9.9.99\",\"connect_urls\": [\""+striped+"\"]}";
            try (NatsServerProtocolMock mockTs2 = new NatsServerProtocolMock(null, customInfo)) {
                Options options = optionsBuilder(mockTs2)
                    .connectionListener(listener)
                    .maxReconnects(-1)
                    .connectionTimeout(Duration.ofSeconds(5))
                    .reconnectWait(Duration.ofSeconds(1))
                    .build();
                nc = standardConnect(options);
                assertEquals(mockTs2.getServerUri(), nc.getConnectedUrl());
                listener.queueConnectionEvent(Events.RECONNECTED);
            }

            flushConnection(nc);
            listener.validate();
            assertConnected(nc);
            assertEquals(ts.getServerUri(), nc.getConnectedUrl());
            closeAndConfirm(nc);
        });
    }

    @Test
    public void testOverflowReconnectBuffer() throws Exception {
        Connection nc;
        Listener listener = new Listener();
        listener.queueConnectionEvent(Events.DISCONNECTED);
        try (NatsTestServer ts = new NatsTestServer()) {
            Options options = optionsBuilder(ts)
                .connectionListener(listener)
                .reconnectBufferSize(4*512)
                .reconnectWait(Duration.ofSeconds(480))
                .build();
            nc = managedConnect(options);
        }

        listener.validate();

        String subject = random();
        assertThrows(IllegalStateException.class, () -> {
            for (int i = 0; i < 20; i++) {
                nc.publish(subject, new byte[512]);// Should be full by the 5th message
            }
        });

        closeAndConfirm(nc);
    }

    @Test
    public void testInfiniteReconnectBuffer() throws Exception {
        Connection nc;
        Listener listener = new Listener();
        try (NatsTestServer ts = new NatsTestServer()) {
            Options options = optionsBuilder(ts)
                .maxReconnects(5)
                .connectionListener(listener)
                .reconnectBufferSize(-1)
                .reconnectWait(Duration.ofSeconds(30))
                .build();
            nc = managedConnect(options);
            listener.queueConnectionEvent(Events.DISCONNECTED);
        }

        flushConnection(nc);
        listener.validate();

        byte[] payload = new byte[1024];
        for (int i=0;i<1_000;i++) {
            nc.publish("test", payload);
        }

        checkNotConnected(nc);
        closeAndConfirm(nc);
    }

    @Test
    public void testReconnectDropOnLineFeed() throws Exception {
        NatsConnection nc;
        Listener listener = new Listener();
        int port = NatsTestServer.nextPort();
        Duration reconnectWait = Duration.ofMillis(100); // thrash
        int thrashCount = 5;
        CompletableFuture<Boolean> gotSub = new CompletableFuture<>();
        AtomicReference<CompletableFuture<Boolean>> subRef = new AtomicReference<>(gotSub);
        CompletableFuture<Boolean> sendMsg = new CompletableFuture<>();
        AtomicReference<CompletableFuture<Boolean>> sendRef = new AtomicReference<>(sendMsg);

        NatsServerProtocolMock.Customizer receiveMessageCustomizer = (ts, r,w) -> {
            String subLine;

            // System.out.println("*** Mock Server @" + ts.getPort() + " waiting for SUB ...");
            try {
                subLine = r.readLine();
            } catch(Exception e) {
                subRef.get().cancel(true);
                return;
            }

            if (subLine.startsWith("SUB")) {
                subRef.get().complete(Boolean.TRUE);
            }

            try {
                sendRef.get().get();
            } catch (Exception e) {
                //keep going
            }

            w.write("MSG\r"); // Drop the line feed
            w.flush();
        };

        try (NatsServerProtocolMock mockTs = new NatsServerProtocolMock(receiveMessageCustomizer, port, true)) {
            Options options = optionsBuilder(mockTs)
                .maxReconnects(-1)
                .reconnectWait(reconnectWait)
                .connectionListener(listener)
                .build();
            port = mockTs.getPort();
            nc = (NatsConnection) standardConnect(options);
            listener.queueConnectionEvent(Events.DISCONNECTED);
            nc.subscribe("test");
            subRef.get().get();
            sendRef.get().complete(true);
            flushConnection(nc); // mock server will close so we do this inside the curly
            listener.validate();
        }

        // Thrash in and out of connect status
        // server starts thrashCount times, so we should succeed thrashCount x
        for (int i=0;i<thrashCount;i++) {
            checkNotConnected(nc);

            // connect good then bad
            listener.queueConnectionEvent(Events.RESUBSCRIBED);
            try (NatsTestServer ignored = new NatsTestServer(port)) {
                confirmConnected(nc); // wait for reconnect
                listener.validate();
                listener.queueConnectionEvent(Events.DISCONNECTED); // do it here because we are about to disconnect
            }

            flushConnection(nc); // client won't close until we tell it, so put this outside the curly
            listener.validate();

            gotSub = new CompletableFuture<>();
            subRef.set(gotSub);
            sendMsg = new CompletableFuture<>();
            sendRef.set(sendMsg);

            listener.queueConnectionEvent(Events.RESUBSCRIBED);
            try (NatsServerProtocolMock ignored = new NatsServerProtocolMock(receiveMessageCustomizer, port, true)) {
                confirmConnected(nc); // wait for reconnect
                listener.validate();
                subRef.get().get();
                listener.queueConnectionEvent(Events.DISCONNECTED);
                sendRef.get().complete(true);
                flushConnection(nc); // mock server will close so we do this inside the curly
                listener.validate();
            }
        }

        assertEquals(2 * thrashCount, nc.getStatisticsCollector().getReconnects(), "reconnect count");
        closeAndConfirm(nc);
    }

    @Test
    public void testTlsNoIpConnection() throws Exception {
        NatsConnection nc;
        Listener listener = new Listener();

        int tsPort = NatsTestServer.nextPort();
        int ts2Port = NatsTestServer.nextPort();
        int tsCPort = NatsTestServer.nextPort();
        int ts2CPort = NatsTestServer.nextPort();

        String[] tsInserts = {
                "cluster {",
                "name: testClusterName",
                "listen: localhost:" + tsCPort,
                "routes = [",
                "nats-route://localhost:" + ts2CPort,
                "]",
                "}"
        };
        String[] ts2Inserts = {
                "cluster {",
                "name: testClusterName",
                "listen: localhost:" + ts2CPort,
                "routes = [",
                "nats-route://127.0.0.1:" + tsCPort,
                "]",
                "}"
        };

        SslTestingHelper.setKeystoreSystemParameters();

        // Regular tls for first connection, then no ip for second
        try (NatsTestServer ts = new NatsTestServer( "tls_noip.conf", tsInserts, tsPort);
             NatsTestServer ts2 = new NatsTestServer( "tls_noip.conf", ts2Inserts, ts2Port) ) {

            // Test 1. tls Scheme
            Options options = optionsBuilder(ts, "tls")
                .connectionTimeout(Duration.ofSeconds(5))
                .maxReconnects(0)
                .build();
            assertCanConnect(options);

            // Test 2. opentls Scheme
            options = optionsBuilder(ts, "opentls")
                .maxReconnects(0)
                .build();
            assertCanConnect(options);

            // Test 3. Reconnect
            options = optionsBuilder(ts)
                .secure()
                .connectionListener(listener)
                .maxReconnects(20)
                .reconnectWait(Duration.ofMillis(100))
                .connectionTimeout(Duration.ofSeconds(5))
                .noRandomize()
                .build();

            listener.queueConnectionEvent(Events.DISCOVERED_SERVERS);
            nc = (NatsConnection) ConnectionUtils.managedConnect(options);
            assertEquals(ts.getServerUri(), nc.getConnectedUrl());

            flushConnection(nc); // make sure we get the new server via info
            listener.validate();

            listener.queueConnectionEvent(Events.RECONNECTED, VERY_LONG_VALIDATE_TIMEOUT);

            ts.close();

            flushConnection(nc);

            listener.validate();

            URI uri = options.createURIForServer(nc.getConnectedUrl());
            assertEquals(ts2.getPort(), uri.getPort()); // full uri will have some ip address, just check port
            closeAndConfirm(nc);
        }
    }

    @Test
    public void testWriterFilterTiming() throws Exception {
        NatsConnection nc;
        Listener listener = new Listener();
        int port = NatsTestServer.nextPort();

        try (NatsTestServer ts = new NatsTestServer(port)) {
            Options options = optionsBuilder(ts)
                .noReconnect()
                .connectionListener(listener)
                .build();

            nc = (NatsConnection) Nats.connect(options);
            assertConnected(nc);

            for (int i = 0; i < 100; i++) {
                // stop and start in a loop without waiting for the future to complete
                nc.getWriter().stop();
                nc.getWriter().start(nc.getDataPortFuture());
            }

            nc.getWriter().stop();
            sleep(1000);
            // Should have thrown an exception if #203 isn't fixed
            closeAndConfirm(nc);
        }
    }

    @Test
    public void testReconnectWait() throws Exception {
        Listener listener = new Listener();

        int port = NatsTestServer.nextPort();

        try (NatsTestServer ts = new NatsTestServer(port)) {
            Options options = optionsBuilder(ts)
                .maxReconnects(-1)
                .connectionTimeout(Duration.ofSeconds(1))
                .reconnectWait(Duration.ofMillis(250))
                .connectionListener(listener)
                .build();

            //noinspection unused
            try (Connection nc = Nats.connect(options)) {
                ts.close();
                sleep(250);
                assertTrue(listener.getConnectionEventCount(Events.DISCONNECTED) < 3, "disconnectCount");
            }
        }
    }

    @Test
    public void testReconnectOnConnect() throws Exception {
        int port = NatsTestServer.nextPort();
        Options options = options(port);

        CountDownLatch latch = new CountDownLatch(1);
        AtomicReference<Connection> testConn = new AtomicReference<>();

        Thread t = getReconnectOnConnectTestThread(testConn, port, latch);

        try {
            testConn.set(Nats.connectReconnectOnConnect(options));
            latch.countDown();
        }
        catch (IOException | InterruptedException e) {
            throw new RuntimeException(e);
        }

        t.join(5000);
    }

    private static Thread getReconnectOnConnectTestThread(AtomicReference<Connection> testConn, int port, CountDownLatch latch) {
        Thread t = new Thread(() -> {
            assertNull(testConn.get());
            try {
                Thread.sleep(2000); // give testConn time to be alive and trying.
            }
            catch (InterruptedException e) {
                throw new RuntimeException(e);
            }
            assertNull(testConn.get());

            // start a server that test conn can connect to
            try (NatsTestServer ignored = new NatsTestServer(port)) {
                //noinspection ResultOfMethodCallIgnored
                latch.await(2000, TimeUnit.MILLISECONDS);
                assertConnected(testConn.get());
            }
            catch (Exception e) {
                throw new RuntimeException(e);
            }
        });
        t.start();
        return t;
    }

    @Test
    public void testForceReconnectOptionsBuilder() {
        ForceReconnectOptions fro = ForceReconnectOptions.builder().build();
        assertFalse(fro.isForceClose());
        assertFalse(fro.isFlush());
        assertNull(fro.getFlushWait());

        fro = ForceReconnectOptions.builder().forceClose().build();
        assertTrue(fro.isForceClose());
        assertFalse(fro.isFlush());
        assertNull(fro.getFlushWait());

        fro = ForceReconnectOptions.builder().flush(42).build();
        assertFalse(fro.isForceClose());
        assertTrue(fro.isFlush());
        assertNotNull(fro.getFlushWait());
        assertEquals(42, fro.getFlushWait().toMillis());

        fro = ForceReconnectOptions.builder().flush(Duration.ofMillis(42)).build();
        assertFalse(fro.isForceClose());
        assertTrue(fro.isFlush());
        assertNotNull(fro.getFlushWait());
        assertEquals(42, fro.getFlushWait().toMillis());

        fro = ForceReconnectOptions.builder().flush(null).build();
        assertFalse(fro.isForceClose());
        assertFalse(fro.isFlush());
        assertNull(fro.getFlushWait());

        fro = ForceReconnectOptions.builder().flush(-1).build();
        assertFalse(fro.isForceClose());
        assertFalse(fro.isFlush());
        assertNull(fro.getFlushWait());

        fro = ForceReconnectOptions.builder().flush(Duration.ofNanos(1)).build();
        assertFalse(fro.isForceClose());
        assertFalse(fro.isFlush());
        assertNull(fro.getFlushWait());
    }

    @Test
    public void testForceReconnect() throws Exception {
        Listener listener = new Listener();
        ThreeServerTestOptions tstOpts = makeThreeServerTestOptions(listener, false);
        runInCluster(tstOpts, (nc0, nc1, nc2) -> _testForceReconnect(nc0, listener));
    }

    @Test
    public void testForceReconnectWithAccount() throws Exception {
        Listener listener = new Listener();
        ThreeServerTestOptions tstOpts = makeThreeServerTestOptions(listener, true);
        runInCluster(tstOpts, (nc0, nc1, nc2) -> _testForceReconnect(nc0, listener));
    }

    private static void _testForceReconnect(Connection nc0, Listener listener) throws IOException, InterruptedException {
        ServerInfo si = nc0.getServerInfo();
        String connectedServer = si.getServerId();

        listener.queueConnectionEvent(Events.DISCONNECTED);
        listener.queueConnectionEvent(Events.RECONNECTED);
        nc0.forceReconnect();
        confirmConnected(nc0); // wait for reconnect

        si = nc0.getServerInfo();
        assertNotEquals(connectedServer, si.getServerId());
        listener.validateAll();
    }

    private static ThreeServerTestOptions makeThreeServerTestOptions(Listener listener, final boolean configureAccount) {
        return new ThreeServerTestOptions() {
            @Override
            public void append(int index, Options.Builder builder) {
                if (index == 0) {
                    builder
                        .connectionListener(listener)
                        .errorListener(NOOP_EL)
                        .ignoreDiscoveredServers()
                        .noRandomize();
                }
            }

            @Override
            public boolean configureAccount() {
                return configureAccount;
            }

            @Override
            public boolean includeAllServers() {
                return true;
            }
        };
    }

    @Test
    public void testForceReconnectQueueBehaviorCheck() throws Exception {
        runInCluster((nc0, nc1, nc2) -> {
            int pubCount = 100_000;
            int subscribeTime = 5000;
            int flushWait = 2500;
            int port = nc0.getServerInfo().getPort();

            ForceReconnectQueueCheckDataPort.DELAY = 75;

            String subject = random();
            ForceReconnectQueueCheckDataPort.setCheck("PUB " + subject);
            _testForceReconnectQueueCheck(subject, pubCount, subscribeTime, port, false, 0);

            subject = random();
            ForceReconnectQueueCheckDataPort.setCheck("PUB " + subject);
            _testForceReconnectQueueCheck(subject, pubCount, subscribeTime, port, false, flushWait);

            subject = random();
            ForceReconnectQueueCheckDataPort.setCheck("PUB " + subject);
            _testForceReconnectQueueCheck(subject, pubCount, subscribeTime, port, true, 0);

            subject = random();
            ForceReconnectQueueCheckDataPort.setCheck("PUB " + subject);
            _testForceReconnectQueueCheck(subject, pubCount, subscribeTime, port, true, flushWait);
        });
    }

    private static void _testForceReconnectQueueCheck(String subject, int pubCount, int subscribeTime, int port, boolean forceClose, int flushWait) throws InterruptedException {
        ReconnectQueueCheckSubscriber subscriber = new ReconnectQueueCheckSubscriber(subject, pubCount, port);
        Thread tsub = new Thread(subscriber);
        tsub.start();

        ForceReconnectOptions.Builder froBuilder = ForceReconnectOptions.builder();
        if (flushWait > 0) {
            froBuilder.flush(flushWait);
        }
        if (forceClose) {
            froBuilder.forceClose();
        }

        Listener listener = new Listener();

        Options options = optionsBuilder(port)
            .connectionListener(listener)
            .dataPortType(ForceReconnectQueueCheckDataPort.class.getCanonicalName())
            .build();

        try (Connection nc = Nats.connect(options)) {
            for (int x = 1; x <= pubCount; x++) {
                nc.publish(subject, (x + "").getBytes());
            }

            listener.queueConnectionEvent(Events.RECONNECTED);
            nc.forceReconnect(froBuilder.build());

            listener.validate();

            long maxTime = subscribeTime;
            while (!subscriber.subscriberDone.get() && maxTime > 0) {
                //noinspection BusyWait
                Thread.sleep(50);
                maxTime -= 50;
            }
        }
        catch (Exception e) {
            e.printStackTrace();
        }

        subscriber.subscriberDone.set(true);
        tsub.join();

        if (flushWait > 0) {
            assertEquals(pubCount, subscriber.lastNotSkipped);
        }
    }

    static class ReconnectQueueCheckSubscriber implements Runnable {
        final AtomicBoolean subscriberDone;
        final String subject;
        final int pubCount;
        final int port;
        boolean completed;
        int lastNotSkipped;
        int firstAfterSkip;

        public ReconnectQueueCheckSubscriber(String subject, int pubCount, int port) {
            this.subscriberDone = new AtomicBoolean(false);
            this.subject = subject;
            this.pubCount = pubCount;
            this.port = port;
            lastNotSkipped = 0;
            firstAfterSkip = -1;
            completed = false;
        }

        @Override
        public void run() {
            Options options = options(port);
            try (Connection nc = Nats.connect(options)) {
                Subscription sub = nc.subscribe(subject);
                while (!subscriberDone.get()) {
                    Message m = sub.nextMessage(100);
                    if (m != null) {
                        String next = "" + (lastNotSkipped + 1);
                        String md = new String(m.getData());
                        if (md.equals(next)) {
                            if (++lastNotSkipped >= pubCount) {
                                completed = true;
                                subscriberDone.set(true);
                            }
                        }
                        else {
                            firstAfterSkip = Integer.parseInt(md);
                            subscriberDone.set(true);
                        }
                    }
                }
            }
            catch (Exception e) {
                e.printStackTrace();
            }
        }
    }

    @Test
    public void testSocketDataPortTimeout() throws Exception {
<<<<<<< HEAD
        Listener listener = new Listener();
        Options.Builder builder = optionsBuilder()
            .socketWriteTimeout(5000)
=======
        ListenerForTesting listener = new ListenerForTesting(false, true);
        Options.Builder builder = Options.builder()
            .noRandomize()
            .socketWriteTimeout(5000) // long time ensures we can get to OUTPUT_QUEUE_IS_FULL
>>>>>>> 1b930984
            .pingInterval(Duration.ofSeconds(1))
            .maxMessagesInOutgoingQueue(100)
            .dataPortType(SocketDataPortBlockSimulator.class.getCanonicalName())
            .connectionListener(listener)
            .errorListener(listener);

        listener.queueConnectionEvent(Events.DISCONNECTED);
        listener.queueConnectionEvent(Events.RECONNECTED);
        listener.queueSocketWriteTimeout();

        AtomicBoolean gotOutputQueueIsFull = new AtomicBoolean();
<<<<<<< HEAD
        runInOwnServer(nc1 -> runInOwnServer(nc2 -> {
            int port1 = nc1.getServerInfo().getPort();
            int port2 = nc2.getServerInfo().getPort();

            String[] servers = new String[]{
                getLocalhostUri(port1),
                getLocalhostUri(port2)
            };
            Connection nc = managedConnect(builder.servers(servers).build());
            String subject = random();
            int connectedPort = nc.getServerInfo().getPort();
            AtomicInteger pubId = new AtomicInteger();
            while (pubId.get() < 50000) {
                try {
                    nc.publish(subject, ("" + pubId.incrementAndGet()).getBytes());
                    if (pubId.get() == 10) {
                        SocketDataPortBlockSimulator.simulateBlock();
                    }
                }
                catch (Exception e) {
                    if (e.getMessage().contains(OUTPUT_QUEUE_IS_FULL)) {
                        gotOutputQueueIsFull.set(true);
=======
        try (NatsTestServer ts1 = new NatsTestServer()) {
            try (NatsTestServer ts2 = new NatsTestServer()) {
                String[] servers = new String[]{
                    ts1.getNatsLocalhostUri(),
                    ts2.getNatsLocalhostUri()
                };
                try (Connection nc = standardConnection(builder.servers(servers).build())) {
                    int connectedPort = nc.getServerInfo().getPort();
                    listener.prepForStatusChange(Events.RECONNECTED);

                    String subject = subject();
                    AtomicInteger pubId = new AtomicInteger();
                    while (pubId.get() < 50000) {
                        try {
                            nc.publish(subject, ("" + pubId.incrementAndGet()).getBytes());
                            if (pubId.get() == 10) {
                                SocketDataPortBlockSimulator.simulateBlock();
                            }
                        }
                        catch (Exception e) {
                            if (e.getMessage().contains(OUTPUT_QUEUE_IS_FULL)) {
                                gotOutputQueueIsFull.set(true);
                                break;
                            }
                        }
>>>>>>> 1b930984
                    }
                    assertTrue(listener.waitForStatusChange(10, TimeUnit.SECONDS));

                    assertTrue(gotOutputQueueIsFull.get());
                    assertTrue(listener.getSocketWriteTimeoutCount() > 0);
                    assertTrue(listener.getConnectionEvents().contains(Events.DISCONNECTED));
                    assertNotEquals(connectedPort, nc.getServerInfo().getPort());
                }
            }
<<<<<<< HEAD
            assertNotEquals(connectedPort, nc.getServerInfo().getPort());
            nc.close();
        }));

        assertTrue(gotOutputQueueIsFull.get());
        listener.validateAll();
=======
        }
>>>>>>> 1b930984
    }
}<|MERGE_RESOLUTION|>--- conflicted
+++ resolved
@@ -894,16 +894,10 @@
 
     @Test
     public void testSocketDataPortTimeout() throws Exception {
-<<<<<<< HEAD
-        Listener listener = new Listener();
-        Options.Builder builder = optionsBuilder()
-            .socketWriteTimeout(5000)
-=======
         ListenerForTesting listener = new ListenerForTesting(false, true);
         Options.Builder builder = Options.builder()
             .noRandomize()
             .socketWriteTimeout(5000) // long time ensures we can get to OUTPUT_QUEUE_IS_FULL
->>>>>>> 1b930984
             .pingInterval(Duration.ofSeconds(1))
             .maxMessagesInOutgoingQueue(100)
             .dataPortType(SocketDataPortBlockSimulator.class.getCanonicalName())
@@ -915,30 +909,6 @@
         listener.queueSocketWriteTimeout();
 
         AtomicBoolean gotOutputQueueIsFull = new AtomicBoolean();
-<<<<<<< HEAD
-        runInOwnServer(nc1 -> runInOwnServer(nc2 -> {
-            int port1 = nc1.getServerInfo().getPort();
-            int port2 = nc2.getServerInfo().getPort();
-
-            String[] servers = new String[]{
-                getLocalhostUri(port1),
-                getLocalhostUri(port2)
-            };
-            Connection nc = managedConnect(builder.servers(servers).build());
-            String subject = random();
-            int connectedPort = nc.getServerInfo().getPort();
-            AtomicInteger pubId = new AtomicInteger();
-            while (pubId.get() < 50000) {
-                try {
-                    nc.publish(subject, ("" + pubId.incrementAndGet()).getBytes());
-                    if (pubId.get() == 10) {
-                        SocketDataPortBlockSimulator.simulateBlock();
-                    }
-                }
-                catch (Exception e) {
-                    if (e.getMessage().contains(OUTPUT_QUEUE_IS_FULL)) {
-                        gotOutputQueueIsFull.set(true);
-=======
         try (NatsTestServer ts1 = new NatsTestServer()) {
             try (NatsTestServer ts2 = new NatsTestServer()) {
                 String[] servers = new String[]{
@@ -964,7 +934,6 @@
                                 break;
                             }
                         }
->>>>>>> 1b930984
                     }
                     assertTrue(listener.waitForStatusChange(10, TimeUnit.SECONDS));
 
@@ -974,15 +943,6 @@
                     assertNotEquals(connectedPort, nc.getServerInfo().getPort());
                 }
             }
-<<<<<<< HEAD
-            assertNotEquals(connectedPort, nc.getServerInfo().getPort());
-            nc.close();
-        }));
-
-        assertTrue(gotOutputQueueIsFull.get());
-        listener.validateAll();
-=======
-        }
->>>>>>> 1b930984
+        }
     }
 }