// Copyright 2020 The NATS Authors
// Licensed under the Apache License, Version 2.0 (the "License");
// you may not use this file except in compliance with the License.
// You may obtain a copy of the License at:
//
// http://www.apache.org/licenses/LICENSE-2.0
//
// Unless required by applicable law or agreed to in writing, software
// distributed under the License is distributed on an "AS IS" BASIS,
// WITHOUT WARRANTIES OR CONDITIONS OF ANY KIND, either express or implied.
// See the License for the specific language governing permissions and
// limitations under the License.

package io.nats.client.impl;

import io.nats.client.*;
import io.nats.client.api.*;
import org.junit.jupiter.api.Test;
import org.junit.jupiter.params.ParameterizedTest;
import org.junit.jupiter.params.provider.Arguments;
import org.junit.jupiter.params.provider.MethodSource;

import java.io.IOException;
import java.time.Duration;
import java.time.ZonedDateTime;
import java.util.ArrayList;
import java.util.List;
import java.util.stream.Stream;

import static org.junit.jupiter.api.Assertions.*;

public class JetStreamManagementTests extends JetStreamTestBase {

    @Test
    public void testStreamCreate() throws Exception {
        runInJsServer(nc -> {
            StreamInfo si = createMemoryStream(nc, STREAM, subject(0), subject(1));
            StreamConfiguration sc = si.getConfiguration();
            assertEquals(STREAM, sc.getName());
            assertEquals(2, sc.getSubjects().size());
            assertEquals(subject(0), sc.getSubjects().get(0));
            assertEquals(subject(1), sc.getSubjects().get(1));

            assertEquals(RetentionPolicy.Limits, sc.getRetentionPolicy());
            assertEquals(DiscardPolicy.Old, sc.getDiscardPolicy());
            assertEquals(StorageType.Memory, sc.getStorageType());

            assertNotNull(si.getConfiguration());
            assertNotNull(si.getStreamState());
            assertEquals(-1, sc.getMaxConsumers());
            assertEquals(-1, sc.getMaxMsgs());
            assertEquals(-1, sc.getMaxBytes());
            assertEquals(-1, sc.getMaxMsgSize());
            assertEquals(1, sc.getReplicas());

            assertEquals(Duration.ofSeconds(0), sc.getMaxAge());
            assertEquals(Duration.ofSeconds(120), sc.getDuplicateWindow());

            StreamState ss = si.getStreamState();
            assertEquals(0, ss.getMsgCount());
            assertEquals(0, ss.getByteCount());
            assertEquals(0, ss.getFirstSequence());
            assertEquals(0, ss.getLastSequence());
            assertEquals(0, ss.getConsumerCount());
        });
    }

    @Test
    public void addStream() throws Exception {
        runInJsServer(nc -> {
            long now = ZonedDateTime.now().toEpochSecond();

            JetStreamManagement jsm = nc.jetStreamManagement();
            StreamInfo si = addTestStream(jsm);
            assertTrue(now <= si.getCreateTime().toEpochSecond());

            StreamConfiguration sc = si.getConfiguration();
            assertNotNull(sc);
            assertEquals(STREAM, sc.getName());
            assertNotNull(sc.getSubjects());
            assertEquals(2, sc.getSubjects().size());
            assertEquals(subject(0), sc.getSubjects().get(0));
            assertEquals(subject(1), sc.getSubjects().get(1));
            assertEquals(RetentionPolicy.Limits, sc.getRetentionPolicy());
            assertEquals(-1, sc.getMaxConsumers());
            assertEquals(-1, sc.getMaxBytes());
            assertEquals(-1, sc.getMaxMsgSize());
            assertEquals(Duration.ZERO, sc.getMaxAge());
            assertEquals(StorageType.Memory, sc.getStorageType());
            assertEquals(DiscardPolicy.Old, sc.getDiscardPolicy());
            assertEquals(1, sc.getReplicas());
            assertFalse(sc.getNoAck());
            assertEquals(Duration.ofMinutes(2), sc.getDuplicateWindow());
            assertNull(sc.getTemplateOwner());

            StreamState state = si.getStreamState();
            assertNotNull(state);
            assertEquals(0, state.getMsgCount());
            assertEquals(0, state.getByteCount());
            assertEquals(0, state.getFirstSequence());
            assertEquals(0, state.getMsgCount());
            assertEquals(0, state.getLastSequence());
            assertEquals(0, state.getConsumerCount());
        });
    }

    @Test
    public void updateStream() throws Exception {
        runInJsServer(nc -> {
            JetStreamManagement jsm = nc.jetStreamManagement();
            StreamInfo si = addTestStream(jsm);
            StreamConfiguration sc = si.getConfiguration();
            assertNotNull(sc);
            assertEquals(STREAM, sc.getName());
            assertNotNull(sc.getSubjects());
            assertEquals(2, sc.getSubjects().size());
            assertEquals(subject(0), sc.getSubjects().get(0));
            assertEquals(subject(1), sc.getSubjects().get(1));
            assertEquals(-1, sc.getMaxBytes());
            assertEquals(-1, sc.getMaxMsgSize());
            assertEquals(Duration.ZERO, sc.getMaxAge());
            assertEquals(StorageType.Memory, sc.getStorageType());
            assertEquals(DiscardPolicy.Old, sc.getDiscardPolicy());
            assertEquals(1, sc.getReplicas());
            assertFalse(sc.getNoAck());
            assertEquals(Duration.ofMinutes(2), sc.getDuplicateWindow());
            assertNull(sc.getTemplateOwner());

            sc = StreamConfiguration.builder()
                    .name(STREAM)
                    .storageType(StorageType.Memory)
                    .subjects(subject(0), subject(1), subject(2))
                    .maxBytes(43)
                    .maxMsgSize(44)
                    .maxAge(Duration.ofDays(100))
                    .discardPolicy(DiscardPolicy.New)
                    .noAck(true)
                    .duplicateWindow(Duration.ofMinutes(3))
                    .build();
            si = jsm.updateStream(sc);
            assertNotNull(si);

            sc = si.getConfiguration();
            assertNotNull(sc);
            assertEquals(STREAM, sc.getName());
            assertNotNull(sc.getSubjects());
            assertEquals(3, sc.getSubjects().size());
            assertEquals(subject(0), sc.getSubjects().get(0));
            assertEquals(subject(1), sc.getSubjects().get(1));
            assertEquals(subject(2), sc.getSubjects().get(2));
            assertEquals(43, sc.getMaxBytes());
            assertEquals(44, sc.getMaxMsgSize());
            assertEquals(Duration.ofDays(100), sc.getMaxAge());
            assertEquals(StorageType.Memory, sc.getStorageType());
            assertEquals(DiscardPolicy.New, sc.getDiscardPolicy());
            assertEquals(1, sc.getReplicas());
            assertTrue(sc.getNoAck());
            assertEquals(Duration.ofMinutes(3), sc.getDuplicateWindow());
            assertNull(sc.getTemplateOwner());

            StreamConfiguration scFail = StreamConfiguration.builder().build();
            assertThrows(IllegalArgumentException.class, () -> jsm.updateStream(scFail));
        });
    }

    @Test
    public void addOrUpdateStream_nullConfiguration_isNotValid() throws Exception {
        runInJsServer(nc -> {
            JetStreamManagement jsm = nc.jetStreamManagement();
            assertThrows(IllegalArgumentException.class, () -> jsm.updateStream(null));
        });
    }

    @Test
    public void updateStream_cannotUpdate_nonExistentStream() throws Exception {
        runInJsServer(nc -> {
            JetStreamManagement jsm = nc.jetStreamManagement();
            StreamConfiguration sc = getTestStreamConfiguration();
            assertThrows(JetStreamApiException.class, () -> jsm.updateStream(sc));
        });
    }

    @Test
    public void updateStream_cannotChangeMaxConsumers() throws Exception {
        runInJsServer(nc -> {
            JetStreamManagement jsm = nc.jetStreamManagement();
            addTestStream(jsm);
            StreamConfiguration sc = getTestStreamConfigurationBuilder()
                    .maxConsumers(2)
                    .build();
            assertThrows(JetStreamApiException.class, () -> jsm.updateStream(sc));
        });
    }

    @Test
    public void testUpdateStream_cannotChangeRetentionPolicy() throws Exception {
        runInJsServer(nc -> {
            JetStreamManagement jsm = nc.jetStreamManagement();
            addTestStream(jsm);
            StreamConfiguration sc = getTestStreamConfigurationBuilder()
                    .retentionPolicy(RetentionPolicy.Interest)
                    .build();
            assertThrows(JetStreamApiException.class, () -> jsm.updateStream(sc));
        });
    }

    private static StreamInfo addTestStream(JetStreamManagement jsm) throws IOException, JetStreamApiException {
        StreamInfo si = jsm.addStream(getTestStreamConfiguration());
        assertNotNull(si);
        return si;
    }

    private static StreamConfiguration getTestStreamConfiguration() {
        return getTestStreamConfigurationBuilder().build();
    }

    private static StreamConfiguration.Builder getTestStreamConfigurationBuilder() {
        return StreamConfiguration.builder()
                .name(STREAM)
                .storageType(StorageType.Memory)
                .subjects(subject(0), subject(1));
    }

    @Test
    public void testGetStreamInfo() throws Exception {
        runInJsServer(nc -> {
            JetStreamManagement jsm = nc.jetStreamManagement();
            assertThrows(JetStreamApiException.class, () -> jsm.getStreamInfo(STREAM));
            createMemoryStream(nc, STREAM, SUBJECT);
            StreamInfo si = jsm.getStreamInfo(STREAM);
            assertEquals(STREAM, si.getConfiguration().getName());
        });
    }

    @Test
    public void testDeleteStream() throws Exception {
        runInJsServer(nc -> {
            JetStreamManagement jsm = nc.jetStreamManagement();
            assertThrows(JetStreamApiException.class, () -> jsm.deleteStream(STREAM));
            createMemoryStream(nc, STREAM, SUBJECT);
            assertNotNull(getStreamInfo(jsm, STREAM));
            assertTrue(jsm.deleteStream(STREAM));
            assertNull(getStreamInfo(jsm, STREAM));
            assertThrows(JetStreamApiException.class, () -> jsm.deleteStream(STREAM));
        });
    }

    @Test
    public void testPurgeStream() throws Exception {
        runInJsServer(nc -> {
            JetStreamManagement jsm = nc.jetStreamManagement();
            assertThrows(JetStreamApiException.class, () -> jsm.purgeStream(STREAM));
            createMemoryStream(nc, STREAM, SUBJECT);

            StreamInfo si = jsm.getStreamInfo(STREAM);
            assertEquals(0, si.getStreamState().getMsgCount());

            jsPublish(nc, SUBJECT, 1);
            si = jsm.getStreamInfo(STREAM);
            assertEquals(1, si.getStreamState().getMsgCount());

            PurgeResponse pr = jsm.purgeStream(STREAM);
            assertTrue(pr.isSuccess());
            assertEquals(1, pr.getPurgedCount());
        });
    }

    @Test
    public void testAddDeleteConsumer() throws Exception {
        runInJsServer(nc -> {
            JetStreamManagement jsm = nc.jetStreamManagement();
            createMemoryStream(nc, STREAM, subject(0), subject(1));

            List<ConsumerInfo> list = jsm.getConsumers(STREAM);
            assertEquals(0, list.size());

            final ConsumerConfiguration cc = ConsumerConfiguration.builder().build();
            IllegalArgumentException iae =
                    assertThrows(IllegalArgumentException.class, () -> jsm.addOrUpdateConsumer(null, cc));
            assertTrue(iae.getMessage().contains("Stream cannot be null or empty"));
            iae = assertThrows(IllegalArgumentException.class, () -> jsm.addOrUpdateConsumer(STREAM, null));
            assertTrue(iae.getMessage().contains("Config cannot be null"));
            iae = assertThrows(IllegalArgumentException.class, () -> jsm.addOrUpdateConsumer(STREAM, cc));
            assertTrue(iae.getMessage().contains("Durable cannot be null"));

            final ConsumerConfiguration cc0 = ConsumerConfiguration.builder()
                    .durable(durable(0))
                    .build();
            ConsumerInfo ci = jsm.addOrUpdateConsumer(STREAM, cc0);
            assertEquals(durable(0), ci.getName());
            assertEquals(durable(0), ci.getConsumerConfiguration().getDurable());
            assertNull(ci.getConsumerConfiguration().getDeliverSubject());

            final ConsumerConfiguration cc1 = ConsumerConfiguration.builder()
                    .durable(durable(1))
                    .deliverSubject(deliver(1))
                    .build();
            ci = jsm.addOrUpdateConsumer(STREAM, cc1);
            assertEquals(durable(1), ci.getName());
            assertEquals(durable(1), ci.getConsumerConfiguration().getDurable());
            assertEquals(deliver(1), ci.getConsumerConfiguration().getDeliverSubject());

            List<String> consumers = jsm.getConsumerNames(STREAM);
            assertEquals(2, consumers.size());
            assertTrue(jsm.deleteConsumer(STREAM, cc1.getDurable()));
            consumers = jsm.getConsumerNames(STREAM);
            assertEquals(1, consumers.size());
            assertThrows(JetStreamApiException.class, () -> jsm.deleteConsumer(STREAM, cc1.getDurable()));
        });
    }

    @Test
    public void testCreateConsumersWithFilters() throws Exception {
        runInJsServer(nc -> {
            JetStreamManagement jsm = nc.jetStreamManagement();

            ConsumerConfiguration.Builder builder = ConsumerConfiguration.builder().durable(DURABLE);

            // plain subject
            createMemoryStream(nc, STREAM, SUBJECT);

            jsm.addOrUpdateConsumer(STREAM, builder.filterSubject(SUBJECT).build());

            assertThrows(JetStreamApiException.class,
                    () -> jsm.addOrUpdateConsumer(STREAM, builder.filterSubject(subject("not-match")).build()));

            // wildcard subject
            jsm.deleteStream(STREAM);
            createMemoryStream(nc, STREAM, SUBJECT_STAR);

            jsm.addOrUpdateConsumer(STREAM, builder.filterSubject(subject("A")).build());

            assertThrows(JetStreamApiException.class,
                    () -> jsm.addOrUpdateConsumer(STREAM, builder.filterSubject(subject("not-match")).build()));

            // gt subject
            jsm.deleteStream(STREAM);
            createMemoryStream(nc, STREAM, SUBJECT_GT);

            jsm.addOrUpdateConsumer(STREAM, builder.filterSubject(subject("A")).build());

            assertThrows(JetStreamApiException.class,
                    () -> jsm.addOrUpdateConsumer(STREAM, builder.filterSubject(subject("not-match")).build()));
        });
    }

    @Test
    public void testGetConsumerInfo() throws Exception {
        runInJsServer(nc -> {
            JetStreamManagement jsm = nc.jetStreamManagement();
            createMemoryStream(nc, STREAM, SUBJECT);
            assertThrows(JetStreamApiException.class, () -> jsm.getConsumerInfo(STREAM, DURABLE));
            ConsumerConfiguration cc = ConsumerConfiguration.builder().durable(DURABLE).build();
            ConsumerInfo ci = jsm.addOrUpdateConsumer(STREAM, cc);
            assertEquals(STREAM, ci.getStreamName());
            assertEquals(DURABLE, ci.getName());
            ci = jsm.getConsumerInfo(STREAM, DURABLE);
            assertEquals(STREAM, ci.getStreamName());
            assertEquals(DURABLE, ci.getName());
            assertThrows(JetStreamApiException.class, () -> jsm.getConsumerInfo(STREAM, durable(999)));
        });
    }

    @Test
    public void testGetConsumers() throws Exception {
        runInJsServer(nc -> {
            JetStreamManagement jsm = nc.jetStreamManagement();
            createMemoryStream(nc, STREAM, subject(0), subject(1));

            addConsumers(jsm, STREAM, 600, "A", null); // getConsumers pages at 256

            List<ConsumerInfo> list = jsm.getConsumers(STREAM);
            assertEquals(600, list.size());

            addConsumers(jsm, STREAM, 500, "B", null); // getConsumerNames pages at 1024
            List<String> names = jsm.getConsumerNames(STREAM);
            assertEquals(1100, names.size());
        });
    }

    private List<ConsumerInfo> addConsumers(JetStreamManagement jsm, String stream, int count, String durableVary, String filterSubject) throws IOException, JetStreamApiException {
        List<ConsumerInfo> consumers = new ArrayList<>();
        for (int x = 1; x <= count; x++) {
            String dur = durable(durableVary, x);
            ConsumerConfiguration cc = ConsumerConfiguration.builder()
                    .durable(dur)
                    .filterSubject(filterSubject)
                    .build();
            ConsumerInfo ci = jsm.addOrUpdateConsumer(stream, cc);
            consumers.add(ci);
            assertEquals(dur, ci.getName());
            assertEquals(dur, ci.getConsumerConfiguration().getDurable());
            assertNull(ci.getConsumerConfiguration().getDeliverSubject());
        }
        return consumers;
    }

    @Test
    public void testGetStreams() throws Exception {
        runInJsServer(nc -> {
            JetStreamManagement jsm = nc.jetStreamManagement();

            addStreams(nc, 600, 0); // getStreams pages at 256

            List<StreamInfo> list = jsm.getStreams();
            assertEquals(600, list.size());

            addStreams(nc, 500, 600); // getStreamNames pages at 1024

            List<String> names = jsm.getStreamNames();
            assertEquals(1100, names.size());
        });
    }

    private void addStreams(Connection nc, int count, int adj) throws IOException, JetStreamApiException {
        for (int x = 0; x < count; x++) {
            createMemoryStream(nc, stream(x + adj), subject(x + adj));
        }
    }

    @Test
    public void testGetAndDeleteMessage() throws Exception {
        runInJsServer(nc -> {
            createMemoryStream(nc, STREAM, SUBJECT);
            JetStream js = nc.jetStream();

            Headers h = new Headers();
            h.add("foo", "bar");

            ZonedDateTime beforeCreated = ZonedDateTime.now();
            js.publish(NatsMessage.builder().subject(SUBJECT).headers(h).data(dataBytes(1)).build());
            js.publish(NatsMessage.builder().subject(SUBJECT).data(dataBytes(2)).build());

            JetStreamManagement jsm = nc.jetStreamManagement();

            MessageInfo mi = jsm.getMessage(STREAM, 1);
            assertNotNull(mi.toString());
            assertEquals(SUBJECT, mi.getSubject());
            assertEquals(data(1), new String(mi.getData()));
            assertEquals(1, mi.getSeq());
            assertTrue(mi.getTime().toEpochSecond() >= beforeCreated.toEpochSecond());
            assertNotNull(mi.getHeaders());
            assertEquals("bar", mi.getHeaders().get("foo").get(0));

            mi = jsm.getMessage(STREAM, 2);
            assertNotNull(mi.toString());
            assertEquals(SUBJECT, mi.getSubject());
            assertEquals(data(2), new String(mi.getData()));
            assertEquals(2, mi.getSeq());
            assertTrue(mi.getTime().toEpochSecond() >= beforeCreated.toEpochSecond());
            assertNull(mi.getHeaders());

            assertTrue(jsm.deleteMessage(STREAM, 1));
            assertThrows(JetStreamApiException.class, () -> jsm.deleteMessage(STREAM, 1));
            assertThrows(JetStreamApiException.class, () -> jsm.getMessage(STREAM, 1));
            assertThrows(JetStreamApiException.class, () -> jsm.getMessage(STREAM, 3));
            assertThrows(JetStreamApiException.class, () -> jsm.deleteMessage(stream(999), 1));
            assertThrows(JetStreamApiException.class, () -> jsm.getMessage(stream(999), 1));
        });
    }

    @Test
<<<<<<< HEAD
    public void testMirrorBasics() throws Exception {
        runInJsServer(nc -> {
            String S1 = stream(1);
            String U1 = subject(1);
            String U2 = subject(2);
            String U3 = subject(3);

            JetStreamManagement jsm = nc.jetStreamManagement();
            JetStream js = nc.jetStream();

            Mirror mirror = Mirror.builder().name(S1).build();

            // Create source stream
            StreamConfiguration sc = StreamConfiguration.builder()
                    .name(S1)
                    .storageType(StorageType.Memory)
                    .subjects(U1, U2, U3)
                    .build();
            StreamInfo si = jsm.addStream(sc);
            sc = si.getConfiguration();
            assertNotNull(sc);
            assertEquals(S1, sc.getName());

            // Now create our mirror stream.
            sc = StreamConfiguration.builder()
                    .name(mirror(1))
                    .storageType(StorageType.Memory)
                    .mirror(mirror)
                    .build();
            jsm.addStream(sc);
            assertMirror(jsm, mirror(1), S1, null, null);

            // Send 100 messages.
            jsPublish(js, U2, 100);

            // Check the state
            assertMirror(jsm, mirror(1), S1, 100, null);

            // Purge the source stream.
            jsm.purgeStream(S1);

            jsPublish(js, U2, 50);

            // Create second mirror
            sc = StreamConfiguration.builder()
                    .name(mirror(2))
                    .storageType(StorageType.Memory)
                    .mirror(mirror)
                    .build();
            jsm.addStream(sc);

            // Check the state
            assertMirror(jsm, mirror(2), S1, 50, 101);

            jsPublish(js, U3, 100);

            // third mirror checks start seq
            sc = StreamConfiguration.builder()
                    .name(mirror(3))
                    .storageType(StorageType.Memory)
                    .mirror(Mirror.builder().name(S1).startSeq(150).build())
                    .build();
            jsm.addStream(sc);

            // Check the state
            assertMirror(jsm, mirror(3), S1, 101, 150);

            // third mirror checks start seq
            ZonedDateTime zdt = DateTimeUtils.fromNow(Duration.ofHours(-2));
            sc = StreamConfiguration.builder()
                    .name(mirror(4))
                    .storageType(StorageType.Memory)
                    .mirror(Mirror.builder().name(S1).startTime(zdt).build())
                    .build();
            jsm.addStream(sc);

            // Check the state
            assertMirror(jsm, mirror(4), S1, 150, 101);
        });
    }

    private void assertMirror(JetStreamManagement jsm, String stream, String mirroring, Number msgCount, Number firstSeq)
            throws IOException, JetStreamApiException {
        sleep(1000);
        StreamInfo si = jsm.getStreamInfo(stream);

        MirrorInfo msi = si.getMirrorInfo();
        assertNotNull(msi);
        assertEquals(mirroring, msi.getName());

        assertConfig(stream, msgCount, firstSeq, si);
    }

    private void assertConfig(String stream, Number msgCount, Number firstSeq, StreamInfo si) {
        StreamConfiguration sc = si.getConfiguration();
        assertNotNull(sc);
        assertEquals(stream, sc.getName());

        StreamState ss = si.getStreamState();
        if (msgCount != null) {
            assertEquals(msgCount.longValue(), ss.getMsgCount());
        }
        if (firstSeq != null) {
            assertEquals(firstSeq.longValue(), ss.getFirstSequence());
        }
    }

    @Test
    public void testMirrorExceptions() throws Exception {
        runInJsServer(nc -> {
            JetStreamManagement jsm = nc.jetStreamManagement();

            Mirror mirror = Mirror.builder().name(STREAM).build();

            StreamConfiguration scEx = StreamConfiguration.builder()
                    .name(mirror(99))
                    .subjects(subject(1))
                    .mirror(mirror)
                    .build();
            assertThrows(JetStreamApiException.class, () -> jsm.addStream(scEx));
        });
    }

    @Test
    public void testSourceBasics() throws Exception {
        runInJsServer(nc -> {
            String S1 = stream(1);
            String S2 = stream(2);
            String S3 = stream(3);
            String S4 = stream(4);
            String S5 = stream(5);

            JetStreamManagement jsm = nc.jetStreamManagement();
            JetStream js = nc.jetStream();

            // Create streams
            StreamInfo si = jsm.addStream(StreamConfiguration.builder()
                    .name(S1).storageType(StorageType.Memory).build());
            StreamConfiguration sc = si.getConfiguration();
            assertNotNull(sc);
            assertEquals(S1, sc.getName());

            si = jsm.addStream(StreamConfiguration.builder()
                    .name(S2).storageType(StorageType.Memory).build());
            sc = si.getConfiguration();
            assertNotNull(sc);
            assertEquals(S2, sc.getName());

            si = jsm.addStream(StreamConfiguration.builder()
                    .name(S3).storageType(StorageType.Memory).build());
            sc = si.getConfiguration();
            assertNotNull(sc);
            assertEquals(S3, sc.getName());

            // Populate each one.
            jsPublish(js, S1, 10);
            jsPublish(js, S2, 15);
            jsPublish(js, S3, 25);

            sc = StreamConfiguration.builder()
                    .name(source(1))
                    .storageType(StorageType.Memory)
                    .sources(Source.builder().name(S1).build(),
                            Source.builder().name(S2).build(),
                            Source.builder().name(S3).build())
                    .build();

            jsm.addStream(sc);

            assertSource(jsm, source(1), 50, null);

            sc = StreamConfiguration.builder()
                    .name(source(1))
                    .storageType(StorageType.Memory)
                    .sources(Source.builder().name(S1).build(),
                            Source.builder().name(S2).build(),
                            Source.builder().name(S4).build())
                    .build();

            jsm.updateStream(sc);

            sc = StreamConfiguration.builder()
                    .name(stream(99))
                    .storageType(StorageType.Memory)
                    .subjects(S4, S5)
                    .build();
            jsm.addStream(sc);

            jsPublish(js, S4, 20);
            jsPublish(js, S5, 20);
            jsPublish(js, S4, 10);

            sc = StreamConfiguration.builder()
                    .name(source(2))
                    .storageType(StorageType.Memory)
                    .sources(Source.builder().name(stream(99)).startSeq(26).build())
                    .build();
            jsm.addStream(sc);
            assertSource(jsm, source(2), 25, null);

            MessageInfo info = jsm.getMessage(source(2), 1);
            String hval = info.getHeaders().get("Nats-Stream-Source").get(0);
            // $JS.ACK.stream-99.sS0mKw3k.1.26.1.1616619886415151100.24
            String[] parts = hval.split("\\.");
            assertEquals(stream(99), parts[2]);
            assertEquals("26", parts[5]);

            sc = StreamConfiguration.builder()
                    .name(source(3))
                    .storageType(StorageType.Memory)
                    .sources(Source.builder().name(stream(99)).startSeq(11).filterSubject(S4).build())
                    .build();
            jsm.addStream(sc);
            assertSource(jsm, source(3), 20, null);

            info = jsm.getMessage(source(3), 1);
            hval = info.getHeaders().get("Nats-Stream-Source").get(0);
            parts = hval.split("\\.");
            assertEquals(stream(99), parts[2]);
            assertEquals("11", parts[5]);
        });
    }

    private void assertSource(JetStreamManagement jsm, String stream, Number msgCount, Number firstSeq)
            throws IOException, JetStreamApiException {
        sleep(1000);
        StreamInfo si = jsm.getStreamInfo(stream);

        assertConfig(stream, msgCount, firstSeq, si);
    }

    private static Stream<Arguments> testAuthArgs() {
        return Stream.of(
                Arguments.of("serviceup", "uppass", null, null)
                , Arguments.of("serviceuonly", null, null, null)
                , Arguments.of(null, null, "servicetoken", "js_authorization_token.conf")
        );
    }

    @ParameterizedTest
    @MethodSource("testAuthArgs")
    public void testAuthCreateUpdateStream(String user, String pass, String token, String conf) throws Exception {

        if (conf == null) {
            conf = "js_authorization.conf";
        }
        try (NatsTestServer ts = new NatsTestServer("src/test/resources/" + conf, false)) {
            Options.Builder builder = new Options.Builder().server(ts.getURI());
            if (user != null) {
                if (pass != null) {
                    builder.userInfo(user.toCharArray(), pass.toCharArray());
                }
                else {
                    builder.userInfo(user.toCharArray(), null);
                }
            }
            if (token != null) {
                builder.token(token.toCharArray());
            }
=======
    public void testAuthCreateUpdateStream() throws Exception {
>>>>>>> ae9e9a09

            Options optionsSrc = builder.build();

            try (Connection nc = Nats.connect(optionsSrc)) {
                JetStreamManagement jsm = nc.jetStreamManagement();

                // add streams with both account
                StreamConfiguration sc = StreamConfiguration.builder()
                        .name("servicestream")
                        .storageType(StorageType.Memory)
                        .subjects("servicesubject.one")
                        .build();
                StreamInfo si = jsm.addStream(sc);
                assertEquals(1, si.getConfiguration().getSubjects().size());
                assertTrue(si.getConfiguration().getSubjects().contains("servicesubject.one"));

                sc = StreamConfiguration.builder(si.getConfiguration())
                        .addSubjects("servicesubject.two", "servicesubject.three")
                        .build();

                si = jsm.updateStream(sc);
                assertEquals(3, si.getConfiguration().getSubjects().size());
                assertTrue(si.getConfiguration().getSubjects().contains("servicesubject.one"));
                assertTrue(si.getConfiguration().getSubjects().contains("servicesubject.two"));
                assertTrue(si.getConfiguration().getSubjects().contains("servicesubject.three"));

                sc = StreamConfiguration.builder(si.getConfiguration())
                        .subjects("servicesubject.one", "servicesubject.three")
                        .build();

                si = jsm.updateStream(sc);
                assertEquals(2, si.getConfiguration().getSubjects().size());
                assertTrue(si.getConfiguration().getSubjects().contains("servicesubject.one"));
                assertTrue(si.getConfiguration().getSubjects().contains("servicesubject.three"));

                sc = StreamConfiguration.builder(si.getConfiguration())
                        .addSubjects("not.allowed")
                        .build();
                si = jsm.updateStream(sc);
            }
        }
    }
}<|MERGE_RESOLUTION|>--- conflicted
+++ resolved
@@ -15,17 +15,14 @@
 
 import io.nats.client.*;
 import io.nats.client.api.*;
+import io.nats.client.support.DateTimeUtils;
 import org.junit.jupiter.api.Test;
-import org.junit.jupiter.params.ParameterizedTest;
-import org.junit.jupiter.params.provider.Arguments;
-import org.junit.jupiter.params.provider.MethodSource;
 
 import java.io.IOException;
 import java.time.Duration;
 import java.time.ZonedDateTime;
 import java.util.ArrayList;
 import java.util.List;
-import java.util.stream.Stream;
 
 import static org.junit.jupiter.api.Assertions.*;
 
@@ -460,7 +457,6 @@
     }
 
     @Test
-<<<<<<< HEAD
     public void testMirrorBasics() throws Exception {
         runInJsServer(nc -> {
             String S1 = stream(1);
@@ -692,76 +688,29 @@
         assertConfig(stream, msgCount, firstSeq, si);
     }
 
-    private static Stream<Arguments> testAuthArgs() {
-        return Stream.of(
-                Arguments.of("serviceup", "uppass", null, null)
-                , Arguments.of("serviceuonly", null, null, null)
-                , Arguments.of(null, null, "servicetoken", "js_authorization_token.conf")
-        );
-    }
-
-    @ParameterizedTest
-    @MethodSource("testAuthArgs")
-    public void testAuthCreateUpdateStream(String user, String pass, String token, String conf) throws Exception {
-
-        if (conf == null) {
-            conf = "js_authorization.conf";
-        }
-        try (NatsTestServer ts = new NatsTestServer("src/test/resources/" + conf, false)) {
-            Options.Builder builder = new Options.Builder().server(ts.getURI());
-            if (user != null) {
-                if (pass != null) {
-                    builder.userInfo(user.toCharArray(), pass.toCharArray());
-                }
-                else {
-                    builder.userInfo(user.toCharArray(), null);
-                }
-            }
-            if (token != null) {
-                builder.token(token.toCharArray());
-            }
-=======
+    @Test
     public void testAuthCreateUpdateStream() throws Exception {
->>>>>>> ae9e9a09
-
-            Options optionsSrc = builder.build();
+
+        try (NatsTestServer ts = new NatsTestServer("src/test/resources/js_authorization.conf", false)) {
+            Options optionsSrc = new Options.Builder().server(ts.getURI())
+                    .userInfo("manager".toCharArray(), "mpass".toCharArray()).build();
 
             try (Connection nc = Nats.connect(optionsSrc)) {
                 JetStreamManagement jsm = nc.jetStreamManagement();
 
                 // add streams with both account
                 StreamConfiguration sc = StreamConfiguration.builder()
-                        .name("servicestream")
+                        .name(STREAM)
                         .storageType(StorageType.Memory)
-                        .subjects("servicesubject.one")
+                        .subjects(subject(1))
                         .build();
                 StreamInfo si = jsm.addStream(sc);
-                assertEquals(1, si.getConfiguration().getSubjects().size());
-                assertTrue(si.getConfiguration().getSubjects().contains("servicesubject.one"));
 
                 sc = StreamConfiguration.builder(si.getConfiguration())
-                        .addSubjects("servicesubject.two", "servicesubject.three")
+                        .addSubjects(subject(2))
                         .build();
 
-                si = jsm.updateStream(sc);
-                assertEquals(3, si.getConfiguration().getSubjects().size());
-                assertTrue(si.getConfiguration().getSubjects().contains("servicesubject.one"));
-                assertTrue(si.getConfiguration().getSubjects().contains("servicesubject.two"));
-                assertTrue(si.getConfiguration().getSubjects().contains("servicesubject.three"));
-
-                sc = StreamConfiguration.builder(si.getConfiguration())
-                        .subjects("servicesubject.one", "servicesubject.three")
-                        .build();
-
-                si = jsm.updateStream(sc);
-                assertEquals(2, si.getConfiguration().getSubjects().size());
-                assertTrue(si.getConfiguration().getSubjects().contains("servicesubject.one"));
-                assertTrue(si.getConfiguration().getSubjects().contains("servicesubject.three"));
-
-                sc = StreamConfiguration.builder(si.getConfiguration())
-                        .addSubjects("not.allowed")
-                        .build();
-                si = jsm.updateStream(sc);
+                jsm.updateStream(sc);
             }
         }
     }
