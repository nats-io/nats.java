// Copyright 2020 The NATS Authors
// Licensed under the Apache License, Version 2.0 (the "License");
// you may not use this file except in compliance with the License.
// You may obtain a copy of the License at:
//
// http://www.apache.org/licenses/LICENSE-2.0
//
// Unless required by applicable law or agreed to in writing, software
// distributed under the License is distributed on an "AS IS" BASIS,
// WITHOUT WARRANTIES OR CONDITIONS OF ANY KIND, either express or implied.
// See the License for the specific language governing permissions and
// limitations under the License.

package io.nats.client.impl;

import io.nats.client.*;
import io.nats.client.api.*;
import io.nats.client.support.DateTimeUtils;
import io.nats.client.utils.TestBase;
import org.junit.jupiter.api.Test;
import org.junit.jupiter.api.function.Executable;

import java.io.IOException;
import java.nio.charset.StandardCharsets;
import java.time.Duration;
import java.time.ZonedDateTime;
import java.util.ArrayList;
import java.util.HashMap;
import java.util.List;
import java.util.Map;

import static io.nats.client.support.DateTimeUtils.DEFAULT_TIME;
import static io.nats.client.support.DateTimeUtils.ZONE_ID_GMT;
import static io.nats.client.support.NatsJetStreamConstants.*;
import static io.nats.client.utils.ResourceUtils.dataAsString;
import static org.junit.jupiter.api.Assertions.*;

public class JetStreamManagementTests extends JetStreamTestBase {

    @Test
    public void testStreamCreate() throws Exception {
        runInJsServer(nc -> {
            long now = ZonedDateTime.now().toEpochSecond();

            JetStreamManagement jsm = nc.jetStreamManagement();

            StreamConfiguration sc = StreamConfiguration.builder()
                .name(STREAM)
                .storageType(StorageType.Memory)
                .subjects(subject(0), subject(1))
                .build();

            StreamInfo si = jsm.addStream(sc);
            assertNotNull(si.getStreamState().toString()); // coverage
            assertTrue(now <= si.getCreateTime().toEpochSecond());

            assertNotNull(si.getConfiguration());
            sc = si.getConfiguration();
            assertEquals(STREAM, sc.getName());

            assertEquals(2, sc.getSubjects().size());
            assertEquals(subject(0), sc.getSubjects().get(0));
            assertEquals(subject(1), sc.getSubjects().get(1));
            assertTrue(subject(0).compareTo(subject(1)) != 0); // coverage

            assertEquals(RetentionPolicy.Limits, sc.getRetentionPolicy());
            assertEquals(DiscardPolicy.Old, sc.getDiscardPolicy());
            assertEquals(StorageType.Memory, sc.getStorageType());

            assertNotNull(si.getStreamState());
            assertEquals(-1, sc.getMaxConsumers());
            assertEquals(-1, sc.getMaxMsgs());
            assertEquals(-1, sc.getMaxBytes());
            assertEquals(-1, sc.getMaxMsgSize()); // COVERAGE for deprecated
            assertEquals(-1, sc.getMaximumMessageSize());
            assertEquals(1, sc.getReplicas());

            assertEquals(Duration.ZERO, sc.getMaxAge());
            assertEquals(Duration.ofSeconds(120), sc.getDuplicateWindow());
            assertFalse(sc.getNoAck());
            assertNull(sc.getTemplateOwner());

            StreamState ss = si.getStreamState();
            assertEquals(0, ss.getMsgCount());
            assertEquals(0, ss.getByteCount());
            assertEquals(0, ss.getFirstSequence());
            assertEquals(0, ss.getLastSequence());
            assertEquals(0, ss.getConsumerCount());

            if (nc.getServerInfo().isSameOrNewerThanVersion("2.10")) {
                JetStream js = nc.jetStream();
                String stream = stream();
                sc = StreamConfiguration.builder()
                    .name(stream)
                    .storageType(StorageType.Memory)
                    .firstSequence(42)
                    .subjects("test-first-seq").build();
                si = jsm.addStream(sc);
                assertNotNull(si.getTimestamp());
                assertEquals(42, si.getConfiguration().getFirstSequence());
                PublishAck pa = js.publish("test-first-seq", null);
                assertEquals(42, pa.getSeqno());
            }
        });
    }

    @Test
    public void testStreamMetadata() throws Exception {
        jsServer.run(TestBase::atLeast2_9_0, nc -> {
            Map<String, String> metaData = new HashMap<>(); metaData.put(META_KEY, META_VALUE);
            JetStreamManagement jsm = nc.jetStreamManagement();

            StreamConfiguration sc = StreamConfiguration.builder()
                .name(stream())
                .storageType(StorageType.Memory)
                .subjects(subject())
                .metadata(metaData)
                .build();

            StreamInfo si = jsm.addStream(sc);
            assertNotNull(si.getConfiguration());
            assertMetaData(si.getConfiguration().getMetadata());
        });
    }

    @Test
    public void testStreamCreateWithNoSubject() throws Exception {
        jsServer.run(nc -> {
            long now = ZonedDateTime.now().toEpochSecond();

            JetStreamManagement jsm = nc.jetStreamManagement();

            String stream = stream();
            StreamConfiguration sc = StreamConfiguration.builder()
                .name(stream)
                .storageType(StorageType.Memory)
                .build();

            StreamInfo si = jsm.addStream(sc);
            assertTrue(now <= si.getCreateTime().toEpochSecond());

            sc = si.getConfiguration();
            assertEquals(stream, sc.getName());

            assertEquals(1, sc.getSubjects().size());
            assertEquals(stream, sc.getSubjects().get(0));

            assertEquals(RetentionPolicy.Limits, sc.getRetentionPolicy());
            assertEquals(DiscardPolicy.Old, sc.getDiscardPolicy());
            assertEquals(StorageType.Memory, sc.getStorageType());

            assertNotNull(si.getConfiguration());
            assertNotNull(si.getStreamState());
            assertEquals(-1, sc.getMaxConsumers());
            assertEquals(-1, sc.getMaxMsgs());
            assertEquals(-1, sc.getMaxBytes());
            assertEquals(-1, sc.getMaximumMessageSize());
            assertEquals(1, sc.getReplicas());

            assertEquals(Duration.ZERO, sc.getMaxAge());
            assertEquals(Duration.ofSeconds(120), sc.getDuplicateWindow());
            assertFalse(sc.getNoAck());
            assertNull(sc.getTemplateOwner());

            StreamState ss = si.getStreamState();
            assertEquals(0, ss.getMsgCount());
            assertEquals(0, ss.getByteCount());
            assertEquals(0, ss.getFirstSequence());
            assertEquals(0, ss.getLastSequence());
            assertEquals(0, ss.getConsumerCount());
        });
    }

    @Test
    public void testUpdateStream() throws Exception {
        runInJsServer(nc -> {
            JetStreamManagement jsm = nc.jetStreamManagement();
            StreamInfo si = addTestStream(jsm);
            StreamConfiguration sc = si.getConfiguration();
            assertNotNull(sc);
            assertEquals(STREAM, sc.getName());
            assertNotNull(sc.getSubjects());
            assertEquals(2, sc.getSubjects().size());
            assertEquals(subject(0), sc.getSubjects().get(0));
            assertEquals(subject(1), sc.getSubjects().get(1));
            assertEquals(-1, sc.getMaxMsgs());
            assertEquals(-1, sc.getMaxBytes());
            assertEquals(-1, sc.getMaximumMessageSize());
            assertEquals(Duration.ZERO, sc.getMaxAge());
            assertEquals(StorageType.Memory, sc.getStorageType());
            assertEquals(DiscardPolicy.Old, sc.getDiscardPolicy());
            assertEquals(1, sc.getReplicas());
            assertFalse(sc.getNoAck());
            assertEquals(Duration.ofMinutes(2), sc.getDuplicateWindow());
            assertNull(sc.getTemplateOwner());

            sc = StreamConfiguration.builder()
                .name(STREAM)
                .storageType(StorageType.Memory) // File is default, this ensures it's not a change
                .subjects(subject(0), subject(1), subject(2))
                .maxMessages(42)
                .maxBytes(43)
                .maximumMessageSize(44)
                .maxAge(Duration.ofDays(100))
                .discardPolicy(DiscardPolicy.New)
                .noAck(true)
                .duplicateWindow(Duration.ofMinutes(3))
                .maxMessagesPerSubject(45)
                .build();
            si = jsm.updateStream(sc);
            assertNotNull(si);

            sc = si.getConfiguration();
            assertNotNull(sc);
            assertEquals(STREAM, sc.getName());
            assertNotNull(sc.getSubjects());
            assertEquals(3, sc.getSubjects().size());
            assertEquals(subject(0), sc.getSubjects().get(0));
            assertEquals(subject(1), sc.getSubjects().get(1));
            assertEquals(subject(2), sc.getSubjects().get(2));
            assertEquals(42, sc.getMaxMsgs());
            assertEquals(43, sc.getMaxBytes());
            assertEquals(44, sc.getMaximumMessageSize());
            assertEquals(45, sc.getMaxMsgsPerSubject());
            assertEquals(Duration.ofDays(100), sc.getMaxAge());
            assertEquals(StorageType.Memory, sc.getStorageType());
            assertEquals(DiscardPolicy.New, sc.getDiscardPolicy());
            assertEquals(1, sc.getReplicas());
            assertTrue(sc.getNoAck());
            assertEquals(Duration.ofMinutes(3), sc.getDuplicateWindow());
            assertNull(sc.getTemplateOwner());

            // allowed to change Allow Direct
            jsm.deleteStream(STREAM);
            jsm.addStream(getTestStreamConfigurationBuilder().allowDirect(false).build());
            jsm.updateStream(getTestStreamConfigurationBuilder().allowDirect(true).build());
            jsm.updateStream(getTestStreamConfigurationBuilder().allowDirect(false).build());

            // allowed to change Mirror Direct
            jsm.deleteStream(STREAM);
            jsm.addStream(getTestStreamConfigurationBuilder().mirrorDirect(false).build());
            jsm.updateStream(getTestStreamConfigurationBuilder().mirrorDirect(true).build());
            jsm.updateStream(getTestStreamConfigurationBuilder().mirrorDirect(false).build());
        });
    }

    @Test
    public void testAddStreamInvalids() throws Exception {
        jsServer.run(TestBase::atLeast2_10, nc -> {
            JetStreamManagement jsm = nc.jetStreamManagement();

            StreamConfiguration scNoName = StreamConfiguration.builder().build();
            assertThrows(IllegalArgumentException.class, () -> jsm.addStream(null));
            assertThrows(IllegalArgumentException.class, () -> jsm.addStream(scNoName));

            String stream = stream();

            StreamConfiguration sc = StreamConfiguration.builder()
                .name(stream)
                .description(variant())
                .storageType(StorageType.Memory)
                .subjects(subject())
                .build();
            jsm.addStream(sc);

            assert10058(() -> jsm.addStream(StreamConfiguration.builder(sc).subjects(subject()).build()));
            assert10058(() -> jsm.addStream(StreamConfiguration.builder(sc).description(variant()).build()));
            assert10058(() -> jsm.addStream(StreamConfiguration.builder(sc).retentionPolicy(RetentionPolicy.Interest).build()));
            assert10058(() -> jsm.addStream(StreamConfiguration.builder(sc).retentionPolicy(RetentionPolicy.WorkQueue).build()));
            assert10058(() -> jsm.addStream(StreamConfiguration.builder(sc).compressionOption(CompressionOption.S2).build()));
            assert10058(() -> jsm.addStream(StreamConfiguration.builder(sc).maxConsumers(1).build()));
            assert10058(() -> jsm.addStream(StreamConfiguration.builder(sc).maxMessages(1).build()));
            assert10058(() -> jsm.addStream(StreamConfiguration.builder(sc).maxMessagesPerSubject(1).build()));
            assert10058(() -> jsm.addStream(StreamConfiguration.builder(sc).maxAge(Duration.ofSeconds(1L)).build()));
            assert10058(() -> jsm.addStream(StreamConfiguration.builder(sc).maxMsgSize(1).build())); // COVERAGE for deprecated
            assert10058(() -> jsm.addStream(StreamConfiguration.builder(sc).maximumMessageSize(1).build()));
            assert10058(() -> jsm.addStream(StreamConfiguration.builder(sc).storageType(StorageType.File).build()));

            assert10058(() -> jsm.addStream(StreamConfiguration.builder(sc).noAck(true).build()));
            assert10058(() -> jsm.addStream(StreamConfiguration.builder(sc).discardPolicy(DiscardPolicy.New).build()));
            assert10058(() -> jsm.addStream(StreamConfiguration.builder(sc).duplicateWindow(Duration.ofSeconds(1L)).build()));
            assert10058(() -> jsm.addStream(StreamConfiguration.builder(sc).allowRollup(true).build()));
            assert10058(() -> jsm.addStream(StreamConfiguration.builder(sc).allowDirect(true).build()));
            assert10058(() -> jsm.addStream(StreamConfiguration.builder(sc).denyDelete(true).build()));
            assert10058(() -> jsm.addStream(StreamConfiguration.builder(sc).denyPurge(true).build()));
            assert10058(() -> jsm.addStream(StreamConfiguration.builder(sc).firstSequence(100).build()));
        });
    }

    // io.nats.client.JetStreamApiException: stream name already in use with a different configuration [10058]
    private void assert10058(Executable executable) {
        assertEquals(10058, assertThrows(JetStreamApiException.class, executable).getApiErrorCode());
    }

    @Test
    public void testUpdateStreamInvalids() throws Exception {
        jsServer.run(nc -> {
            JetStreamManagement jsm = nc.jetStreamManagement();

            StreamConfiguration scNoName = StreamConfiguration.builder().build();
            assertThrows(IllegalArgumentException.class, () -> jsm.updateStream(null));
            assertThrows(IllegalArgumentException.class, () -> jsm.updateStream(scNoName));

            String stream = stream();
            String[] subjects = new String[]{subject(), subject()};

            // cannot update non existent stream
            StreamConfiguration sc = getTestStreamConfiguration(stream, subjects);
            // stream not added yet
            assertThrows(JetStreamApiException.class, () -> jsm.updateStream(sc));

            // add the stream
            jsm.addStream(sc);

            // cannot change storage type
            StreamConfiguration scMemToFile = getTestStreamConfigurationBuilder(stream, subjects)
                .storageType(StorageType.File)
                .build();
            assertThrows(JetStreamApiException.class, () -> jsm.updateStream(scMemToFile));

            // cannot change MaxConsumers
            StreamConfiguration scMaxCon = getTestStreamConfigurationBuilder()
                .maxConsumers(2)
                .build();
            assertThrows(JetStreamApiException.class, () -> jsm.updateStream(scMaxCon));

            StreamConfiguration scReten = getTestStreamConfigurationBuilder(stream, subjects)
                .retentionPolicy(RetentionPolicy.Interest)
                .build();
            if (nc.getServerInfo().isOlderThanVersion("2.10")) {
                // cannot change RetentionPolicy
                assertThrows(JetStreamApiException.class, () -> jsm.updateStream(scReten));
            }
            else {
                jsm.updateStream(scReten);
            }

            jsm.deleteStream(stream);

            jsm.addStream(getTestStreamConfigurationBuilder(stream, subjects).storageType(StorageType.File).build());
            assertThrows(JetStreamApiException.class, () -> jsm.updateStream(getTestStreamConfiguration(stream, subjects)));
        });
    }

    private static StreamInfo addTestStream(JetStreamManagement jsm) throws IOException, JetStreamApiException {
        StreamInfo si = jsm.addStream(getTestStreamConfiguration());
        assertNotNull(si);
        return si;
    }

    private static StreamConfiguration getTestStreamConfiguration() {
        return getTestStreamConfigurationBuilder().build();
    }

    private static StreamConfiguration getTestStreamConfiguration(String stream, String... subjects) {
        return getTestStreamConfigurationBuilder(stream, subjects).build();
    }

    private static StreamConfiguration.Builder getTestStreamConfigurationBuilder() {
        return getTestStreamConfigurationBuilder(STREAM);
    }

    private static StreamConfiguration.Builder getTestStreamConfigurationBuilder(String stream, String... subjects) {
        if (subjects == null || subjects.length == 0) {
            subjects = new String[]{subject(0), subject(1)};
        }

        return StreamConfiguration.builder()
            .name(stream)
            .storageType(StorageType.Memory)
            .subjects(subjects);
    }

    @Test
    public void testGetStreamInfo() throws Exception {
        jsServer.run(nc -> {
            String stream = stream();

            JetStreamManagement jsm = nc.jetStreamManagement();
            assertThrows(JetStreamApiException.class, () -> jsm.getStreamInfo(stream));

            JetStream js = nc.jetStream();

            String[] subjects = new String[6];
            String subjectIx5 = subject();
            for (int x = 0; x < 5; x++) {
                subjects[x] = subject() + x + 1;
            }
            subjects[5] = subjectIx5 + ".>";

            createMemoryStream(jsm, stream, subjects);

            StreamInfo si = jsm.getStreamInfo(stream);
            assertEquals(stream, si.getConfiguration().getName());
            assertEquals(0, si.getStreamState().getSubjectCount());
            assertEquals(0, si.getStreamState().getSubjects().size());
            assertEquals(0, si.getStreamState().getDeletedCount());
            assertEquals(0, si.getStreamState().getDeleted().size());
            assertTrue(si.getStreamState().getSubjectMap().isEmpty());

            if (nc.getServerInfo().isOlderThanVersion("2.10")) {
                assertNull(si.getTimestamp());
            }
            else {
                assertNotNull(si.getTimestamp());
            }
            assertEquals(1, si.getConfiguration().getFirstSequence());

            List<PublishAck> packs = new ArrayList<>();
            for (int x = 0; x < 5; x++) {
                jsPublish(js, subjects[x], x + 1);
                PublishAck pa = jsPublish(js, subjects[x], data(x + 2));
                packs.add(pa);
                jsm.deleteMessage(stream, pa.getSeqno());
            }
            jsPublish(js, subjectIx5 + ".bar", 6);

            si = jsm.getStreamInfo(stream);
            assertEquals(stream, si.getConfiguration().getName());
            assertEquals(6, si.getStreamState().getSubjectCount());
            assertEquals(0, si.getStreamState().getSubjects().size());
            assertEquals(5, si.getStreamState().getDeletedCount());
            assertEquals(0, si.getStreamState().getDeleted().size());
            assertTrue(si.getStreamState().getSubjectMap().isEmpty());

            si = jsm.getStreamInfo(stream, StreamInfoOptions.builder().allSubjects().deletedDetails().build());
            assertEquals(stream, si.getConfiguration().getName());
            assertEquals(6, si.getStreamState().getSubjectCount());
            List<Subject> list = si.getStreamState().getSubjects();
            assertNotNull(list);
            assertEquals(5, si.getStreamState().getDeletedCount());
            assertEquals(5, si.getStreamState().getDeleted().size());
            assertEquals(6, list.size());
            Map<String, Subject> map = new HashMap<>();
            for (Subject su : list) {
                map.put(su.getName(), su);
            }
            for (int x = 0; x < 5; x++) {
                Subject s = map.get(subjects[x]);
                assertNotNull(s);
                assertEquals(x + 1, s.getCount());
            }
            Subject sf = map.get(subjectIx5 + ".bar");
            assertNotNull(sf);
            assertEquals(6, sf.getCount());
            assertEquals(6, si.getStreamState().getSubjectMap().size());

            for (PublishAck pa : packs) {
                assertTrue(si.getStreamState().getDeleted().contains(pa.getSeqno()));
            }

            jsPublish(js, subjectIx5 + ".baz", 2);
            sleep(100);

            si = jsm.getStreamInfo(stream, StreamInfoOptions.builder().filterSubjects(subjectIx5 + ".>").deletedDetails().build());
            assertEquals(7, si.getStreamState().getSubjectCount());
            list = si.getStreamState().getSubjects();
            assertNotNull(list);
            assertEquals(2, list.size());
            map = new HashMap<>();
            for (Subject su : list) {
                map.put(su.getName(), su);
            }
            Subject s = map.get(subjectIx5 + ".bar");
            assertNotNull(s);
            assertEquals(6, s.getCount());
            s = map.get(subjectIx5 + ".baz");
            assertNotNull(s);
            assertEquals(2, s.getCount());

            si = jsm.getStreamInfo(stream, StreamInfoOptions.builder().filterSubjects(subjects[4]).build());
            list = si.getStreamState().getSubjects();
            assertNotNull(list);
            assertEquals(1, list.size());
            s = list.get(0);
            assertEquals(subjects[4], s.getName());
            assertEquals(5, s.getCount());
        });
    }

    @Test
    public void testGetStreamInfoSubjectPagination() throws Exception {
        try (NatsTestServer ts = new NatsTestServer("src/test/resources/pagination.conf", false, true)) {
            try (Connection nc = standardConnection(ts.getURI())) {
                if (nc.getServerInfo().isNewerVersionThan("2.8.4")) {
                    JetStreamManagement jsm = nc.jetStreamManagement();
                    JetStream js = nc.jetStream();

                    long rounds = 101;
                    long size = 1000;
                    long count = rounds * size;
                    jsm.addStream(StreamConfiguration.builder()
                        .name(stream(1))
                        .storageType(StorageType.Memory)
                        .subjects("s.*.*")
                        .build());

                    jsm.addStream(StreamConfiguration.builder()
                        .name(stream(2))
                        .storageType(StorageType.Memory)
                        .subjects("t.*.*")
                        .build());

                    for (int x = 1; x <= rounds; x++) {
                        for (int y = 1; y <= size; y++) {
                            js.publish("s." + x + "." + y, null);
                        }
                    }

                    for (int y = 1; y <= size; y++) {
                        js.publish("t.7." + y, null);
                    }

                    StreamInfo si = jsm.getStreamInfo(stream(1));
                    validateStreamInfo(si.getStreamState(), 0, 0, count);

                    si = jsm.getStreamInfo(stream(1), StreamInfoOptions.allSubjects());
                    validateStreamInfo(si.getStreamState(), count, count, count);

                    si = jsm.getStreamInfo(stream(1), StreamInfoOptions.filterSubjects("s.7.*"));
                    validateStreamInfo(si.getStreamState(), size, size, count);

                    si = jsm.getStreamInfo(stream(1), StreamInfoOptions.filterSubjects("s.7.1"));
                    validateStreamInfo(si.getStreamState(), 1L, 1, count);

                    si = jsm.getStreamInfo(stream(2), StreamInfoOptions.filterSubjects("t.7.*"));
                    validateStreamInfo(si.getStreamState(), size, size, size);

                    si = jsm.getStreamInfo(stream(2), StreamInfoOptions.filterSubjects("t.7.1"));
                    validateStreamInfo(si.getStreamState(), 1L, 1, size);

                    List<StreamInfo> infos = jsm.getStreams();
                    assertEquals(2, infos.size());
                    si = infos.get(0);
                    if (si.getConfiguration().getSubjects().get(0).equals("s.*.*")) {
                        validateStreamInfo(si.getStreamState(), 0, 0, count);
                        validateStreamInfo(infos.get(1).getStreamState(), 0, 0, size);
                    }
                    else {
                        validateStreamInfo(si.getStreamState(), 0, 0, size);
                        validateStreamInfo(infos.get(1).getStreamState(), 0, 0, count);
                    }

                    infos = jsm.getStreams(">");
                    assertEquals(2, infos.size());

                    infos = jsm.getStreams("*.7.*");
                    assertEquals(2, infos.size());

                    infos = jsm.getStreams("*.7.1");
                    assertEquals(2, infos.size());

                    infos = jsm.getStreams("s.7.*");
                    assertEquals(1, infos.size());
                    assertEquals("s.*.*", infos.get(0).getConfiguration().getSubjects().get(0));

                    infos = jsm.getStreams("t.7.1");
                    assertEquals(1, infos.size());
                    assertEquals("t.*.*", infos.get(0).getConfiguration().getSubjects().get(0));
                }
            }
        }
    }

    private void validateStreamInfo(StreamState streamState, long subjectsList, long filteredCount, long subjectCount) {
        assertEquals(subjectsList, streamState.getSubjects().size());
        assertEquals(filteredCount, streamState.getSubjects().size());
        assertEquals(subjectCount, streamState.getSubjectCount());
    }

    @Test
    public void testGetStreamInfoOrNamesPaginationFilter() throws Exception {
        runInJsServer(nc -> {
            JetStreamManagement jsm = nc.jetStreamManagement();

            // getStreams pages at 256
            // getStreamNames pages at 1024

            addStreams(jsm, 300, 0, "x256");

            List<StreamInfo> list = jsm.getStreams();
            assertEquals(300, list.size());

            List<String> names = jsm.getStreamNames();
            assertEquals(300, names.size());

            addStreams(jsm, 1100, 300, "x1024");

            list = jsm.getStreams();
            assertEquals(1400, list.size());

            names = jsm.getStreamNames();
            assertEquals(1400, names.size());

            list = jsm.getStreams("*.x256.*");
            assertEquals(300, list.size());

            names = jsm.getStreamNames("*.x256.*");
            assertEquals(300, names.size());

            list = jsm.getStreams("*.x1024.*");
            assertEquals(1100, list.size());

            names = jsm.getStreamNames("*.x1024.*");
            assertEquals(1100, names.size());
        });
    }

    private void addStreams(JetStreamManagement jsm, int count, int adj, String div) throws IOException, JetStreamApiException {
        for (int x = 0; x < count; x++) {
            createMemoryStream(jsm, "stream-" + (x + adj), "sub" + (x + adj) + "." + div + ".*");
        }
    }

    @Test
    public void testGetStreamNamesBySubjectFilter() throws Exception {
        runInJsServer(nc -> {
            JetStreamManagement jsm = nc.jetStreamManagement();

            createMemoryStream(jsm, stream(1), "foo");
            createMemoryStream(jsm, stream(2), "bar");
            createMemoryStream(jsm, stream(3), "a.a");
            createMemoryStream(jsm, stream(4), "a.b");

            List<String> list = jsm.getStreamNames("*");
            assertStreamNameList(list, 1, 2);

            list = jsm.getStreamNames(">");
            assertStreamNameList(list, 1, 2, 3, 4);

            list = jsm.getStreamNames("*.*");
            assertStreamNameList(list, 3, 4);

            list = jsm.getStreamNames("a.>");
            assertStreamNameList(list, 3, 4);

            list = jsm.getStreamNames("a.*");
            assertStreamNameList(list, 3, 4);

            list = jsm.getStreamNames("foo");
            assertStreamNameList(list, 1);

            list = jsm.getStreamNames("a.a");
            assertStreamNameList(list, 3);

            list = jsm.getStreamNames("nomatch");
            assertStreamNameList(list);
        });
    }

    private void assertStreamNameList(List<String> list, int... ids) {
        assertNotNull(list);
        assertEquals(ids.length, list.size());
        for (int id : ids) {
            assertTrue(list.contains(stream(id)));
        }
    }

    @Test
    public void testDeleteStream() throws Exception {
        jsServer.run(nc -> {
            JetStreamManagement jsm = nc.jetStreamManagement();
            JetStreamApiException jsapiEx =
                assertThrows(JetStreamApiException.class, () -> jsm.deleteStream(stream()));
            assertEquals(10059, jsapiEx.getApiErrorCode());

            TestingStreamContainer tsc = new TestingStreamContainer(jsm);
            assertNotNull(jsm.getStreamInfo(tsc.stream));
            assertTrue(jsm.deleteStream(tsc.stream));

            jsapiEx = assertThrows(JetStreamApiException.class, () -> jsm.getStreamInfo(tsc.stream));
            assertEquals(10059, jsapiEx.getApiErrorCode());

            jsapiEx = assertThrows(JetStreamApiException.class, () -> jsm.deleteStream(tsc.stream));
            assertEquals(10059, jsapiEx.getApiErrorCode());
        });
    }

    @Test
    public void testPurgeStreamAndOptions() throws Exception {
        jsServer.run(nc -> {
            // invalid to have both keep and seq
            assertThrows(IllegalArgumentException.class,
                () -> PurgeOptions.builder().keep(1).sequence(1).build());

            JetStreamManagement jsm = nc.jetStreamManagement();

            // error to purge a stream that does not exist
            assertThrows(JetStreamApiException.class, () -> jsm.purgeStream(stream()));

            TestingStreamContainer tsc = new TestingStreamContainer(nc, 2);
            createMemoryStream(jsm, tsc.stream, tsc.subject(0), tsc.subject(1));

            StreamInfo si = jsm.getStreamInfo(tsc.stream);
            assertEquals(0, si.getStreamState().getMsgCount());

            jsPublish(nc, tsc.subject(0), 10);
            si = jsm.getStreamInfo(tsc.stream);
            assertEquals(10, si.getStreamState().getMsgCount());

            PurgeOptions options = PurgeOptions.builder().keep(7).build();
            PurgeResponse pr = jsm.purgeStream(tsc.stream, options);
            assertTrue(pr.isSuccess());
            assertEquals(3, pr.getPurged());

            options = PurgeOptions.builder().sequence(9).build();
            pr = jsm.purgeStream(tsc.stream, options);
            assertTrue(pr.isSuccess());
            assertEquals(5, pr.getPurged());
            si = jsm.getStreamInfo(tsc.stream);
            assertEquals(2, si.getStreamState().getMsgCount());

            pr = jsm.purgeStream(tsc.stream);
            assertTrue(pr.isSuccess());
            assertEquals(2, pr.getPurged());
            si = jsm.getStreamInfo(tsc.stream);
            assertEquals(0, si.getStreamState().getMsgCount());

            jsPublish(nc, tsc.subject(0), 10);
            jsPublish(nc, tsc.subject(1), 10);
            si = jsm.getStreamInfo(tsc.stream);
            assertEquals(20, si.getStreamState().getMsgCount());
            jsm.purgeStream(tsc.stream, PurgeOptions.subject(tsc.subject(0)));
            si = jsm.getStreamInfo(tsc.stream);
            assertEquals(10, si.getStreamState().getMsgCount());

            options = PurgeOptions.builder().subject(tsc.subject(0)).sequence(1).build();
            assertEquals(tsc.subject(0), options.getSubject());
            assertEquals(1, options.getSequence());

            options = PurgeOptions.builder().subject(tsc.subject(0)).keep(2).build();
            assertEquals(2, options.getKeep());
        });
    }

    @Test
    public void testAddDeleteConsumer() throws Exception {
        runInJsServer(nc -> {
            boolean atLeast2dot9 = ((NatsConnection)nc).getInfo().isSameOrNewerThanVersion("2.9");

            JetStreamManagement jsm = nc.jetStreamManagement();

            createMemoryStream(jsm, STREAM, subjectDot(">"));

            List<ConsumerInfo> list = jsm.getConsumers(STREAM);
            assertEquals(0, list.size());

            final ConsumerConfiguration cc = ConsumerConfiguration.builder().build();
            IllegalArgumentException iae =
                assertThrows(IllegalArgumentException.class, () -> jsm.addOrUpdateConsumer(null, cc));
            assertTrue(iae.getMessage().contains("Stream cannot be null or empty"));
            iae = assertThrows(IllegalArgumentException.class, () -> jsm.addOrUpdateConsumer(STREAM, null));
            assertTrue(iae.getMessage().contains("Config cannot be null"));

            // durable and name can both be null
            ConsumerInfo ci = jsm.addOrUpdateConsumer(STREAM, cc);
            assertNotNull(ci.getName());

            // threshold can be set for durable
            final ConsumerConfiguration cc2 = ConsumerConfiguration.builder().durable(DURABLE).inactiveThreshold(10000).build();
            ci = jsm.addOrUpdateConsumer(STREAM, cc2);
            assertEquals(10000, ci.getConsumerConfiguration().getInactiveThreshold().toMillis());

            // prep for next part of test
            jsm.deleteStream(STREAM);
            createMemoryStream(jsm, STREAM, subjectDot(">"));

            // with and w/o deliver subject for push/pull
            addConsumer(jsm, atLeast2dot9, 1, false, null, ConsumerConfiguration.builder()
                .durable(durable(1))
                .build());

            addConsumer(jsm, atLeast2dot9, 2, true, null, ConsumerConfiguration.builder()
                .durable(durable(2))
                .deliverSubject(deliver(2))
                .build());

            // test delete here
            List<String> consumers = jsm.getConsumerNames(STREAM);
            assertEquals(2, consumers.size());
            assertTrue(jsm.deleteConsumer(STREAM, durable(1)));
            consumers = jsm.getConsumerNames(STREAM);
            assertEquals(1, consumers.size());
            assertThrows(JetStreamApiException.class, () -> jsm.deleteConsumer(STREAM, durable(1)));

            // some testing of new name
            if (atLeast2dot9) {
                addConsumer(jsm, true, 3, false, null, ConsumerConfiguration.builder()
                    .durable(durable(3))
                    .name(durable(3))
                    .build());

                addConsumer(jsm, true, 4, true, null, ConsumerConfiguration.builder()
                    .durable(durable(4))
                    .name(durable(4))
                    .deliverSubject(deliver(4))
                    .build());

                addConsumer(jsm, true, 5, false, ">", ConsumerConfiguration.builder()
                    .durable(durable(5))
                    .filterSubject(">")
                    .build());

                addConsumer(jsm, true, 6, false, subjectDot(">"), ConsumerConfiguration.builder()
                    .durable(durable(6))
                    .filterSubject(subjectDot(">"))
                    .build());

                addConsumer(jsm, true, 7, false, subjectDot("foo"), ConsumerConfiguration.builder()
                    .durable(durable(7))
                    .filterSubject(subjectDot("foo"))
                    .build());
            }
        });
    }

    @Test
    public void testAddPausedConsumer() throws Exception {
        jsServer.run(TestBase::atLeast2_11, nc -> {
            JetStreamManagement jsm = nc.jetStreamManagement();
            TestingStreamContainer tsc = new TestingStreamContainer(jsm);

            List<ConsumerInfo> list = jsm.getConsumers(tsc.stream);
            assertEquals(0, list.size());

            ZonedDateTime pauseUntil = ZonedDateTime.now(ZONE_ID_GMT).plusMinutes(2);
            ConsumerConfiguration cc = ConsumerConfiguration.builder()
                    .durable(tsc.consumerName())
                    .pauseUntil(pauseUntil)
                    .build();

            // Consumer should be paused on creation.
            ConsumerInfo ci = jsm.addOrUpdateConsumer(tsc.stream, cc);
            assertTrue(ci.getPaused());
            assertTrue(ci.getPauseRemaining().toMillis() > 60_000);
            assertEquals(pauseUntil, ci.getConsumerConfiguration().getPauseUntil());
        });
    }

    @Test
    public void testPauseResumeConsumer() throws Exception {
        jsServer.run(TestBase::atLeast2_11, nc -> {
            JetStreamManagement jsm = nc.jetStreamManagement();
            TestingStreamContainer tsc = new TestingStreamContainer(jsm);

            List<ConsumerInfo> list = jsm.getConsumers(tsc.stream);
            assertEquals(0, list.size());

            ConsumerConfiguration cc = ConsumerConfiguration.builder()
                    .durable(tsc.consumerName())
                    .build();

            // durable and name can both be null
            ConsumerInfo ci = jsm.addOrUpdateConsumer(tsc.stream, cc);
            assertNotNull(ci.getName());

            // pause consumer
            ZonedDateTime pauseUntil = ZonedDateTime.now(ZONE_ID_GMT).plusMinutes(2);
            ConsumerPauseResponse pauseResponse = jsm.pauseConsumer(tsc.stream, ci.getName(), pauseUntil);
            assertTrue(pauseResponse.isPaused());
            assertEquals(pauseUntil, pauseResponse.getPauseUntil());

            ci = jsm.getConsumerInfo(tsc.stream, ci.getName());
            assertTrue(ci.getPaused());
            assertTrue(ci.getPauseRemaining().toMillis() > 60_000);

            // resume consumer
            boolean isResumed = jsm.resumeConsumer(tsc.stream, ci.getName());
            assertTrue(isResumed);

            ci = jsm.getConsumerInfo(tsc.stream, ci.getName());
            assertFalse(ci.getPaused());

            // pause again
            pauseResponse = jsm.pauseConsumer(tsc.stream, ci.getName(), pauseUntil);
            assertTrue(pauseResponse.isPaused());
            assertEquals(pauseUntil, pauseResponse.getPauseUntil());

            // resume via pause with no date
            pauseResponse = jsm.pauseConsumer(tsc.stream, ci.getName(), null);
            assertFalse(pauseResponse.isPaused());
            assertEquals(DEFAULT_TIME, pauseResponse.getPauseUntil());

            ci = jsm.getConsumerInfo(tsc.stream, ci.getName());
            assertFalse(ci.getPaused());

            assertThrows(JetStreamApiException.class, () -> jsm.pauseConsumer(stream(), tsc.consumerName(), pauseUntil));
            assertThrows(JetStreamApiException.class, () -> jsm.pauseConsumer(tsc.stream, name(), pauseUntil));
            assertThrows(JetStreamApiException.class, () -> jsm.resumeConsumer(stream(), tsc.consumerName()));
            assertThrows(JetStreamApiException.class, () -> jsm.resumeConsumer(tsc.stream, name()));
        });
    }

    private static void addConsumer(JetStreamManagement jsm, boolean atLeast2dot9, int id, boolean deliver, String fs, ConsumerConfiguration cc) throws IOException, JetStreamApiException {
        ConsumerInfo ci = jsm.addOrUpdateConsumer(STREAM, cc);
        assertEquals(durable(id), ci.getName());
        if (atLeast2dot9) {
            assertEquals(durable(id), ci.getConsumerConfiguration().getName());
        }
        assertEquals(durable(id), ci.getConsumerConfiguration().getDurable());
        if (fs == null) {
            assertNull(ci.getConsumerConfiguration().getFilterSubject());
        }
        if (deliver) {
            assertEquals(deliver(id), ci.getConsumerConfiguration().getDeliverSubject());
        }
    }

    @Test
    public void testValidConsumerUpdates() throws Exception {
        runInJsServer(nc -> {
            JetStreamManagement jsm = nc.jetStreamManagement();
            createMemoryStream(jsm, STREAM, SUBJECT_GT);

            ConsumerConfiguration cc = prepForUpdateTest(jsm);
            cc = ConsumerConfiguration.builder(cc).deliverSubject(deliver(2)).build();
            assertValidAddOrUpdate(jsm, cc);

            cc = prepForUpdateTest(jsm);
            cc = ConsumerConfiguration.builder(cc).ackWait(Duration.ofSeconds(5)).build();
            assertValidAddOrUpdate(jsm, cc);

            cc = prepForUpdateTest(jsm);
            cc = ConsumerConfiguration.builder(cc).rateLimit(100).build();
            assertValidAddOrUpdate(jsm, cc);

            cc = prepForUpdateTest(jsm);
            cc = ConsumerConfiguration.builder(cc).maxAckPending(100).build();
            assertValidAddOrUpdate(jsm, cc);

            cc = prepForUpdateTest(jsm);
            cc = ConsumerConfiguration.builder(cc).maxDeliver(4).build();
            assertValidAddOrUpdate(jsm, cc);

            if (nc.getServerInfo().isNewerVersionThan("2.8.4")) {
                cc = prepForUpdateTest(jsm);
                cc = ConsumerConfiguration.builder(cc).filterSubject(SUBJECT_STAR).build();
                assertValidAddOrUpdate(jsm, cc);
            }
        });
    }

    @Test
    public void testInvalidConsumerUpdates() throws Exception {
        runInJsServer(nc -> {
            JetStreamManagement jsm = nc.jetStreamManagement();
            createMemoryStream(jsm, STREAM, SUBJECT_GT);

            ConsumerConfiguration cc = prepForUpdateTest(jsm);
            cc = ConsumerConfiguration.builder(cc).deliverPolicy(DeliverPolicy.New).build();
            assertInvalidConsumerUpdate(jsm, cc);

            if (nc.getServerInfo().isSameOrOlderThanVersion("2.8.4")) {
                cc = prepForUpdateTest(jsm);
                cc = ConsumerConfiguration.builder(cc).filterSubject(SUBJECT_STAR).build();
                assertInvalidConsumerUpdate(jsm, cc);
            }

            cc = prepForUpdateTest(jsm);
            cc = ConsumerConfiguration.builder(cc).idleHeartbeat(Duration.ofMillis(111)).build();
            assertInvalidConsumerUpdate(jsm, cc);
        });
    }

    private ConsumerConfiguration prepForUpdateTest(JetStreamManagement jsm) throws IOException, JetStreamApiException {
        try {
            jsm.deleteConsumer(STREAM, durable(1));
        }
        catch (Exception e) { /* ignore */ }

        ConsumerConfiguration cc = ConsumerConfiguration.builder()
            .durable(durable(1))
            .ackPolicy(AckPolicy.Explicit)
            .deliverSubject(deliver(1))
            .maxDeliver(3)
            .filterSubject(SUBJECT_GT)
            .build();
        assertValidAddOrUpdate(jsm, cc);
        return cc;
    }

    private void assertInvalidConsumerUpdate(JetStreamManagement jsm, ConsumerConfiguration cc) {
        JetStreamApiException e = assertThrows(JetStreamApiException.class, () -> jsm.addOrUpdateConsumer(STREAM, cc));
        assertEquals(10012, e.getApiErrorCode());
        assertEquals(500, e.getErrorCode());
    }

    private void assertValidAddOrUpdate(JetStreamManagement jsm, ConsumerConfiguration cc) throws IOException, JetStreamApiException {
        ConsumerInfo ci = jsm.addOrUpdateConsumer(STREAM, cc);
        ConsumerConfiguration cicc = ci.getConsumerConfiguration();
        assertEquals(cc.getDurable(), ci.getName());
        assertEquals(cc.getDurable(), cicc.getDurable());
        assertEquals(cc.getDeliverSubject(), cicc.getDeliverSubject());
        assertEquals(cc.getMaxDeliver(), cicc.getMaxDeliver());
        assertEquals(cc.getDeliverPolicy(), cicc.getDeliverPolicy());

        List<String> consumers = jsm.getConsumerNames(STREAM);
        assertEquals(1, consumers.size());
        assertEquals(cc.getDurable(), consumers.get(0));
    }

    @Test
    public void testConsumerMetadata() throws Exception {
        jsServer.run(nc -> {
            Map<String, String> metaData = new HashMap<>(); metaData.put(META_KEY, META_VALUE);
            JetStreamManagement jsm = nc.jetStreamManagement();
            TestingStreamContainer tsc = new TestingStreamContainer(jsm);

            ConsumerConfiguration cc = ConsumerConfiguration.builder()
                .durable(tsc.consumerName())
                .metadata(metaData)
                .build();

            ConsumerInfo ci = jsm.addOrUpdateConsumer(tsc.stream, cc);
            assertMetaData(ci.getConsumerConfiguration().getMetadata());
        });
    }

    @Test
    public void testCreateConsumersWithFilters() throws Exception {
        runInJsServer(nc -> {
            JetStreamManagement jsm = nc.jetStreamManagement();

            createDefaultTestStream(jsm);

            // plain subject
            ConsumerConfiguration.Builder builder = ConsumerConfiguration.builder().durable(DURABLE);
            jsm.addOrUpdateConsumer(STREAM, builder.filterSubject(SUBJECT).build());
            List<ConsumerInfo> cis = jsm.getConsumers(STREAM);
            assertEquals(SUBJECT, cis.get(0).getConsumerConfiguration().getFilterSubject());

            if (nc.getServerInfo().isSameOrNewerThanVersion("2.10")) {
                // 2.10 and later you can set the filter to something that does not match
                jsm.addOrUpdateConsumer(STREAM, builder.filterSubject(subjectDot("two-ten-allows-not-matching")).build());
                cis = jsm.getConsumers(STREAM);
                assertEquals(subjectDot("two-ten-allows-not-matching"), cis.get(0).getConsumerConfiguration().getFilterSubject());
            }
            else {
                assertThrows(JetStreamApiException.class,
                    () -> jsm.addOrUpdateConsumer(STREAM, builder.filterSubject(subjectDot("not-match")).build()));
            }

            // wildcard subject
            jsm.deleteStream(STREAM);
            createMemoryStream(jsm, STREAM, SUBJECT_STAR);

            jsm.addOrUpdateConsumer(STREAM, builder.filterSubject(subjectDot("A")).build());
            cis = jsm.getConsumers(STREAM);
            assertEquals(subjectDot("A"), cis.get(0).getConsumerConfiguration().getFilterSubject());

            // gt subject
            jsm.deleteStream(STREAM);
            createMemoryStream(jsm, STREAM, SUBJECT_GT);

            jsm.addOrUpdateConsumer(STREAM, builder.filterSubject(subjectDot("A")).build());
            cis = jsm.getConsumers(STREAM);
            assertEquals(subjectDot("A"), cis.get(0).getConsumerConfiguration().getFilterSubject());
        });
    }

    @Test
    public void testGetConsumerInfo() throws Exception {
        jsServer.run(nc -> {
            JetStreamManagement jsm = nc.jetStreamManagement();
            TestingStreamContainer tsc = new TestingStreamContainer(jsm);
            assertThrows(JetStreamApiException.class, () -> jsm.getConsumerInfo(tsc.stream, tsc.consumerName()));
            ConsumerConfiguration cc = ConsumerConfiguration.builder().durable(tsc.consumerName()).build();
            ConsumerInfo ci = jsm.addOrUpdateConsumer(tsc.stream, cc);
            assertEquals(tsc.stream, ci.getStreamName());
            assertEquals(tsc.consumerName(), ci.getName());
            ci = jsm.getConsumerInfo(tsc.stream, tsc.consumerName());
            assertEquals(tsc.stream, ci.getStreamName());
            assertEquals(tsc.consumerName(), ci.getName());
            assertThrows(JetStreamApiException.class, () -> jsm.getConsumerInfo(tsc.stream, durable(999)));
            if (nc.getServerInfo().isSameOrNewerThanVersion("2.10")) {
                assertNotNull(ci.getTimestamp());
            }
            else {
                assertNull(ci.getTimestamp());
            }
        });
    }

    @Test
    public void testGetConsumers() throws Exception {
        jsServer.run(nc -> {
            JetStreamManagement jsm = nc.jetStreamManagement();
            TestingStreamContainer tsc = new TestingStreamContainer(jsm);

            addConsumers(jsm, tsc.stream, 600, "A"); // getConsumers pages at 256

            List<ConsumerInfo> list = jsm.getConsumers(tsc.stream);
            assertEquals(600, list.size());

            addConsumers(jsm, tsc.stream, 500, "B"); // getConsumerNames pages at 1024
            List<String> names = jsm.getConsumerNames(tsc.stream);
            assertEquals(1100, names.size());
        });
    }

    private void addConsumers(JetStreamManagement jsm, String stream, int count, String durableVary) throws IOException, JetStreamApiException {
        for (int x = 1; x <= count; x++) {
            String dur = durable(durableVary, x);
            ConsumerConfiguration cc = ConsumerConfiguration.builder()
                .durable(dur)
                .build();
            ConsumerInfo ci = jsm.addOrUpdateConsumer(stream, cc);
            assertEquals(dur, ci.getName());
            assertEquals(dur, ci.getConsumerConfiguration().getDurable());
            assertNull(ci.getConsumerConfiguration().getDeliverSubject());
        }
    }

    @Test
    public void testDeleteMessage() throws Exception {
        MessageDeleteRequest mdr = new MessageDeleteRequest(1, true);
        assertEquals("{\"seq\":1}", mdr.toJson());
        assertEquals(1, mdr.getSequence());
        assertTrue(mdr.isErase());
        assertFalse(mdr.isNoErase());

        mdr = new MessageDeleteRequest(1, false);
        assertEquals("{\"seq\":1,\"no_erase\":true}", mdr.toJson());
        assertEquals(1, mdr.getSequence());
        assertFalse(mdr.isErase());
        assertTrue(mdr.isNoErase());

        runInJsServer(nc -> {
            createDefaultTestStream(nc);
            JetStream js = nc.jetStream();

            Headers h = new Headers();
            h.add("foo", "bar");

            ZonedDateTime beforeCreated = ZonedDateTime.now();
            js.publish(NatsMessage.builder().subject(SUBJECT).headers(h).data(dataBytes(1)).build());
            js.publish(NatsMessage.builder().subject(SUBJECT).build());

            JetStreamManagement jsm = nc.jetStreamManagement();

            MessageInfo mi = jsm.getMessage(STREAM, 1);
            assertNotNull(mi.toString());
            assertEquals(SUBJECT, mi.getSubject());
            assertEquals(data(1), new String(mi.getData()));
            assertEquals(1, mi.getSeq());
            assertTrue(mi.getTime().toEpochSecond() >= beforeCreated.toEpochSecond());
            assertNotNull(mi.getHeaders());
            assertEquals("bar", mi.getHeaders().get("foo").get(0));

            mi = jsm.getMessage(STREAM, 2);
            assertNotNull(mi.toString());
            assertEquals(SUBJECT, mi.getSubject());
            assertNull(mi.getData());
            assertEquals(2, mi.getSeq());
            assertTrue(mi.getTime().toEpochSecond() >= beforeCreated.toEpochSecond());
            assertTrue(mi.getHeaders() == null || mi.getHeaders().isEmpty());

            assertTrue(jsm.deleteMessage(STREAM, 1, false)); // added coverage for use of erase (no_erase) flag.
            assertThrows(JetStreamApiException.class, () -> jsm.deleteMessage(STREAM, 1));
            assertThrows(JetStreamApiException.class, () -> jsm.getMessage(STREAM, 1));
            assertThrows(JetStreamApiException.class, () -> jsm.getMessage(STREAM, 3));
            assertThrows(JetStreamApiException.class, () -> jsm.deleteMessage(stream(999), 1));
            assertThrows(JetStreamApiException.class, () -> jsm.getMessage(stream(999), 1));
        });
    }

    @Test
    public void testAuthCreateUpdateStream() throws Exception {
        try (NatsTestServer ts = new NatsTestServer("src/test/resources/js_authorization.conf", false)) {
            Options optionsSrc = new Options.Builder().server(ts.getURI())
                .userInfo("serviceup".toCharArray(), "uppass".toCharArray()).build();

            try (Connection nc = Nats.connect(optionsSrc)) {
                JetStreamManagement jsm = nc.jetStreamManagement();

                // add streams with both account
                StreamConfiguration sc = StreamConfiguration.builder()
                    .name(STREAM)
                    .storageType(StorageType.Memory)
                    .subjects(subject(1))
                    .build();
                StreamInfo si = jsm.addStream(sc);

                sc = StreamConfiguration.builder(si.getConfiguration())
                    .addSubjects(subject(2))
                    .build();

                jsm.updateStream(sc);
            }
        }
    }

    @Test
    public void testSealed() throws Exception {
        jsServer.run(nc -> {
            JetStreamManagement jsm = nc.jetStreamManagement();

            TestingStreamContainer tsc = new TestingStreamContainer(nc);
            assertFalse(tsc.si.getConfiguration().getSealed());

            JetStream js = nc.jetStream();
            js.publish(tsc.subject(), "data1".getBytes());

            StreamConfiguration sc = new StreamConfiguration.Builder(tsc.si.getConfiguration())
                .seal().build();
            StreamInfo si = jsm.updateStream(sc);
            assertTrue(si.getConfiguration().getSealed());

            assertThrows(JetStreamApiException.class, () -> js.publish(tsc.subject(), "data2".getBytes()));
        });
    }

    @Test
    public void testStorageTypeCoverage() {
        assertEquals(StorageType.File, StorageType.get("file"));
        assertEquals(StorageType.File, StorageType.get("FILE"));
        assertEquals(StorageType.Memory, StorageType.get("memory"));
        assertEquals(StorageType.Memory, StorageType.get("MEMORY"));
        assertNull(StorageType.get("nope"));
    }

    @Test
    public void testConsumerReplica() throws Exception {
        jsServer.run(nc -> {
            JetStreamManagement jsm = nc.jetStreamManagement();
            TestingStreamContainer tsc = new TestingStreamContainer(nc);

            final ConsumerConfiguration cc0 = ConsumerConfiguration.builder()
                .durable(tsc.consumerName())
                .build();
            ConsumerInfo ci = jsm.addOrUpdateConsumer(tsc.stream, cc0);
            // server returns 0 when value is not set
            assertEquals(0, ci.getConsumerConfiguration().getNumReplicas());

            final ConsumerConfiguration cc1 = ConsumerConfiguration.builder()
                .durable(tsc.consumerName())
                .numReplicas(1)
                .build();
            ci = jsm.addOrUpdateConsumer(tsc.stream, cc1);
            assertEquals(1, ci.getConsumerConfiguration().getNumReplicas());
        });
    }

    @Test
    public void testGetMessage() throws Exception {
        jsServer.run(nc -> {
            if (nc.getServerInfo().isNewerVersionThan("2.8.4")) {
                JetStreamManagement jsm = nc.jetStreamManagement();
                JetStream js = nc.jetStream();

                TestingStreamContainer tsc = new TestingStreamContainer(nc, 2);
                assertFalse(tsc.si.getConfiguration().getAllowDirect());

                ZonedDateTime beforeCreated = ZonedDateTime.now();
                js.publish(buildTestGetMessage(tsc, 0, 1));
                js.publish(buildTestGetMessage(tsc, 1, 2));
                js.publish(buildTestGetMessage(tsc, 0, 3));
                js.publish(buildTestGetMessage(tsc, 1, 4));
                js.publish(buildTestGetMessage(tsc, 0, 5));
                js.publish(buildTestGetMessage(tsc, 1, 6));

                validateGetMessage(jsm, tsc, beforeCreated);

                StreamConfiguration sc = StreamConfiguration.builder(tsc.si.getConfiguration()).allowDirect(true).build();
                StreamInfo si = jsm.updateStream(sc);
                assertTrue(si.getConfiguration().getAllowDirect());
                validateGetMessage(jsm, tsc, beforeCreated);

                // error case stream doesn't exist
                assertThrows(JetStreamApiException.class, () -> jsm.getMessage(stream(999), 1));
            }
        });
    }

    private static NatsMessage buildTestGetMessage(TestingStreamContainer tsc, int s, int q) {
        String data = "s" + s + "-q" + q;
        return NatsMessage.builder()
            .subject(tsc.subject(s))
            .data("d-" + data)
            .headers(new Headers().put("h", "h-" + data))
            .build();
    }

    private void validateGetMessage(JetStreamManagement jsm, TestingStreamContainer tsc, ZonedDateTime beforeCreated) throws IOException, JetStreamApiException {

        assertMessageInfo(tsc, 0, 1, jsm.getMessage(tsc.stream, 1), beforeCreated);
        assertMessageInfo(tsc, 0, 5, jsm.getLastMessage(tsc.stream, tsc.subject(0)), beforeCreated);
        assertMessageInfo(tsc, 1, 6, jsm.getLastMessage(tsc.stream, tsc.subject(1)), beforeCreated);

        assertMessageInfo(tsc, 0, 1, jsm.getNextMessage(tsc.stream, -1, tsc.subject(0)), beforeCreated);
        assertMessageInfo(tsc, 1, 2, jsm.getNextMessage(tsc.stream, -1, tsc.subject(1)), beforeCreated);
        assertMessageInfo(tsc, 0, 1, jsm.getNextMessage(tsc.stream, 0, tsc.subject(0)), beforeCreated);
        assertMessageInfo(tsc, 1, 2, jsm.getNextMessage(tsc.stream, 0, tsc.subject(1)), beforeCreated);
        assertMessageInfo(tsc, 0, 1, jsm.getFirstMessage(tsc.stream, tsc.subject(0)), beforeCreated);
        assertMessageInfo(tsc, 1, 2, jsm.getFirstMessage(tsc.stream, tsc.subject(1)), beforeCreated);
        assertMessageInfo(tsc, 0, 1, jsm.getFirstMessage(tsc.stream, beforeCreated), beforeCreated);
        assertMessageInfo(tsc, 1, 2, jsm.getFirstMessage(tsc.stream, beforeCreated, tsc.subject(1)), beforeCreated);

        assertMessageInfo(tsc, 0, 1, jsm.getNextMessage(tsc.stream, 1, tsc.subject(0)), beforeCreated);
        assertMessageInfo(tsc, 1, 2, jsm.getNextMessage(tsc.stream, 1, tsc.subject(1)), beforeCreated);

        assertMessageInfo(tsc, 0, 3, jsm.getNextMessage(tsc.stream, 2, tsc.subject(0)), beforeCreated);
        assertMessageInfo(tsc, 1, 2, jsm.getNextMessage(tsc.stream, 2, tsc.subject(1)), beforeCreated);

        assertMessageInfo(tsc, 0, 5, jsm.getNextMessage(tsc.stream, 5, tsc.subject(0)), beforeCreated);
        assertMessageInfo(tsc, 1, 6, jsm.getNextMessage(tsc.stream, 5, tsc.subject(1)), beforeCreated);

        assertStatus(10003, assertThrows(JetStreamApiException.class, () -> jsm.getMessage(tsc.stream, -1)));
        assertStatus(10003, assertThrows(JetStreamApiException.class, () -> jsm.getMessage(tsc.stream, 0)));
        assertStatus(10003, assertThrows(JetStreamApiException.class, () -> jsm.getFirstMessage(tsc.stream, DEFAULT_TIME)));
        assertStatus(10037, assertThrows(JetStreamApiException.class, () -> jsm.getMessage(tsc.stream, 9)));
        assertStatus(10037, assertThrows(JetStreamApiException.class, () -> jsm.getLastMessage(tsc.stream, "not-a-subject")));
        assertStatus(10037, assertThrows(JetStreamApiException.class, () -> jsm.getFirstMessage(tsc.stream, "not-a-subject")));
        assertStatus(10037, assertThrows(JetStreamApiException.class, () -> jsm.getNextMessage(tsc.stream, 9, tsc.subject(0))));
        assertStatus(10037, assertThrows(JetStreamApiException.class, () -> jsm.getNextMessage(tsc.stream, 1, "not-a-subject")));
    }

    private void assertStatus(int apiErrorCode, JetStreamApiException jsae) {
        assertEquals(apiErrorCode, jsae.getApiErrorCode());
    }

    private void assertMessageInfo(TestingStreamContainer tsc, int subj, long seq, MessageInfo mi, ZonedDateTime beforeCreated) {
        assertEquals(tsc.stream, mi.getStream());
        assertEquals(tsc.subject(subj), mi.getSubject());
        assertEquals(seq, mi.getSeq());
        assertNotNull(mi.getTime());
        assertTrue(mi.getTime().toEpochSecond() >= beforeCreated.toEpochSecond());
        String expectedData = "s" + subj + "-q" + seq;
        assertEquals("d-" + expectedData, new String(mi.getData()));
        assertEquals("h-" + expectedData, mi.getHeaders().getFirst("h"));
        assertNull(mi.getHeaders().getFirst(NATS_SUBJECT));
        assertNull(mi.getHeaders().getFirst(NATS_SEQUENCE));
        assertNull(mi.getHeaders().getFirst(NATS_TIMESTAMP));
        assertNull(mi.getHeaders().getFirst(NATS_STREAM));
        assertNull(mi.getHeaders().getFirst(NATS_LAST_SEQUENCE));
    }

    @SuppressWarnings("deprecation")
    @Test
    public void testMessageGetRequest() {
        validateMessageGetRequest(1, null, null, MessageGetRequest.forSequence(1));
        validateMessageGetRequest(-1, "last", null, MessageGetRequest.lastForSubject("last"));
        validateMessageGetRequest(-1, null, "first", MessageGetRequest.firstForSubject("first"));
        validateMessageGetRequest(1, null, "first", MessageGetRequest.nextForSubject(1, "first"));

        // coverage for deprecated methods
        MessageGetRequest.seqBytes(1);
        MessageGetRequest.lastBySubjectBytes(SUBJECT);
        new MessageGetRequest(1);
        new MessageGetRequest(SUBJECT);

        // coverage for MessageInfo, has error
        String json = dataAsString("GenericErrorResponse.json");
        NatsMessage m = new NatsMessage("sub", null, json.getBytes(StandardCharsets.US_ASCII));
        MessageInfo mi = new MessageInfo(m);
        assertTrue(mi.hasError());
        assertEquals(-1, mi.getLastSeq());
        assertFalse(mi.toString().contains("last_seq"));

        // coverage for MessageInfo
        m = new NatsMessage("sub", null, new Headers()
            .put(NATS_SUBJECT, "sub")
            .put(NATS_SEQUENCE, "1")
            .put(NATS_LAST_SEQUENCE, "1")
            .put(NATS_TIMESTAMP, DateTimeUtils.toRfc3339(ZonedDateTime.now())),
            null);
        mi = new MessageInfo(m, "stream", true);
        assertEquals(1, mi.getLastSeq());
        assertTrue(mi.toString().contains("last_seq"));
        assertNotNull(mi.toString());
    }

    private void validateMessageGetRequest(
        long seq, String lastBySubject, String nextBySubject, MessageGetRequest mgr) {
        assertEquals(seq, mgr.getSequence());
        assertEquals(lastBySubject, mgr.getLastBySubject());
        assertEquals(nextBySubject, mgr.getNextBySubject());
        assertEquals(seq > 0 && nextBySubject == null, mgr.isSequenceOnly());
        assertEquals(lastBySubject != null, mgr.isLastBySubject());
        assertEquals(nextBySubject != null, mgr.isNextBySubject());
    }

    @Test
    public void testDirectMessageRepublishedSubject() throws Exception {
        jsServer.run(TestBase::atLeast2_9_0, nc -> {
            JetStreamManagement jsm = nc.jetStreamManagement();
            String streamBucketName = "sb-" + variant(null);
            String subject = subject();
            String streamSubject = subject + ".>";
            String publishSubject1 = subject + ".one";
            String publishSubject2 = subject + ".two";
            String publishSubject3 = subject + ".three";
            String republishDest = "$KV." + streamBucketName + ".>";

            StreamConfiguration sc = StreamConfiguration.builder()
                .name(streamBucketName)
                .storageType(StorageType.Memory)
                .subjects(streamSubject)
                .republish(Republish.builder().source(">").destination(republishDest).build())
                .build();
            jsm.addStream(sc);

            KeyValueConfiguration kvc = KeyValueConfiguration.builder().name(streamBucketName).build();
            nc.keyValueManagement().create(kvc);
            KeyValue kv = nc.keyValue(streamBucketName);

            nc.publish(publishSubject1, "uno".getBytes());
            nc.jetStream().publish(publishSubject2, "dos".getBytes());
            kv.put(publishSubject3, "tres");

            KeyValueEntry kve1 = kv.get(publishSubject1);
            assertEquals(streamBucketName, kve1.getBucket());
            assertEquals(publishSubject1, kve1.getKey());
            assertEquals("uno", kve1.getValueAsString());

            KeyValueEntry kve2 = kv.get(publishSubject2);
            assertEquals(streamBucketName, kve2.getBucket());
            assertEquals(publishSubject2, kve2.getKey());
            assertEquals("dos", kve2.getValueAsString());

            KeyValueEntry kve3 = kv.get(publishSubject3);
            assertEquals(streamBucketName, kve3.getBucket());
            assertEquals(publishSubject3, kve3.getKey());
            assertEquals("tres", kve3.getValueAsString());
        });
    }

    @Test
    public void testCreateConsumerUpdateConsumer() throws Exception {
        jsServer.run(TestBase::atLeast2_9_0, nc -> {
            String streamPrefix = variant();
            JetStreamManagement jsmNew = nc.jetStreamManagement();
            JetStreamManagement jsmPre290 = nc.jetStreamManagement(JetStreamOptions.builder().optOut290ConsumerCreate(true).build());

            // --------------------------------------------------------
            // New without filter
            // --------------------------------------------------------
            String stream1 = streamPrefix + "-new";
            String name = name();
            String subject = name();
            createMemoryStream(jsmNew, stream1, subject + ".*");

            ConsumerConfiguration cc11 = ConsumerConfiguration.builder().name(name).build();

            // update no good when not exist
            JetStreamApiException e = assertThrows(JetStreamApiException.class, () -> jsmNew.updateConsumer(stream1, cc11));
            assertEquals(10149, e.getApiErrorCode());

            // initial create ok
            ConsumerInfo ci = jsmNew.createConsumer(stream1, cc11);
            assertEquals(name, ci.getName());
            assertNull(ci.getConsumerConfiguration().getFilterSubject());

            // any other create no good
            e = assertThrows(JetStreamApiException.class, () -> jsmNew.createConsumer(stream1, cc11));
            assertEquals(10148, e.getApiErrorCode());

            // update ok when exists
            ConsumerConfiguration cc12 = ConsumerConfiguration.builder().name(name).description(variant()).build();
            ci = jsmNew.updateConsumer(stream1, cc12);
            assertEquals(name, ci.getName());
            assertNull(ci.getConsumerConfiguration().getFilterSubject());

            // --------------------------------------------------------
            // New with filter subject
            // --------------------------------------------------------
            String stream2 = streamPrefix + "-new-fs";
            name = name();
            subject = name();
            String fs1 = subject + ".A";
            String fs2 = subject + ".B";
            createMemoryStream(jsmNew, stream2, subject + ".*");

            ConsumerConfiguration cc21 = ConsumerConfiguration.builder().name(name).filterSubject(fs1).build();

            // update no good when not exist
            e = assertThrows(JetStreamApiException.class, () -> jsmNew.updateConsumer(stream2, cc21));
            assertEquals(10149, e.getApiErrorCode());

            // initial create ok
            ci = jsmNew.createConsumer(stream2, cc21);
            assertEquals(name, ci.getName());
            assertEquals(fs1, ci.getConsumerConfiguration().getFilterSubject());

            // any other create no good
            e = assertThrows(JetStreamApiException.class, () -> jsmNew.createConsumer(stream2, cc21));
            assertEquals(10148, e.getApiErrorCode());

            // update ok when exists
            ConsumerConfiguration cc22 = ConsumerConfiguration.builder().name(name).filterSubjects(fs2).build();
            ci = jsmNew.updateConsumer(stream2, cc22);
            assertEquals(name, ci.getName());
            assertEquals(fs2, ci.getConsumerConfiguration().getFilterSubject());

            // --------------------------------------------------------
            // Pre 290 durable pathway
            // --------------------------------------------------------
            String stream3 = streamPrefix + "-old-durable";
            name = name();
            subject = name();
            fs1 = subject + ".A";
            fs2 = subject + ".B";
            String fs3 = subject + ".C";
            createMemoryStream(jsmPre290, stream3, subject + ".*");

            ConsumerConfiguration cc31 = ConsumerConfiguration.builder().durable(name).filterSubject(fs1).build();

            // update no good when not exist
            e = assertThrows(JetStreamApiException.class, () -> jsmPre290.updateConsumer(stream3, cc31));
            assertEquals(10149, e.getApiErrorCode());

            // initial create ok
            ci = jsmPre290.createConsumer(stream3, cc31);
            assertEquals(name, ci.getName());
            assertEquals(fs1, ci.getConsumerConfiguration().getFilterSubject());

            // opt out of 209, create on existing ok
            // This is not exactly the same behavior as with the new consumer create api, but it's what the server does
            jsmPre290.createConsumer(stream3, cc31);

            ConsumerConfiguration cc32 = ConsumerConfiguration.builder().durable(name).filterSubject(fs2).build();
            e = assertThrows(JetStreamApiException.class, () -> jsmPre290.createConsumer(stream3, cc32));
            assertEquals(10148, e.getApiErrorCode());

            // update ok when exists
            ConsumerConfiguration cc33 = ConsumerConfiguration.builder().durable(name).filterSubjects(fs3).build();
            ci = jsmPre290.updateConsumer(stream3, cc33);
            assertEquals(name, ci.getName());
            assertEquals(fs3, ci.getConsumerConfiguration().getFilterSubject());

            // --------------------------------------------------------
            // Pre 290 ephemeral pathway
            // --------------------------------------------------------
            subject = name();

            String stream4 = streamPrefix + "-old-ephemeral";
            fs1 = subject + ".A";
            createMemoryStream(jsmPre290, stream4, subject + ".*");

            ConsumerConfiguration cc4 = ConsumerConfiguration.builder().filterSubject(fs1).build();

            // update no good when not exist
            e = assertThrows(JetStreamApiException.class, () -> jsmPre290.updateConsumer(stream4, cc4));
            assertEquals(10149, e.getApiErrorCode());

            // initial create ok
            ci = jsmPre290.createConsumer(stream4, cc4);
            assertEquals(fs1, ci.getConsumerConfiguration().getFilterSubject());
        });
    }
<<<<<<< HEAD

    @Test
    public void testBatchDirectGet() throws Exception {
        jsServer.run(TestBase::atLeast2_11, nc -> {
            JetStream js = nc.jetStream();
            JetStreamManagement jsm = nc.jetStreamManagement();

            TestingStreamContainer tsc = new TestingStreamContainer(nc);
            assertFalse(tsc.si.getConfiguration().getAllowDirect());

            List<String> expected = Arrays.asList("foo", "bar", "baz");
            for (String data : expected) {
                js.publish(tsc.subject(), data.getBytes(StandardCharsets.UTF_8));
            }

            List<MessageInfo> batch = new ArrayList<>();
            MessageInfoHandler handler = msg -> {
                if (!msg.hasError() && msg != MessageInfo.EOD) {
                    batch.add(msg);
                }
            };

            // Stream doesn't have AllowDirect enabled, will error.
            assertThrows(IllegalArgumentException.class, () -> {
                MessageBatchGetRequest request = MessageBatchGetRequest.builder().build();
                jsm.requestMessageBatch(tsc.stream, request, handler);
            });

            // Enable AllowDirect.
            StreamConfiguration sc = StreamConfiguration.builder(tsc.si.getConfiguration()).allowDirect(true).build();
            StreamInfo si = jsm.updateStream(sc);
            assertTrue(si.getConfiguration().getAllowDirect());

            // Empty (Invalid) request errors.
            AtomicBoolean hasError = new AtomicBoolean();
            MessageInfoHandler errorHandler = msg -> {
                hasError.compareAndSet(false, msg.hasError());
            };
            MessageBatchGetRequest request = MessageBatchGetRequest.builder().build();
            jsm.requestMessageBatch(tsc.stream, request, errorHandler);
            assertTrue(hasError.get());
            // fetch
            List<MessageInfo> list = jsm.fetchMessageBatch(tsc.stream, request);
            assertEquals(1, list.size());
            assertTrue(list.get(0).hasError());
            // queue
            LinkedBlockingQueue<MessageInfo> queue = jsm.queueMessageBatch(tsc.stream, request);
            assertTrue(queue.take().hasError());

            // First batch gets first two messages.
            request = MessageBatchGetRequest.builder()
                    .batch(2)
                    .subject(tsc.subject())
                    .build();
            jsm.requestMessageBatch(tsc.stream, request, handler);
            MessageInfo last = batch.get(batch.size() - 1);
            assertEquals(1, last.getNumPending());
            assertEquals(2, last.getSeq());
            assertEquals(1, last.getLastSeq());

            // Second batch gets last message.
            request = MessageBatchGetRequest.builder(request)
                    .sequence(last.getSeq() + 1)
                    .build();
            jsm.requestMessageBatch(tsc.stream, request, handler);

            List<String> actual = batch.stream().map(m -> new String(m.getData())).collect(Collectors.toList());
            assertEquals(expected, actual);

            last = batch.get(batch.size() - 1);
            assertEquals(0, last.getNumPending());
            assertEquals(3, last.getSeq());
            assertEquals(0, last.getLastSeq());
        });
    }

    @Test
    public void testBatchDirectGetAlternatives() throws Exception {
        jsServer.run(TestBase::atLeast2_11, nc -> {
            JetStream js = nc.jetStream();
            JetStreamManagement jsm = nc.jetStreamManagement();

            TestingStreamContainer tsc = new TestingStreamContainer(nc);
            assertFalse(tsc.si.getConfiguration().getAllowDirect());

            // Enable AllowDirect.
            StreamConfiguration sc = StreamConfiguration.builder(tsc.si.getConfiguration()).allowDirect(true).build();
            StreamInfo si = jsm.updateStream(sc);
            assertTrue(si.getConfiguration().getAllowDirect());

            List<String> expected = Arrays.asList("foo", "bar", "baz");
            for (String data : expected) {
                js.publish(tsc.subject(), data.getBytes(StandardCharsets.UTF_8));
            }

            // Request stays the same for all options.
            MessageBatchGetRequest request = MessageBatchGetRequest.builder()
                    .batch(3)
                    .subject(tsc.subject())
                    .build();

            // Get using handler.
            List<MessageInfo> batch = new ArrayList<>();
            MessageInfoHandler handler = msg -> {
                if (!msg.hasError() && msg != MessageInfo.EOD) {
                    batch.add(msg);
                }
            };
            jsm.requestMessageBatch(tsc.stream, request, handler);
            assertEquals(3, batch.size());
            MessageInfo last = batch.get(batch.size() - 1);
            assertEquals(0, last.getNumPending());
            assertEquals(3, last.getSeq());
            assertEquals(2, last.getLastSeq());

            // Get using queue.
            batch.clear();
            LinkedBlockingQueue<MessageInfo> queue = jsm.queueMessageBatch(tsc.stream, request);
            MessageInfo msg;
            while ((msg = queue.take()) != MessageInfo.EOD) {
                if (!msg.hasError()) {
                    batch.add(msg);
                }
            }
            assertEquals(3, batch.size());
            last = batch.get(batch.size() - 1);
            assertEquals(0, last.getNumPending());
            assertEquals(3, last.getSeq());
            assertEquals(2, last.getLastSeq());

            // Get using fetch.
            batch.clear();
            batch.addAll(jsm.fetchMessageBatch(tsc.stream, request));
            assertEquals(3, batch.size());
            last = batch.get(batch.size() - 1);
            assertEquals(0, last.getNumPending());
            assertEquals(3, last.getSeq());
            assertEquals(2, last.getLastSeq());
        });
    }

    @Test
    public void testBatchDirectGetMultiLast() throws Exception {
        jsServer.run(TestBase::atLeast2_11, nc -> {
            JetStream js = nc.jetStream();
            JetStreamManagement jsm = nc.jetStreamManagement();

            String stream = stream();
            jsm.addStream(StreamConfiguration.builder()
                    .name(stream)
                    .subjects(stream + ".a.>")
                    .allowDirect(true)
                    .build());

            String subjectAFoo = stream + ".a.foo";
            String subjectABar = stream + ".a.bar";
            String subjectABaz = stream + ".a.baz";
            js.publish(subjectAFoo, "foo".getBytes(StandardCharsets.UTF_8));
            js.publish(subjectABar, "bar".getBytes(StandardCharsets.UTF_8));
            js.publish(subjectABaz, "baz".getBytes(StandardCharsets.UTF_8));

            MessageBatchGetRequest request = MessageBatchGetRequest.builder()
                    .multiLastForSubjects(subjectAFoo, subjectABaz)
                    .build();

            List<String> keys = new ArrayList<>();
            MessageInfoHandler handler = msg -> {
                if (!msg.hasError() && msg != MessageInfo.EOD) {
                    keys.add(msg.getSubject());
                }
            };
            jsm.requestMessageBatch(stream, request, handler);
            assertEquals(2, keys.size());
            assertEquals(subjectAFoo, keys.get(0));
            assertEquals(subjectABaz, keys.get(1));
        });
    }

    @Test
    public void testBatchDirectGetBuilder() {
        // Request options.
        MessageBatchGetRequest requestOptions = MessageBatchGetRequest.builder()
                .maxBytes(1234)
                .batch(2)
                .build();
        assertEquals(1234, requestOptions.getMaxBytes());
        assertEquals(2, requestOptions.getBatch());
        assertEquals("{\"batch\":2,\"max_bytes\":1234}", requestOptions.toJson());

        // Batch direct get - simple
        ZonedDateTime time = Instant.EPOCH.atZone(ZoneOffset.UTC);
        MessageBatchGetRequest simple = MessageBatchGetRequest.builder()
                .sequence(1)
                .startTime(time)
                .subject("subject")
                .build();
        assertEquals(1, simple.getSequence());
        assertEquals(time, simple.getStartTime());
        assertEquals("subject", simple.getSubject());
        assertEquals("{\"seq\":1,\"start_time\":\"1970-01-01T00:00:00.000000000Z\",\"next_by_subj\":\"subject\"}", simple.toJson());

        // Batch direct get - multi last
        List<String> multiLastFor = Collections.singletonList("multi.last");
        MessageBatchGetRequest multiLast = MessageBatchGetRequest.builder()
                .multiLastForSubjects("multi.last")
                .upToSequence(1)
                .upToTime(time)
                .build();
        assertEquals(Collections.singletonList("multi.last"), multiLast.getMultiLastForSubjects());
        assertEquals(1, multiLast.getUpToSequence());
        assertEquals(time, multiLast.getUpToTime());
        assertEquals("{\"multi_last\":[\"multi.last\"],\"up_to_seq\":1,\"up_to_time\":\"1970-01-01T00:00:00.000000000Z\"}", multiLast.toJson());

        MessageBatchGetRequest multiLastAlternative = MessageBatchGetRequest.builder()
                .multiLastForSubjects(multiLastFor)
                .build();
        assertEquals(multiLastFor, multiLastAlternative.getMultiLastForSubjects());
        assertEquals("{\"multi_last\":[\"multi.last\"]}", multiLastAlternative.toJson());
    }
=======
>>>>>>> dabca743
}<|MERGE_RESOLUTION|>--- conflicted
+++ resolved
@@ -1548,7 +1548,6 @@
             assertEquals(fs1, ci.getConsumerConfiguration().getFilterSubject());
         });
     }
-<<<<<<< HEAD
 
     @Test
     public void testBatchDirectGet() throws Exception {
@@ -1768,6 +1767,4 @@
         assertEquals(multiLastFor, multiLastAlternative.getMultiLastForSubjects());
         assertEquals("{\"multi_last\":[\"multi.last\"]}", multiLastAlternative.toJson());
     }
-=======
->>>>>>> dabca743
 }