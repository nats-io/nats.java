--- conflicted
+++ resolved
@@ -59,19 +59,11 @@
         notAllowedNotRequiredStrict(Arrays.asList(STARTS_WITH_DOT, STAR_NOT_SEGMENT, GT_NOT_SEGMENT, EMPTY_SEGMENT, GT_NOT_LAST_SEGMENT));
         notAllowedNotRequiredStrict(Arrays.asList(ENDS_WITH_DOT, ENDS_WITH_DOT_SPACE, ENDS_WITH_CR, ENDS_WITH_LF, ENDS_WITH_TAB));
 
-<<<<<<< HEAD
-        allowedRequired(Validator::validateSubject, false, Arrays.asList(STAR_SEGMENT, GT_LAST_SEGMENT));
-        allowedRequired(Validator::validateSubject, true, Collections.singletonList(STAR_SEGMENT));
-        notAllowedRequired(Validator::validateSubject, true, Collections.singletonList(GT_LAST_SEGMENT));
-        allowedNotRequired(Validator::validateSubject, false, Arrays.asList(null, GT_LAST_SEGMENT));
-        notAllowedNotRequired(Validator::validateSubject, true, Collections.singletonList(GT_LAST_SEGMENT));
-=======
         allowedRequiredCheckEndWith(Validator::validateSubject, false, Arrays.asList(STAR_SEGMENT, GT_LAST_SEGMENT));
         allowedRequiredCheckEndWith(Validator::validateSubject, true, Collections.singletonList(STAR_SEGMENT));
         notAllowedRequiredCheckEndWith(Validator::validateSubject, true, Collections.singletonList(GT_LAST_SEGMENT));
         allowedNotRequiredCheckEndWith(Validator::validateSubject, false, Arrays.asList(null, GT_LAST_SEGMENT));
         notAllowedNotRequiredCheckEndWith(Validator::validateSubject, true, Collections.singletonList(GT_LAST_SEGMENT));
->>>>>>> 0f4c382c
     }
 
     @Test
@@ -517,10 +509,6 @@
         }
     }
 
-<<<<<<< HEAD
-    private void notAllowedRequired(StringLabelRequiredCantEndWithGtTest test,
-                                    @SuppressWarnings("SameParameterValue") boolean cantEndWithGt, List<String> strings) {
-=======
     private void notAllowedRequiredStrict(List<String> strings) {
         for (String s : strings) {
             assertThrows(IllegalArgumentException.class, () -> validateSubjectTermStrict(s, "notAllowedRequiredStrict", true), notAllowedMessage(s));
@@ -528,7 +516,6 @@
     }
 
     private void notAllowedRequiredCheckEndWith(StringLabelRequiredCantEndWithGtTest test, boolean cantEndWithGt, List<String> strings) {
->>>>>>> 0f4c382c
         for (String s : strings) {
             assertThrows(IllegalArgumentException.class, () -> test.validate(s, "notAllowedRequired", true, cantEndWithGt), notAllowedMessage(s));
         }
@@ -540,12 +527,7 @@
         }
     }
 
-<<<<<<< HEAD
-    private void allowedNotRequired(StringLabelRequiredCantEndWithGtTest test,
-                                    @SuppressWarnings("SameParameterValue") boolean cantEndWithGt, List<String> strings) {
-=======
     private void allowedNotRequiredCheckEndWith(StringLabelRequiredCantEndWithGtTest test, boolean cantEndWithGt, List<String> strings) {
->>>>>>> 0f4c382c
         for (String s : strings) {
             assertEquals(s, test.validate(s, "allowedNotRequired", false, cantEndWithGt), allowedMessage(s));
         }
@@ -563,10 +545,6 @@
         }
     }
 
-<<<<<<< HEAD
-    private void notAllowedNotRequired(StringLabelRequiredCantEndWithGtTest test,
-                                       @SuppressWarnings("SameParameterValue") boolean cantEndWithGt, List<String> strings) {
-=======
     private void notAllowedNotRequiredStrict(List<String> strings) {
         for (String s : strings) {
             assertThrows(IllegalArgumentException.class, () -> validateSubjectTermStrict(s, "notAllowedRequiredStrict", false), notAllowedMessage(s));
@@ -574,7 +552,6 @@
     }
 
     private void notAllowedNotRequiredCheckEndWith(StringLabelRequiredCantEndWithGtTest test, boolean cantEndWithGt, List<String> strings) {
->>>>>>> 0f4c382c
         for (String s : strings) {
             assertThrows(IllegalArgumentException.class, () -> test.validate(s, "notAllowedNotRequired", false, cantEndWithGt), notAllowedMessage(s));
         }
