// Copyright 2015-2018 The NATS Authors
// Licensed under the Apache License, Version 2.0 (the "License");
// you may not use this file except in compliance with the License.
// You may obtain a copy of the License at:
//
// http://www.apache.org/licenses/LICENSE-2.0
//
// Unless required by applicable law or agreed to in writing, software
// distributed under the License is distributed on an "AS IS" BASIS,
// WITHOUT WARRANTIES OR CONDITIONS OF ANY KIND, either express or implied.
// See the License for the specific language governing permissions and
// limitations under the License.

package io.nats.client;

import java.util.ArrayList;
import java.util.HashMap;
import java.util.List;
import java.util.concurrent.*;
import java.util.concurrent.atomic.AtomicInteger;
import java.util.concurrent.locks.ReentrantLock;

public class TestHandler implements ErrorListener, ConnectionListener {
    private final AtomicInteger count = new AtomicInteger();

    private final HashMap<Events,AtomicInteger> eventCounts = new HashMap<>();
    private final HashMap<String,AtomicInteger> errorCounts = new HashMap<>();
    private final ReentrantLock lock = new ReentrantLock();

    private final AtomicInteger exceptionCount = new AtomicInteger();

    private CompletableFuture<Boolean> statusChanged;
    private CompletableFuture<Boolean> slowSubscriber;
    private Events eventToWaitFor;

    private Connection connection;
    private final ArrayList<Consumer> slowConsumers = new ArrayList<>();
    private final ArrayList<Message> discardedMessages = new ArrayList<>();

    private boolean printExceptions;
    private boolean verbose;

    public TestHandler() {
        this(true, false);
    }

    public TestHandler(boolean printExceptions) {
        this(true, false);
    }

    public TestHandler(boolean printExceptions, boolean verbose) {
        this.printExceptions = printExceptions;
        this.verbose = verbose;
    }

    public void prepForStatusChange(Events waitFor) {
        lock.lock();
        try {
            statusChanged = new CompletableFuture<>();
            eventToWaitFor = waitFor;
        } finally {
            lock.unlock();
        }
    }

    public void waitForStatusChange(long timeout, TimeUnit units) {
        try {
            this.statusChanged.get(timeout, units);
        } catch (TimeoutException | ExecutionException | InterruptedException e) {
            if (printExceptions) {
                e.printStackTrace();
            }
        }
    }

    public void exceptionOccurred(Connection conn, Exception exp) {
        this.connection = conn;
        this.count.incrementAndGet();
        this.exceptionCount.incrementAndGet();

<<<<<<< HEAD
        if( exp != null && this.printExceptions){
            // System.out.println("Current time - "+System.currentTimeMillis());
            exp.printStackTrace();
            Statistics stats = conn.getStatistics();
            // System.out.println("Sent "+stats.getOutMsgs()+"/"+stats.getOutBytes()+" - Received "+stats.getInMsgs()+"/"+stats.getInBytes());
=======
        if (exp != null) {
            if (printExceptions) {
                exp.printStackTrace();
            }
            if (verbose) {
                System.out.println("Current time - "+System.currentTimeMillis());
                Statistics stats = conn.getStatistics();
                System.out.println("Sent "+stats.getOutMsgs()+"/"+stats.getOutBytes()+" - Received "+stats.getInMsgs()+"/"+stats.getInBytes());
            }
>>>>>>> f6d73e90
        }
    }

    public void errorOccurred(Connection conn, String type) {
        this.connection = conn;
        this.count.incrementAndGet();

        lock.lock();
        try {
            AtomicInteger counter = errorCounts.get(type);
            if (counter == null) {
                counter = new AtomicInteger();
                errorCounts.put(type, counter);
            }
            counter.incrementAndGet();
        } finally {
            lock.unlock();
        }
    }

    public void messageDiscarded(Connection conn, Message msg) {
        this.connection = conn;
        this.count.incrementAndGet();

        lock.lock();
        try {
            this.discardedMessages.add(msg);
        } finally {
            lock.unlock();
        }
    }

    public void connectionEvent(Connection conn, Events type) {
        this.connection = conn;
        this.count.incrementAndGet();

        lock.lock();
        try {
            AtomicInteger counter = eventCounts.get(type);
            if (counter == null) {
                counter = new AtomicInteger();
                eventCounts.put(type, counter);
            }
            counter.incrementAndGet();

            if (verbose) {
                System.out.println("Status change " + type);
            }

            if (statusChanged != null && type == eventToWaitFor) {
                statusChanged.complete(Boolean.TRUE);
            }
        } finally {
            lock.unlock();
        }
    }

    public Future<Boolean> waitForSlow() {
        this.slowSubscriber = new CompletableFuture<>();
        return this.slowSubscriber;
    }

    public void slowConsumerDetected(Connection conn, Consumer consumer) {
        this.count.incrementAndGet();

        lock.lock();
        try {
            this.slowConsumers.add(consumer);

            if (this.slowSubscriber != null) {
                this.slowSubscriber.complete(true);
            }
        } finally {
            lock.unlock();
        }
    }

    public List<Consumer> getSlowConsumers() {
        return this.slowConsumers;
    }

    public List<Message> getDiscardedMessages() {
        return this.discardedMessages;
    }

    public int getCount() {
        return this.count.get();
    }

    public int getExceptionCount() {
        return this.exceptionCount.get();
    }

    public int getEventCount(Events type) {
        int retVal = 0;
        lock.lock();
        try {
            AtomicInteger counter = eventCounts.get(type);
            if (counter != null) {
                retVal = counter.get();
            }
        } finally {
            lock.unlock();
        }
        return retVal;
    }

    public int getErrorCount(String type) {
        int retVal = 0;
        lock.lock();
        try {
            AtomicInteger counter = errorCounts.get(type);
            if (counter != null) {
                retVal = counter.get();
            }
        } finally {
            lock.unlock();
        }
        return retVal;
    }

    public void dumpErrorCountsToStdOut() {
        lock.lock();
        try {
            System.out.println("#### Test Handler Error Counts ####");
            for (String key : errorCounts.keySet()) {
                int count = errorCounts.get(key).get();
                System.out.println(key+": "+count);
            }
        } finally {
            lock.unlock();
        }
    }

    public Connection getConnection() {
        return this.connection;
    }

    public void setPrintExceptions(boolean printExceptions) {
        this.printExceptions = printExceptions;
    }

    public TestHandler setVerbose(boolean verbose) {
        this.verbose = verbose;
        return this;
    }
}<|MERGE_RESOLUTION|>--- conflicted
+++ resolved
@@ -1,244 +1,232 @@
-// Copyright 2015-2018 The NATS Authors
-// Licensed under the Apache License, Version 2.0 (the "License");
-// you may not use this file except in compliance with the License.
-// You may obtain a copy of the License at:
-//
-// http://www.apache.org/licenses/LICENSE-2.0
-//
-// Unless required by applicable law or agreed to in writing, software
-// distributed under the License is distributed on an "AS IS" BASIS,
-// WITHOUT WARRANTIES OR CONDITIONS OF ANY KIND, either express or implied.
-// See the License for the specific language governing permissions and
-// limitations under the License.
-
-package io.nats.client;
-
-import java.util.ArrayList;
-import java.util.HashMap;
-import java.util.List;
-import java.util.concurrent.*;
-import java.util.concurrent.atomic.AtomicInteger;
-import java.util.concurrent.locks.ReentrantLock;
-
-public class TestHandler implements ErrorListener, ConnectionListener {
-    private final AtomicInteger count = new AtomicInteger();
-
-    private final HashMap<Events,AtomicInteger> eventCounts = new HashMap<>();
-    private final HashMap<String,AtomicInteger> errorCounts = new HashMap<>();
-    private final ReentrantLock lock = new ReentrantLock();
-
-    private final AtomicInteger exceptionCount = new AtomicInteger();
-
-    private CompletableFuture<Boolean> statusChanged;
-    private CompletableFuture<Boolean> slowSubscriber;
-    private Events eventToWaitFor;
-
-    private Connection connection;
-    private final ArrayList<Consumer> slowConsumers = new ArrayList<>();
-    private final ArrayList<Message> discardedMessages = new ArrayList<>();
-
-    private boolean printExceptions;
-    private boolean verbose;
-
-    public TestHandler() {
-        this(true, false);
-    }
-
-    public TestHandler(boolean printExceptions) {
-        this(true, false);
-    }
-
-    public TestHandler(boolean printExceptions, boolean verbose) {
-        this.printExceptions = printExceptions;
-        this.verbose = verbose;
-    }
-
-    public void prepForStatusChange(Events waitFor) {
-        lock.lock();
-        try {
-            statusChanged = new CompletableFuture<>();
-            eventToWaitFor = waitFor;
-        } finally {
-            lock.unlock();
-        }
-    }
-
-    public void waitForStatusChange(long timeout, TimeUnit units) {
-        try {
-            this.statusChanged.get(timeout, units);
-        } catch (TimeoutException | ExecutionException | InterruptedException e) {
-            if (printExceptions) {
-                e.printStackTrace();
-            }
-        }
-    }
-
-    public void exceptionOccurred(Connection conn, Exception exp) {
-        this.connection = conn;
-        this.count.incrementAndGet();
-        this.exceptionCount.incrementAndGet();
-
-<<<<<<< HEAD
-        if( exp != null && this.printExceptions){
-            // System.out.println("Current time - "+System.currentTimeMillis());
-            exp.printStackTrace();
-            Statistics stats = conn.getStatistics();
-            // System.out.println("Sent "+stats.getOutMsgs()+"/"+stats.getOutBytes()+" - Received "+stats.getInMsgs()+"/"+stats.getInBytes());
-=======
-        if (exp != null) {
-            if (printExceptions) {
-                exp.printStackTrace();
-            }
-            if (verbose) {
-                System.out.println("Current time - "+System.currentTimeMillis());
-                Statistics stats = conn.getStatistics();
-                System.out.println("Sent "+stats.getOutMsgs()+"/"+stats.getOutBytes()+" - Received "+stats.getInMsgs()+"/"+stats.getInBytes());
-            }
->>>>>>> f6d73e90
-        }
-    }
-
-    public void errorOccurred(Connection conn, String type) {
-        this.connection = conn;
-        this.count.incrementAndGet();
-
-        lock.lock();
-        try {
-            AtomicInteger counter = errorCounts.get(type);
-            if (counter == null) {
-                counter = new AtomicInteger();
-                errorCounts.put(type, counter);
-            }
-            counter.incrementAndGet();
-        } finally {
-            lock.unlock();
-        }
-    }
-
-    public void messageDiscarded(Connection conn, Message msg) {
-        this.connection = conn;
-        this.count.incrementAndGet();
-
-        lock.lock();
-        try {
-            this.discardedMessages.add(msg);
-        } finally {
-            lock.unlock();
-        }
-    }
-
-    public void connectionEvent(Connection conn, Events type) {
-        this.connection = conn;
-        this.count.incrementAndGet();
-
-        lock.lock();
-        try {
-            AtomicInteger counter = eventCounts.get(type);
-            if (counter == null) {
-                counter = new AtomicInteger();
-                eventCounts.put(type, counter);
-            }
-            counter.incrementAndGet();
-
-            if (verbose) {
-                System.out.println("Status change " + type);
-            }
-
-            if (statusChanged != null && type == eventToWaitFor) {
-                statusChanged.complete(Boolean.TRUE);
-            }
-        } finally {
-            lock.unlock();
-        }
-    }
-
-    public Future<Boolean> waitForSlow() {
-        this.slowSubscriber = new CompletableFuture<>();
-        return this.slowSubscriber;
-    }
-
-    public void slowConsumerDetected(Connection conn, Consumer consumer) {
-        this.count.incrementAndGet();
-
-        lock.lock();
-        try {
-            this.slowConsumers.add(consumer);
-
-            if (this.slowSubscriber != null) {
-                this.slowSubscriber.complete(true);
-            }
-        } finally {
-            lock.unlock();
-        }
-    }
-
-    public List<Consumer> getSlowConsumers() {
-        return this.slowConsumers;
-    }
-
-    public List<Message> getDiscardedMessages() {
-        return this.discardedMessages;
-    }
-
-    public int getCount() {
-        return this.count.get();
-    }
-
-    public int getExceptionCount() {
-        return this.exceptionCount.get();
-    }
-
-    public int getEventCount(Events type) {
-        int retVal = 0;
-        lock.lock();
-        try {
-            AtomicInteger counter = eventCounts.get(type);
-            if (counter != null) {
-                retVal = counter.get();
-            }
-        } finally {
-            lock.unlock();
-        }
-        return retVal;
-    }
-
-    public int getErrorCount(String type) {
-        int retVal = 0;
-        lock.lock();
-        try {
-            AtomicInteger counter = errorCounts.get(type);
-            if (counter != null) {
-                retVal = counter.get();
-            }
-        } finally {
-            lock.unlock();
-        }
-        return retVal;
-    }
-
-    public void dumpErrorCountsToStdOut() {
-        lock.lock();
-        try {
-            System.out.println("#### Test Handler Error Counts ####");
-            for (String key : errorCounts.keySet()) {
-                int count = errorCounts.get(key).get();
-                System.out.println(key+": "+count);
-            }
-        } finally {
-            lock.unlock();
-        }
-    }
-
-    public Connection getConnection() {
-        return this.connection;
-    }
-
-    public void setPrintExceptions(boolean printExceptions) {
-        this.printExceptions = printExceptions;
-    }
-
-    public TestHandler setVerbose(boolean verbose) {
-        this.verbose = verbose;
-        return this;
-    }
+// Copyright 2015-2018 The NATS Authors
+// Licensed under the Apache License, Version 2.0 (the "License");
+// you may not use this file except in compliance with the License.
+// You may obtain a copy of the License at:
+//
+// http://www.apache.org/licenses/LICENSE-2.0
+//
+// Unless required by applicable law or agreed to in writing, software
+// distributed under the License is distributed on an "AS IS" BASIS,
+// WITHOUT WARRANTIES OR CONDITIONS OF ANY KIND, either express or implied.
+// See the License for the specific language governing permissions and
+// limitations under the License.
+
+package io.nats.client;
+
+import java.util.ArrayList;
+import java.util.HashMap;
+import java.util.List;
+import java.util.concurrent.*;
+import java.util.concurrent.atomic.AtomicInteger;
+import java.util.concurrent.locks.ReentrantLock;
+
+public class TestHandler implements ErrorListener, ConnectionListener {
+    private final AtomicInteger count = new AtomicInteger();
+
+    private final HashMap<Events,AtomicInteger> eventCounts = new HashMap<>();
+    private final HashMap<String,AtomicInteger> errorCounts = new HashMap<>();
+    private final ReentrantLock lock = new ReentrantLock();
+
+    private final AtomicInteger exceptionCount = new AtomicInteger();
+
+    private CompletableFuture<Boolean> statusChanged;
+    private CompletableFuture<Boolean> slowSubscriber;
+    private Events eventToWaitFor;
+
+    private Connection connection;
+    private final ArrayList<Consumer> slowConsumers = new ArrayList<>();
+    private final ArrayList<Message> discardedMessages = new ArrayList<>();
+
+    private boolean printExceptions;
+    private boolean verbose;
+
+    public TestHandler() {
+        this(true, false);
+    }
+
+    public TestHandler(boolean printExceptions) {
+        this(true, false);
+    }
+
+    public TestHandler(boolean printExceptions, boolean verbose) {
+        this.printExceptions = printExceptions;
+        this.verbose = verbose;
+    }
+
+    public void prepForStatusChange(Events waitFor) {
+        lock.lock();
+        try {
+            statusChanged = new CompletableFuture<>();
+            eventToWaitFor = waitFor;
+        } finally {
+            lock.unlock();
+        }
+    }
+
+    public void waitForStatusChange(long timeout, TimeUnit units) {
+        try {
+            this.statusChanged.get(timeout, units);
+        } catch (TimeoutException | ExecutionException | InterruptedException e) {
+            if (printExceptions) {
+                e.printStackTrace();
+            }
+        }
+    }
+
+    public void exceptionOccurred(Connection conn, Exception exp) {
+        this.connection = conn;
+        this.count.incrementAndGet();
+        this.exceptionCount.incrementAndGet();
+
+        if( exp != null && this.printExceptions){
+            // System.out.println("Current time - "+System.currentTimeMillis());
+            exp.printStackTrace();
+            Statistics stats = conn.getStatistics();
+            // System.out.println("Sent "+stats.getOutMsgs()+"/"+stats.getOutBytes()+" - Received "+stats.getInMsgs()+"/"+stats.getInBytes());
+        }
+    }
+
+    public void errorOccurred(Connection conn, String type) {
+        this.connection = conn;
+        this.count.incrementAndGet();
+
+        lock.lock();
+        try {
+            AtomicInteger counter = errorCounts.get(type);
+            if (counter == null) {
+                counter = new AtomicInteger();
+                errorCounts.put(type, counter);
+            }
+            counter.incrementAndGet();
+        } finally {
+            lock.unlock();
+        }
+    }
+
+    public void messageDiscarded(Connection conn, Message msg) {
+        this.connection = conn;
+        this.count.incrementAndGet();
+
+        lock.lock();
+        try {
+            this.discardedMessages.add(msg);
+        } finally {
+            lock.unlock();
+        }
+    }
+
+    public void connectionEvent(Connection conn, Events type) {
+        this.connection = conn;
+        this.count.incrementAndGet();
+
+        lock.lock();
+        try {
+            AtomicInteger counter = eventCounts.get(type);
+            if (counter == null) {
+                counter = new AtomicInteger();
+                eventCounts.put(type, counter);
+            }
+            counter.incrementAndGet();
+
+            if (verbose) {
+                System.out.println("Status change " + type);
+            }
+
+            if (statusChanged != null && type == eventToWaitFor) {
+                statusChanged.complete(Boolean.TRUE);
+            }
+        } finally {
+            lock.unlock();
+        }
+    }
+
+    public Future<Boolean> waitForSlow() {
+        this.slowSubscriber = new CompletableFuture<>();
+        return this.slowSubscriber;
+    }
+
+    public void slowConsumerDetected(Connection conn, Consumer consumer) {
+        this.count.incrementAndGet();
+
+        lock.lock();
+        try {
+            this.slowConsumers.add(consumer);
+
+            if (this.slowSubscriber != null) {
+                this.slowSubscriber.complete(true);
+            }
+        } finally {
+            lock.unlock();
+        }
+    }
+
+    public List<Consumer> getSlowConsumers() {
+        return this.slowConsumers;
+    }
+
+    public List<Message> getDiscardedMessages() {
+        return this.discardedMessages;
+    }
+
+    public int getCount() {
+        return this.count.get();
+    }
+
+    public int getExceptionCount() {
+        return this.exceptionCount.get();
+    }
+
+    public int getEventCount(Events type) {
+        int retVal = 0;
+        lock.lock();
+        try {
+            AtomicInteger counter = eventCounts.get(type);
+            if (counter != null) {
+                retVal = counter.get();
+            }
+        } finally {
+            lock.unlock();
+        }
+        return retVal;
+    }
+
+    public int getErrorCount(String type) {
+        int retVal = 0;
+        lock.lock();
+        try {
+            AtomicInteger counter = errorCounts.get(type);
+            if (counter != null) {
+                retVal = counter.get();
+            }
+        } finally {
+            lock.unlock();
+        }
+        return retVal;
+    }
+
+    public void dumpErrorCountsToStdOut() {
+        lock.lock();
+        try {
+            System.out.println("#### Test Handler Error Counts ####");
+            for (String key : errorCounts.keySet()) {
+                int count = errorCounts.get(key).get();
+                System.out.println(key+": "+count);
+            }
+        } finally {
+            lock.unlock();
+        }
+    }
+
+    public Connection getConnection() {
+        return this.connection;
+    }
+
+    public void setPrintExceptions(boolean printExceptions) {
+        this.printExceptions = printExceptions;
+    }
+
+    public TestHandler setVerbose(boolean verbose) {
+        this.verbose = verbose;
+        return this;
+    }
 }