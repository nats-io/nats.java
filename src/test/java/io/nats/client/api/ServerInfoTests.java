--- conflicted
+++ resolved
@@ -62,15 +62,9 @@
         ServerInfo info234 = new ServerInfo(json.replace("1.2.3", "2.3.4"));
         ServerInfo info235 = new ServerInfo(json.replace("1.2.3", "2.3.5"));
         ServerInfo info235Beta2 = new ServerInfo(json.replace("1.2.3", "2.3.5-beta.2"));
-<<<<<<< HEAD
-        assertTrue(info.isOlderVersionThan("2.3.4"));
-        assertTrue(info234.isOlderVersionThan("2.3.5"));
-        assertTrue(info235.isOlderVersionThan("2.3.5-beta.2"));
-=======
         assertTrue(info.isOlderThanVersion("2.3.4"));
         assertTrue(info234.isOlderThanVersion("2.3.5"));
         assertTrue(info235.isNewerVersionThan("2.3.5-beta.2"));
->>>>>>> f6046133
         assertTrue(info.isSameVersion("1.2.3"));
         assertTrue(info234.isSameVersion("2.3.4"));
         assertTrue(info235.isSameVersion("2.3.5"));
@@ -81,17 +75,9 @@
         assertTrue(info235.isNewerVersionThan("2.3.4"));
         assertTrue(info235Beta2.isOlderThanVersion("2.3.5"));
 
-        assertTrue(info235.isSameOrNewerVersion("2.3.5"));
-        assertTrue(info235.isSameOrNewerVersion("2.3.4"));
-        assertTrue(info235Beta2.isSameOrNewerVersion("2.3.5-beta.2"));
-        assertTrue(info235Beta2.isSameOrNewerVersion("2.3.5"));
-        assertTrue(info235Beta2.isSameOrNewerVersion("2.3.4"));
-        assertFalse(info234.isSameOrNewerVersion("2.3.5"));
-        assertFalse(info235.isSameOrNewerVersion("2.3.5-beta.2"));
-
         assertTrue(info234.isNewerVersionThan("not-a-number"));
         assertFalse(info234.isNewerVersionThan("2.3.5"));
-        assertFalse(info235.isOlderVersionThan("2.3.4"));
+        assertFalse(info235.isOlderThanVersion("2.3.4"));
     }
 
     @Test
