// Copyright 2020 The NATS Authors
// Licensed under the Apache License, Version 2.0 (the "License");
// you may not use this file except in compliance with the License.
// You may obtain a copy of the License at:
//
// http://www.apache.org/licenses/LICENSE-2.0
//
// Unless required by applicable law or agreed to in writing, software
// distributed under the License is distributed on an "AS IS" BASIS,
// WITHOUT WARRANTIES OR CONDITIONS OF ANY KIND, either express or implied.
// See the License for the specific language governing permissions and
// limitations under the License.

package io.nats.client.api;

import io.nats.client.JetStreamManagement;
import io.nats.client.impl.JetStreamTestBase;
import io.nats.client.support.DateTimeUtils;
import io.nats.client.support.JsonParseException;
import io.nats.client.support.JsonParser;
import io.nats.client.support.JsonValue;
import io.nats.client.utils.ResourceUtils;
import nl.jqno.equalsverifier.EqualsVerifier;
import org.junit.jupiter.api.Test;

import java.time.Duration;
import java.time.ZonedDateTime;
import java.util.*;

import static io.nats.client.api.CompressionOption.None;
import static io.nats.client.api.CompressionOption.S2;
import static io.nats.client.api.ConsumerConfiguration.*;
import static io.nats.client.support.ApiConstants.*;
import static org.junit.jupiter.api.Assertions.*;

public class StreamConfigurationTests extends JetStreamTestBase {

    public static final String DEFAULT_STREAM_NAME = "sname";

    private StreamConfiguration getTestConfiguration() {
        String json = ResourceUtils.dataAsString("StreamConfiguration.json");
        StreamConfiguration sc = StreamConfiguration.instance(JsonParser.parseUnchecked(json));
        assertNotNull(sc.toString()); // coverage
        return sc;
    }

    @Test
    public void testRoundTrip() throws Exception {
        runInJsServer(si -> si.isNewerVersionThan("2.8.4"), nc -> {
            CompressionOption compressionOption = atLeast2_10(ensureRunServerInfo()) ? S2 : None;
            String stream = stream();
            StreamConfiguration sc = StreamConfiguration.builder(getTestConfiguration())
                .name(stream)
                .mirror(null)
                .sources()
                .replicas(1)
                .templateOwner(null)
                .allowRollup(false)
                .allowDirect(false)
                .mirrorDirect(false)
                .sealed(false)
                .compressionOption(compressionOption)
                .build();
            JetStreamManagement jsm = nc.jetStreamManagement();
            validate(jsm.addStream(sc).getConfiguration(), true, stream);
        });
    }

    @Test
    public void testSerializationDeserialization() throws Exception {
        String originalJson = ResourceUtils.dataAsString("StreamConfiguration.json");
        StreamConfiguration sc = StreamConfiguration.instance(originalJson);
        validate(sc, false, DEFAULT_STREAM_NAME);
        String serializedJson = sc.toJson();
        validate(StreamConfiguration.instance(serializedJson), false, DEFAULT_STREAM_NAME);
    }

    @Test
    public void testSerializationDeserializationDefaults() throws Exception {
        StreamConfiguration sc = StreamConfiguration.instance("");
        assertNotNull(sc);
        String serializedJson = sc.toJson();
        assertNotNull(StreamConfiguration.instance(serializedJson));
    }

    @Test
    public void testMissingJsonFields() throws Exception{
        List<String> streamConfigFields = new ArrayList<String>(){
            {
                add(RETENTION);
                add(COMPRESSION);
                add(STORAGE);
                add(DISCARD);
                add(NAME);
                add(DESCRIPTION);
                add(MAX_CONSUMERS);
                add(MAX_MSGS);
                add(MAX_MSGS_PER_SUB);
                add(MAX_BYTES);
                add(MAX_AGE);
                add(MAX_MSG_SIZE);
                add(NUM_REPLICAS);
                add(NO_ACK);
                add(TEMPLATE_OWNER);
                add(DUPLICATE_WINDOW);
                add(SUBJECTS);
                add(PLACEMENT);
                add(REPUBLISH);
                add(SUBJECT_TRANSFORM);
                add(CONSUMER_LIMITS);
                add(MIRROR);
                add(SOURCES);
                add(SEALED);
                add(ALLOW_ROLLUP_HDRS);
                add(ALLOW_DIRECT);
                add(MIRROR_DIRECT);
                add(DENY_DELETE);
                add(DENY_PURGE);
                add(DISCARD_NEW_PER_SUBJECT);
                add(METADATA);
                add(FIRST_SEQ);
//                add(ALLOW_MSG_TTL);
                add(SUBJECT_DELETE_MARKER_TTL);
            }
        };

        String originalJson = ResourceUtils.dataAsString("StreamConfiguration.json");

        // Loops through each field in the StreamConfiguration JSON format and ensures that the
        // StreamConfiguration can be built without that field being present in the JSON
        for (String streamConfigFieldName: streamConfigFields) {
            JsonValue originalParsedJson = JsonParser.parse(originalJson);
            originalParsedJson.map.remove(streamConfigFieldName);
            StreamConfiguration sc = StreamConfiguration.instance(originalParsedJson.toJson());
            assertNotNull(sc);
        }
    }

    @Test
    public void testInvalidNameInJson() throws Exception{
        String originalJson = ResourceUtils.dataAsString("StreamConfiguration.json");
        JsonValue originalParsedJson = JsonParser.parse(originalJson);
        originalParsedJson.map.put(NAME, new JsonValue("Inavlid*Name"));
        assertThrows(IllegalArgumentException.class, () -> StreamConfiguration.instance(originalParsedJson.toJson()));
    }

    @Test
    public void testConstruction() {
        StreamConfiguration testSc = getTestConfiguration();
        // from json
        validate(testSc, false, DEFAULT_STREAM_NAME);

        // test toJson
        validate(StreamConfiguration.instance(JsonParser.parseUnchecked(testSc.toJson())), false, DEFAULT_STREAM_NAME);

        // copy constructor
        validate(StreamConfiguration.builder(testSc).build(), false, DEFAULT_STREAM_NAME);

        // builder
        StreamConfiguration.Builder builder = StreamConfiguration.builder()
            .name(testSc.getName())
            .description(testSc.getDescription())
            .subjects(testSc.getSubjects())
            .retentionPolicy(testSc.getRetentionPolicy())
            .compressionOption(testSc.getCompressionOption())
            .maxConsumers(testSc.getMaxConsumers())
            .maxMessages(testSc.getMaxMsgs())
            .maxMessagesPerSubject(testSc.getMaxMsgsPerSubject())
            .maxBytes(testSc.getMaxBytes())
            .maxAge(testSc.getMaxAge())
            .maximumMessageSize(testSc.getMaximumMessageSize())
            .storageType(testSc.getStorageType())
            .replicas(testSc.getReplicas())
            .noAck(testSc.getNoAck())
            .templateOwner(testSc.getTemplateOwner())
            .discardPolicy(testSc.getDiscardPolicy())
            .duplicateWindow(testSc.getDuplicateWindow())
            .placement(testSc.getPlacement())
            .republish(testSc.getRepublish())
            .subjectTransform(testSc.getSubjectTransform())
            .mirror(testSc.getMirror())
            .sources(testSc.getSources())
            .sealed(testSc.getSealed())
            .allowRollup(testSc.getAllowRollup())
            .allowDirect(testSc.getAllowDirect())
            .mirrorDirect(testSc.getMirrorDirect())
            .denyDelete(testSc.getDenyDelete())
            .denyPurge(testSc.getDenyPurge())
            .discardNewPerSubject(testSc.isDiscardNewPerSubject())
            .metadata(testSc.getMetadata())
            .firstSequence(testSc.getFirstSequence())
<<<<<<< HEAD
            .consumerLimits(testSc.getConsumerLimits())
//            .allowMessageTtl(testSc.isAllowMessageTtl())
            .subjectDeleteMarkerTtl(testSc.getSubjectDeleteMarkerTtl())
            ;
        validate(builder.build(), false);
        validate(builder.addSources((Source)null).build(), false);
=======
            .consumerLimits(testSc.getConsumerLimits());
        validate(builder.build(), false, DEFAULT_STREAM_NAME);
        validate(builder.addSources((Source)null).build(), false, DEFAULT_STREAM_NAME);
>>>>>>> b203e29e

        List<Source> sources = new ArrayList<>(testSc.getSources());
        sources.add(null);
        Source copy = new Source(JsonParser.parseUnchecked(sources.get(0).toJson()));
        assertEquals(sources.get(0).toString(), copy.toString());
        sources.add(copy);
        validate(builder.addSources(sources).build(), false, DEFAULT_STREAM_NAME);

        // covering add a single source
        sources = new ArrayList<>(testSc.getSources());
        builder.sources(new ArrayList<>()); // clears the sources
        builder.addSource(null); // COVERAGE
        for (Source source : sources) {
            builder.addSource(source);
        }
        builder.addSource(sources.get(0));
        validate(builder.build(), false, DEFAULT_STREAM_NAME);

        // equals and hashcode coverage
        External external = copy.getExternal();

        assertEquals(sources.get(0), copy);
        assertEquals(sources.get(0).hashCode(), copy.hashCode());
        assertEquals(sources.get(0).getExternal(), external);
        assertEquals(sources.get(0).getExternal().hashCode(), external.hashCode());

        List<String> lines = ResourceUtils.dataAsLines("MirrorsSources.json");
        for (String l1 : lines) {
            if (l1.startsWith("{")) {
                Mirror m1 = new Mirror(JsonParser.parseUnchecked(l1));
                //noinspection EqualsWithItself
                assertEquals(m1, m1);
                assertEquals(m1, Mirror.builder(m1).build());
                Source s1 = new Source(JsonParser.parseUnchecked(l1));
                //noinspection EqualsWithItself
                assertEquals(s1, s1);
                assertEquals(s1, Source.builder(s1).build());
                //this provides testing coverage
                //noinspection ConstantConditions,SimplifiableAssertion
                assertTrue(!m1.equals(null));
                assertNotEquals(m1, new Object());
                for (String l2 : lines) {
                    if (l2.startsWith("{")) {
                        Mirror m2 = new Mirror(JsonParser.parseUnchecked(l2));
                        Source s2 = new Source(JsonParser.parseUnchecked(l2));
                        if (l1.equals(l2)) {
                            assertEquals(m1, m2);
                            assertEquals(s1, s2);
                        }
                        else {
                            assertNotEquals(m1, m2);
                            assertNotEquals(s1, s2);
                        }
                    }
                }
            }
        }

        lines = ResourceUtils.dataAsLines("ExternalJson.txt");
        for (String l1 : lines) {
            External e1 = new External(JsonParser.parseUnchecked(l1));
            //noinspection EqualsWithItself
            assertEquals(e1, e1);
            assertNotEquals(e1, null);
            assertNotEquals(e1, new Object());
            for (String l2 : lines) {
                External e2 = new External(JsonParser.parseUnchecked(l2));
                if (l1.equals(l2)) {
                    assertEquals(e1, e2);
                }
                else {
                    assertNotEquals(e1, e2);
                }
            }
        }

        // coverage for null StreamConfiguration, millis maxAge, millis duplicateWindow
        StreamConfiguration scCov = StreamConfiguration.builder(null)
                .maxAge(1111)
                .duplicateWindow(2222)
                .build();

        assertNull(scCov.getName());
        assertEquals(Duration.ofMillis(1111), scCov.getMaxAge());
        assertEquals(Duration.ofMillis(2222), scCov.getDuplicateWindow());
    }

    @SuppressWarnings("deprecation")
    @Test
    public void testConstructionInvalidsCoverage() {
        assertThrows(IllegalArgumentException.class, () -> StreamConfiguration.builder().name(HAS_SPACE));
        assertThrows(IllegalArgumentException.class, () -> StreamConfiguration.builder().maxConsumers(0));
        assertThrows(IllegalArgumentException.class, () -> StreamConfiguration.builder().maxConsumers(-2));
        assertThrows(IllegalArgumentException.class, () -> StreamConfiguration.builder().maxMessages(0));
        assertThrows(IllegalArgumentException.class, () -> StreamConfiguration.builder().maxMessages(-2));
        assertThrows(IllegalArgumentException.class, () -> StreamConfiguration.builder().maxMessagesPerSubject(0));
        assertThrows(IllegalArgumentException.class, () -> StreamConfiguration.builder().maxMessagesPerSubject(-2));
        assertThrows(IllegalArgumentException.class, () -> StreamConfiguration.builder().maxBytes(0));
        assertThrows(IllegalArgumentException.class, () -> StreamConfiguration.builder().maxBytes(-2));
        assertThrows(IllegalArgumentException.class, () -> StreamConfiguration.builder().maxAge(Duration.ofNanos(-1)));
        assertThrows(IllegalArgumentException.class, () -> StreamConfiguration.builder().maxAge(-1));
        assertThrows(IllegalArgumentException.class, () -> StreamConfiguration.builder().maxMsgSize(0)); // COVERAGE for deprecated
        assertThrows(IllegalArgumentException.class, () -> StreamConfiguration.builder().maxMsgSize(-2)); // COVERAGE for deprecated
        assertThrows(IllegalArgumentException.class, () -> StreamConfiguration.builder().maxMsgSize((long)Integer.MAX_VALUE + 1)); // COVERAGE for deprecated, TOO LARGE A NUMBER
        assertThrows(IllegalArgumentException.class, () -> StreamConfiguration.builder().maximumMessageSize(0));
        assertThrows(IllegalArgumentException.class, () -> StreamConfiguration.builder().maximumMessageSize(-2));
        assertThrows(IllegalArgumentException.class, () -> StreamConfiguration.builder().replicas(0));
        assertThrows(IllegalArgumentException.class, () -> StreamConfiguration.builder().replicas(6));
        assertThrows(IllegalArgumentException.class, () -> StreamConfiguration.builder().duplicateWindow(Duration.ofNanos(-1)));
        assertThrows(IllegalArgumentException.class, () -> StreamConfiguration.builder().duplicateWindow(-1));
    }

    @Test
    public void testSourceBase() {
        StreamConfiguration sc = getTestConfiguration();
        Mirror m = sc.getMirror();

        JsonValue v = JsonParser.parseUnchecked(m.toJson());
        Source s1 = new Source(v);
        Source s2 = new Source(v);
        assertEquals(s1, s2);
        assertNotEquals(s1, null);
        assertNotEquals(s1, new Object());
        Mirror m1 = new Mirror(v);
        Mirror m2 = new Mirror(v);
        assertEquals(m1, m2);
        assertNotEquals(m1, null);
        assertNotEquals(m1, new Object());

        Source.Builder sb = Source.builder();
        Mirror.Builder mb = Mirror.builder();

        // STEPPED like this so the equals returns false on different portion of the object
        // by the end I've built an equal object
        assertNotEqualsEqualsHashcode(s1, m1, sb.startSeq(999), mb.startSeq(999));
        assertNotEqualsEqualsHashcode(s1, m1, sb.startSeq(m.getStartSeq()), mb.startSeq(m.getStartSeq()));

        assertNotEqualsEqualsHashcode(s1, m1, sb.sourceName(null), mb.sourceName(null));
        assertNotEqualsEqualsHashcode(s1, m1, sb.sourceName("not"), mb.sourceName("not"));
        assertNotEqualsEqualsHashcode(s1, m1, sb.sourceName(m.getSourceName()), mb.sourceName(m.getSourceName()));

        assertNotEqualsEqualsHashcode(s1, m1, sb.startTime(null), mb.startTime(null));
        assertNotEqualsEqualsHashcode(s1, m1, sb.startTime(ZonedDateTime.now()), mb.startTime(ZonedDateTime.now()));
        assertNotEqualsEqualsHashcode(s1, m1, sb.startTime(m.getStartTime()), mb.startTime(m.getStartTime()));

        assertNotEqualsEqualsHashcode(s1, m1, sb.filterSubject(null), mb.filterSubject(null));
        assertNotEqualsEqualsHashcode(s1, m1, sb.filterSubject("not"), mb.filterSubject("not"));
        assertNotEqualsEqualsHashcode(s1, m1, sb.filterSubject(m.getFilterSubject()), mb.filterSubject(m.getFilterSubject()));

        assertNotEqualsEqualsHashcode(s1, m1, sb.external(null), mb.external(null));
        assertNotEqualsEqualsHashcode(s1, m1, sb.external(new External(JsonValue.NULL)), mb.external(new External(JsonValue.NULL)));

        sb.external(m.getExternal());
        mb.external(m.getExternal());

        sb.subjectTransforms((SubjectTransform[]) null);
        mb.subjectTransforms((SubjectTransform[]) null);
        assertEquals(sb.subjectTransforms, mb.subjectTransforms);

        sb.subjectTransforms(m.getSubjectTransforms());
        mb.subjectTransforms(m.getSubjectTransforms());

        assertEquals(s1, sb.build());
        assertEquals(m1, mb.build());
        assertEquals(s1.hashCode(), sb.build().hashCode());
        assertEquals(m1.hashCode(), mb.build().hashCode());
        assertEquals(sb.subjectTransforms, m1.getSubjectTransforms());

        // coverage
        String s = m.getSubjectTransforms().get(0).toString();
        assertTrue(s != null && !s.isEmpty());
    }

    private void assertNotEqualsEqualsHashcode(Source s, Mirror m, Source.Builder sb, Mirror.Builder mb) {
        assertNotEquals(s, sb.build());
        assertNotEquals(m, mb.build());
        assertNotEquals(s.hashCode(), sb.build().hashCode());
        assertNotEquals(m.hashCode(), mb.build().hashCode());
        assertNotEquals(sb.build(), s);
        assertNotEquals(mb.build(), m);
        assertNotEquals(sb.build().hashCode(), s.hashCode());
        assertNotEquals(mb.build().hashCode(), m.hashCode());
    }

    @Test
    public void testSubjects() {
        StreamConfiguration.Builder builder = StreamConfiguration.builder();

        // subjects(...) replaces
        builder.subjects(subject(0));
        assertSubjects(builder.build(), 0);

        // subjects(...) replaces
        builder.subjects();
        assertSubjects(builder.build());

        // subjects(...) replaces
        builder.subjects(subject(1));
        assertSubjects(builder.build(), 1);

        // subjects(...) replaces
        builder.subjects((String)null);
        assertSubjects(builder.build());

        // subjects(...) replaces
        builder.subjects(subject(2), subject(3));
        assertSubjects(builder.build(), 2, 3);

        // subjects(...) replaces
        builder.subjects(subject(101), null, subject(102));
        assertSubjects(builder.build(), 101, 102);

        // subjects(...) replaces
        builder.subjects(Arrays.asList(subject(4), subject(5)));
        assertSubjects(builder.build(), 4, 5);

        // addSubjects(...) adds unique
        builder.addSubjects(subject(5), subject(6));
        assertSubjects(builder.build(), 4, 5, 6);

        // addSubjects(...) adds unique
        builder.addSubjects(Arrays.asList(subject(6), subject(7), subject(8)));
        assertSubjects(builder.build(), 4, 5, 6, 7, 8);

        // addSubjects(...) null check
        builder.addSubjects((String[]) null);
        assertSubjects(builder.build(), 4, 5, 6, 7, 8);

        // addSubjects(...) null check
        builder.addSubjects((Collection<String>) null);
        assertSubjects(builder.build(), 4, 5, 6, 7, 8);
    }

    private void assertSubjects(StreamConfiguration sc, int... subIds) {
        assertEquals(subIds.length, sc.getSubjects().size());
        for (int subId : subIds) {
            assertTrue(sc.getSubjects().contains(subject(subId)));
        }
    }

    @Test
    public void testRetentionPolicy() {
        StreamConfiguration.Builder builder = StreamConfiguration.builder();
        assertEquals(RetentionPolicy.Limits, builder.build().getRetentionPolicy());

        builder.retentionPolicy(RetentionPolicy.Limits);
        assertEquals(RetentionPolicy.Limits, builder.build().getRetentionPolicy());

        builder.retentionPolicy(null);
        assertEquals(RetentionPolicy.Limits, builder.build().getRetentionPolicy());

        builder.retentionPolicy(RetentionPolicy.Interest);
        assertEquals(RetentionPolicy.Interest, builder.build().getRetentionPolicy());

        builder.retentionPolicy(RetentionPolicy.WorkQueue);
        assertEquals(RetentionPolicy.WorkQueue, builder.build().getRetentionPolicy());
    }

    @Test
    public void testCompressionOption() {
        StreamConfiguration.Builder builder = StreamConfiguration.builder();
        assertEquals(None, builder.build().getCompressionOption());

        builder.compressionOption(None);
        assertEquals(None, builder.build().getCompressionOption());

        builder.compressionOption(null);
        assertEquals(None, builder.build().getCompressionOption());
        assertFalse(builder.build().toJson().contains("\"compression\""));

        builder.compressionOption(S2);
        assertEquals(S2, builder.build().getCompressionOption());
        assertTrue(builder.build().toJson().contains("\"compression\":\"s2\""));
    }

    @Test
    public void testStorageType() {
        StreamConfiguration.Builder builder = StreamConfiguration.builder();
        assertEquals(StorageType.File, builder.build().getStorageType());

        builder.storageType(StorageType.Memory);
        assertEquals(StorageType.Memory, builder.build().getStorageType());

        builder.storageType(null);
        assertEquals(StorageType.File, builder.build().getStorageType());
    }

    @Test
    public void testDiscardPolicy() {
        StreamConfiguration.Builder builder = StreamConfiguration.builder();
        assertEquals(DiscardPolicy.Old, builder.build().getDiscardPolicy());

        builder.discardPolicy(DiscardPolicy.New);
        assertEquals(DiscardPolicy.New, builder.build().getDiscardPolicy());

        builder.discardPolicy(null);
        assertEquals(DiscardPolicy.Old, builder.build().getDiscardPolicy());
    }

    private void validate(StreamConfiguration sc, boolean serverTest, String name) {
        assertEquals(name, sc.getName());
        assertEquals("blah blah", sc.getDescription());
        assertEquals(4, sc.getSubjects().size());
        assertEquals("foo", sc.getSubjects().get(0));
        assertEquals("bar", sc.getSubjects().get(1));
        assertEquals("repub.>", sc.getSubjects().get(2));
        assertEquals("st.>", sc.getSubjects().get(3));

        assertSame(RetentionPolicy.Interest, sc.getRetentionPolicy());
        assertEquals(730, sc.getMaxConsumers());
        assertEquals(731, sc.getMaxMsgs());
        assertEquals(741, sc.getMaxMsgsPerSubject());
        assertEquals(732, sc.getMaxBytes());
        assertEquals(731, sc.getMaxMsgs());
        assertEquals(732, sc.getMaxBytes());
        assertEquals(Duration.ofNanos(43000000000L), sc.getMaxAge());
        assertEquals(Duration.ofNanos(42000000000L), sc.getDuplicateWindow());
        //noinspection deprecation
        assertEquals(734, sc.getMaxMsgSize()); // COVERAGE for deprecated
        assertEquals(734, sc.getMaximumMessageSize());
        assertEquals(StorageType.Memory, sc.getStorageType());
        assertSame(DiscardPolicy.New, sc.getDiscardPolicy());

//        assertTrue(sc.isAllowMessageTtl());
        assertEquals(Duration.ofNanos(73000000000L), sc.getSubjectDeleteMarkerTtl());

        assertNotNull(sc.getPlacement());
        assertEquals("clstr", sc.getPlacement().getCluster());
        assertEquals(2, sc.getPlacement().getTags().size());
        assertEquals("tag1", sc.getPlacement().getTags().get(0));
        assertEquals("tag2", sc.getPlacement().getTags().get(1));

        assertNotNull(sc.getRepublish());
        assertEquals("repub.>", sc.getRepublish().getSource());
        assertEquals("dest.>", sc.getRepublish().getDestination());
        assertTrue(sc.getRepublish().isHeadersOnly());

        ZonedDateTime zdt = DateTimeUtils.parseDateTime("2020-11-05T19:33:21.163377Z");

        if (serverTest) {
            assertEquals(1, sc.getReplicas());
        }
        else {
            assertTrue(sc.getNoAck());
            assertTrue(sc.getSealed());
            assertTrue(sc.getDenyDelete());
            assertTrue(sc.getDenyPurge());
            assertTrue(sc.isDiscardNewPerSubject());
            assertTrue(sc.getAllowRollup());
            assertTrue(sc.getAllowDirect());
            assertTrue(sc.getMirrorDirect());

            assertEquals(5, sc.getReplicas());
            assertEquals("twnr", sc.getTemplateOwner());

            Mirror mirror = sc.getMirror();
            assertNotNull(mirror);
            assertEquals("eman", mirror.getSourceName());
            assertEquals(736, mirror.getStartSeq());
            assertEquals(zdt, mirror.getStartTime());
            assertEquals("mfsub", mirror.getFilterSubject());

            assertNotNull(mirror.getExternal());
            assertEquals("apithing", mirror.getExternal().getApi());
            assertEquals("dlvrsub", mirror.getExternal().getDeliver());

            validateSubjectTransforms(mirror.getSubjectTransforms(), 2, "m");

            assertEquals(2, sc.getSources().size());
            validateSource(sc.getSources().get(0), 0, zdt);
            validateSource(sc.getSources().get(1), 1, zdt);

            assertEquals(1, sc.getMetadata().size());
            assertEquals(META_VALUE, sc.getMetadata().get(META_KEY));
            assertEquals(82942, sc.getFirstSequence());

            assertSame(S2, sc.getCompressionOption());

            validateSubjectTransforms(Collections.singletonList(sc.getSubjectTransform()), 1, "sc");

            assertNotNull(sc.getConsumerLimits());
            assertEquals(Duration.ofSeconds(50), sc.getConsumerLimits().getInactiveThreshold());
            assertEquals(42, sc.getConsumerLimits().getMaxAckPending());
        }
    }

    private void validateSource(Source source, int index, ZonedDateTime zdt) {
        long seq = 737 + index;
        String name = "s" + index;
        assertEquals(name, source.getSourceName());
        assertEquals(seq, source.getStartSeq());
        assertEquals(zdt, source.getStartTime());
        assertEquals(name + "sub", source.getFilterSubject());

        assertNotNull(source.getExternal());
        assertEquals(name + "api", source.getExternal().getApi());
        assertEquals(name + "dlvrsub", source.getExternal().getDeliver());

        validateSubjectTransforms(source.getSubjectTransforms(), 2, name);
    }

    public static void validateSubjectTransforms(List<SubjectTransform> subjectTransforms, int count, String name) {
        assertNotNull(subjectTransforms);
        assertEquals(count, subjectTransforms.size());
        for (int x = 0; x < count; x++) {
            SubjectTransform st = subjectTransforms.get(x);
            assertEquals(name + "_st_src" + x, st.getSource());
            assertEquals(name + "_st_dest" + x, st.getDestination());
        }
    }

    @Test
    public void testPlacement() {
        assertFalse(Placement.builder().build().hasData());
        assertFalse(Placement.builder().cluster(null).build().hasData());
        assertFalse(Placement.builder().cluster("").build().hasData());
        assertFalse(Placement.builder().tags((List<String>)null).build().hasData());
        assertFalse(Placement.builder().tags(new ArrayList<>()).build().hasData());

        Placement p = Placement.builder().cluster("cluster").build();
        assertEquals("cluster", p.getCluster());
        assertNull(p.getTags());
        assertTrue(p.hasData());

        p = Placement.builder().cluster("cluster").build();
        assertEquals("cluster", p.getCluster());
        assertNull(p.getTags());
        assertTrue(p.hasData());

        p = Placement.builder().tags("a", "b").build();
        assertNull(p.getCluster());
        assertEquals(2, p.getTags().size());
        assertTrue(p.hasData());

        p = Placement.builder().tags("a", "b").build();
        assertNull(p.getCluster());
        assertEquals(2, p.getTags().size());
        assertTrue(p.hasData());

        p = Placement.builder().cluster("cluster").tags(Arrays.asList("a", "b")).build();
        assertEquals("cluster", p.getCluster());
        assertEquals(2, p.getTags().size());
        assertTrue(p.hasData());

        String s = p.toString();
        assertTrue(s != null && !s.isEmpty()); // COVERAGE
    }

    @Test
    public void testRepublish() {
        assertThrows(IllegalArgumentException.class, () -> Republish.builder().build());
        assertThrows(IllegalArgumentException.class, () -> Republish.builder().source("src.>").build());
        assertThrows(IllegalArgumentException.class, () -> Republish.builder().destination("dest.>").build());

        Republish r = Republish.builder().source("src.>").destination("dest.>").build();
        assertEquals("src.>", r.getSource());
        assertEquals("dest.>", r.getDestination());
        assertFalse(r.isHeadersOnly());

        r = Republish.builder().source("src.>").destination("dest.>").headersOnly(true).build();
        assertEquals("src.>", r.getSource());
        assertEquals("dest.>", r.getDestination());
        assertTrue(r.isHeadersOnly());
    }

    @Test
    public void testSubjectTransform() {
        SubjectTransform st = SubjectTransform.builder().source("src.>").destination("dest.>").build();
        assertEquals("src.>", st.getSource());
        assertEquals("dest.>", st.getDestination());

        st = SubjectTransform.builder().build();
        assertNull(st.getSource());
        assertNull(st.getDestination());

        EqualsVerifier.simple().forClass(SubjectTransform.class).verify();
    }

    @Test
    public void testConsumerLimits() {
        ConsumerLimits cl = ConsumerLimits.builder().build();
        assertNull(cl.getInactiveThreshold());
        assertEquals(INTEGER_UNSET, cl.getMaxAckPending());

        cl = ConsumerLimits.builder().inactiveThreshold(Duration.ofMillis(0)).build();
        assertEquals(Duration.ZERO, cl.getInactiveThreshold());

        cl = ConsumerLimits.builder().inactiveThreshold(0L).build();
        assertEquals(Duration.ZERO, cl.getInactiveThreshold());

        cl = ConsumerLimits.builder().inactiveThreshold(Duration.ofMillis(1)).build();
        assertEquals(Duration.ofMillis(1), cl.getInactiveThreshold());

        cl = ConsumerLimits.builder().inactiveThreshold(1L).build();
        assertEquals(Duration.ofMillis(1), cl.getInactiveThreshold());

        cl = ConsumerLimits.builder().inactiveThreshold(Duration.ofMillis(-1)).build();
        assertEquals(DURATION_UNSET, cl.getInactiveThreshold());

        cl = ConsumerLimits.builder().inactiveThreshold(-1).build();
        assertEquals(DURATION_UNSET, cl.getInactiveThreshold());

        cl = ConsumerLimits.builder().maxAckPending(STANDARD_MIN).build();
        assertEquals(STANDARD_MIN, cl.getMaxAckPending());

        cl = ConsumerLimits.builder().maxAckPending(INTEGER_UNSET).build();
        assertEquals(INTEGER_UNSET, cl.getMaxAckPending());

        cl = ConsumerLimits.builder().maxAckPending(-2).build();
        assertEquals(INTEGER_UNSET, cl.getMaxAckPending());

        cl = ConsumerLimits.builder().maxAckPending(Long.MAX_VALUE).build();
        assertEquals(Integer.MAX_VALUE, cl.getMaxAckPending());
    }

    @Test
    public void testExternal() {
        External e = External.builder().api("api").deliver("deliver").build();
        assertEquals("api", e.getApi());
        assertEquals("deliver", e.getDeliver());

        e = External.builder().build();
        assertNull(e.getApi());
        assertNull(e.getDeliver());
    }

    @Test
    public void equalsContract() {
        // really testing SourceBase
        EqualsVerifier.simple().forClass(Mirror.class).verify();
        EqualsVerifier.simple().forClass(Source.class).verify();
    }

    public static StreamConfiguration getStreamConfigurationFromJson(String jsonFile) throws JsonParseException {
        return StreamConfiguration.instance(JsonParser.parse(ResourceUtils.dataAsString(jsonFile)));
    }
}<|MERGE_RESOLUTION|>--- conflicted
+++ resolved
@@ -189,18 +189,12 @@
             .discardNewPerSubject(testSc.isDiscardNewPerSubject())
             .metadata(testSc.getMetadata())
             .firstSequence(testSc.getFirstSequence())
-<<<<<<< HEAD
             .consumerLimits(testSc.getConsumerLimits())
 //            .allowMessageTtl(testSc.isAllowMessageTtl())
             .subjectDeleteMarkerTtl(testSc.getSubjectDeleteMarkerTtl())
             ;
-        validate(builder.build(), false);
-        validate(builder.addSources((Source)null).build(), false);
-=======
-            .consumerLimits(testSc.getConsumerLimits());
         validate(builder.build(), false, DEFAULT_STREAM_NAME);
         validate(builder.addSources((Source)null).build(), false, DEFAULT_STREAM_NAME);
->>>>>>> b203e29e
 
         List<Source> sources = new ArrayList<>(testSc.getSources());
         sources.add(null);
