import aQute.bnd.gradle.Bundle
import org.gradle.internal.os.OperatingSystem

plugins {
    id("java")
    id("java-library")
    id("maven-publish")
    id("jacoco")
    id("biz.aQute.bnd.builder") version "7.1.0"
    id("org.gradle.test-retry") version "1.6.4"
    id("io.github.gradle-nexus.publish-plugin") version "2.0.0"
    id("signing")
}

def jarVersion = "2.23.1"

def isRelease = System.getenv("BUILD_EVENT") == "release"
def brn = System.getenv("BRANCH_REF_NAME")
def snap = brn == null || brn.equals("") ? "-SNAPSHOT" : "." + brn + "-SNAPSHOT"

group = 'io.nats'
version = isRelease ? jarVersion : jarVersion + snap // version is the variable the build actually uses.

java {
    sourceCompatibility = JavaVersion.VERSION_1_8
    targetCompatibility = JavaVersion.VERSION_1_8
}

repositories {
    mavenCentral()
<<<<<<< HEAD
    maven { url="https://repo1.maven.org/maven2/" }
    maven { url="https://central.sonatype.com/repository/maven-snapshots/" }
=======
    maven { url "https://repo1.maven.org/maven2/" }
    maven { url "https://central.sonatype.com/repository/maven-snapshots/" }
    maven { url "https://oss.sonatype.org/content/repositories/releases/" }
    mavenLocal()
>>>>>>> 9809a264
}

dependencies {
    implementation 'org.bouncycastle:bcprov-lts8on:2.73.8'
    implementation 'org.jspecify:jspecify:1.0.0'

    testImplementation 'org.junit.jupiter:junit-jupiter:5.9.0'
    testImplementation 'io.nats:jnats-server-runner:3.0.1'
    testImplementation 'nl.jqno.equalsverifier:equalsverifier:3.12.3'
}

sourceSets {
    main {
        java {
            srcDirs = ['src/main/java','src/examples/java']
        }
    }
    test {
        java {
            srcDirs = ['src/test/java']
        }
    }
}

tasks.register('bundle', Bundle) {
    from sourceSets.main.output
    exclude("io/nats/examples/**")
}

jar {
    bundle {
        bnd("Bundle-Name": "io.nats.jnats",
                "Bundle-Vendor": "nats.io",
                "Bundle-Description": "Java Nats",
                "Bundle-DocURL": "https://github.com/nats-io/nats.java"
        )
    }
}

test {
    useJUnitPlatform()
    maxHeapSize = "2g"
    testLogging {
        exceptionFormat = 'full'
        events "started", "passed", "skipped", "failed"
        showStandardStreams = true
    }
    retry {
        failOnPassedAfterRetry = false
        maxFailures = 4
        maxRetries = 4
    }
    maxParallelForks = Runtime.runtime.availableProcessors()
    systemProperty 'junit.jupiter.execution.timeout.default', '3m'
}

javadoc {
    options.overview = 'src/main/javadoc/overview.html' // relative to source root
    source = sourceSets.main.allJava
    title = "NATS.IO Java API"
    excludes = ['io/nats/client/impl',
                'io/nats/examples',
                "io/nats/client/api/ConsumerCreateRequest.java",
                "io/nats/client/api/MessageGetRequest.java"
    ]
    classpath = sourceSets.main.runtimeClasspath
    doLast {
        if (!OperatingSystem.current().isWindows()) {
            exec {
                println "Updating favicon on all html files"
                workingDir 'build/docs/javadoc'
                // Only on linux, mac at this point
                commandLine 'find', '.', '-name', '*.html', '-exec', 'sed', '-i', '-e', 's#<head>#<head><link rel="icon" type="image/ico" href="favicon.ico">#', '{}', ';'
            }
            copy {
                println "Copying images to javadoc folder"
                from 'src/main/javadoc/images'
                into 'build/docs/javadoc'
            }
        }
    }
}

tasks.register('examplesJar', Jar) {
    archiveClassifier.set('examples')
    manifest {
        attributes('Implementation-Title': 'Java Nats Examples',
                'Implementation-Version': jarVersion,
                'Implementation-Vendor': 'nats.io')
    }
    from(sourceSets.main.output) {
        include "io/nats/examples/**"
    }
}

tasks.register('javadocJar', Jar) {
    archiveClassifier.set('javadoc')
    from javadoc
}

tasks.register('sourcesJar', Jar) {
    archiveClassifier.set('sources')
    from sourceSets.main.allSource
}

tasks.register('testsJar', Jar) {
    archiveClassifier.set('tests')
    from sourceSets.test.allSource
}

// run build before running fat jar to get classes
tasks.register('fatJar', Jar) {
    archiveClassifier.set('fat')
    manifest {
        attributes('Implementation-Title': 'Java Nats With Dependencies',
                'Implementation-Version': jarVersion,
                'Implementation-Vendor': 'nats.io')
    }
    from { configurations.compileClasspath.collect { it.isDirectory() ? it : zipTree(it) } }
    with jar
}

artifacts {
    archives javadocJar, sourcesJar, examplesJar, testsJar
}

jacoco {
    toolVersion = "0.8.12"
}

jacocoTestReport {
    reports {
        xml.required = true // coveralls plugin depends on xml format report
        html.required = true
    }
    afterEvaluate { // only report on main library not examples
        classDirectories.setFrom(files(classDirectories.files.collect {
            fileTree(dir: it,
                    exclude: ['**/examples/**', '**/Debug**'])
        }))
    }
}

nexusPublishing {
    repositories {
        sonatype {
            nexusUrl.set(uri("https://ossrh-staging-api.central.sonatype.com/service/local/"))
            snapshotRepositoryUrl.set(uri("https://central.sonatype.com/repository/maven-snapshots/"))
            username = System.getenv('OSSRH_USERNAME')
            password = System.getenv('OSSRH_PASSWORD')
        }
    }
}

publishing {
    publications {
        mavenJava(MavenPublication) {
            from components.java
            artifact sourcesJar
            artifact examplesJar
            artifact javadocJar
            artifact testsJar
            pom {
                name = "jnats"
                packaging = "jar"
                groupId = group
                artifactId = "jnats"
                description = 'Client library for working with the NATS messaging system.'
                url = 'https://github.com/nats-io/nats.java'
                licenses {
                    license {
                        name = 'The Apache License, Version 2.0'
                        url = 'http://www.apache.org/licenses/LICENSE-2.0.txt'
                    }
                }
                developers {
                    developer {
                        id = "synadia"
                        name = "Synadia"
                        email = "info@synadia.com"
                        url = "https://nats.io"
                    }
                }
                scm {
                    url = 'https://github.com/nats-io/nats.java'
                }
            }
        }
    }
}

if (isRelease) {
    signing {
        def signingKeyId = System.getenv('SIGNING_KEY_ID')
        def signingKey = System.getenv('SIGNING_KEY')
        def signingPassword = System.getenv('SIGNING_PASSWORD')
        useInMemoryPgpKeys(signingKeyId, signingKey, signingPassword)
        sign configurations.archives
        sign publishing.publications.mavenJava
    }
}<|MERGE_RESOLUTION|>--- conflicted
+++ resolved
@@ -28,15 +28,8 @@
 
 repositories {
     mavenCentral()
-<<<<<<< HEAD
     maven { url="https://repo1.maven.org/maven2/" }
     maven { url="https://central.sonatype.com/repository/maven-snapshots/" }
-=======
-    maven { url "https://repo1.maven.org/maven2/" }
-    maven { url "https://central.sonatype.com/repository/maven-snapshots/" }
-    maven { url "https://oss.sonatype.org/content/repositories/releases/" }
-    mavenLocal()
->>>>>>> 9809a264
 }
 
 dependencies {
