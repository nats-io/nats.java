--- conflicted
+++ resolved
@@ -1,4 +1,5 @@
 import aQute.bnd.gradle.Bundle
+import org.gradle.internal.os.OperatingSystem
 
 plugins {
     id("java")
@@ -99,12 +100,6 @@
             "io/nats/examples",
             "io/nats/client/api/ConsumerCreateRequest.java",
             "io/nats/client/api/MessageGetRequest.java",
-<<<<<<< HEAD
-=======
-            "io/nats/client/api/MessageDeleteRequest.java",
-            "io/nats/client/support/IncomingHeadersProcessor.java",
-            "io/nats/client/support/**",
->>>>>>> 71d18629
             "**/Debug**"
     ]
     classpath = sourceSets.main.runtimeClasspath
