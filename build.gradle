--- conflicted
+++ resolved
@@ -5,17 +5,13 @@
     id("java-library")
     id("maven-publish")
     id("jacoco")
-<<<<<<< HEAD
     id("biz.aQute.bnd.builder") version "7.1.0"
-=======
-    id("biz.aQute.bnd.builder") version "5.1.2"
->>>>>>> fa4de07a
     id("org.gradle.test-retry") version "1.6.4"
     id("io.github.gradle-nexus.publish-plugin") version "2.0.0"
     id("signing")
 }
 
-def jarVersion = "2.24.0"
+def jarVersion = "2.24.1"
 
 def isRelease = System.getenv("BUILD_EVENT") == "release"
 def brn = System.getenv("BRANCH_REF_NAME")
@@ -42,11 +38,7 @@
 
     testImplementation 'org.junit.jupiter:junit-jupiter:5.14.1'
     testImplementation 'io.nats:jnats-server-runner:3.0.1'
-<<<<<<< HEAD
-    testImplementation 'nl.jqno.equalsverifier:equalsverifier:4.2.1'
-=======
     testImplementation 'nl.jqno.equalsverifier:equalsverifier:3.12.3'
->>>>>>> fa4de07a
 
     testRuntimeOnly 'org.junit.platform:junit-platform-launcher'
 }
@@ -92,8 +84,7 @@
         maxFailures = 4
         maxRetries = 4
     }
-//    maxParallelForks = Runtime.runtime.availableProcessors()
-    maxParallelForks = 2
+    maxParallelForks = Runtime.runtime.availableProcessors()
     systemProperty 'junit.jupiter.execution.timeout.default', '3m'
 }
 
@@ -107,6 +98,9 @@
             "io/nats/examples",
             "io/nats/client/api/ConsumerCreateRequest.java",
             "io/nats/client/api/MessageGetRequest.java",
+            "io/nats/client/api/MessageDeleteRequest.java",
+            "io/nats/client/support/IncomingHeadersProcessor.java",
+            "io/nats/client/support/**",
             "**/Debug**"
     ]
     classpath = sourceSets.main.runtimeClasspath
